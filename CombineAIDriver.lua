--- conflicted
+++ resolved
@@ -289,7 +289,6 @@
 end
 
 function CombineAIDriver:unloadFinished()
-<<<<<<< HEAD
 	local discharging = true
 	local tempDischarging = false
 	if self.pipe then
@@ -304,9 +303,6 @@
 	else
 		self.cantDischargeCount = 0
 	end
-=======
-	local discharging = self:isDischarging()
->>>>>>> a0b6cab9
 	local fillLevel = self.vehicle:getFillUnitFillLevel(self.combine.fillUnitIndex)
 
 	-- unload is done when fill levels are ok (not full) and not discharging anymore (either because we
@@ -715,14 +711,9 @@
 
 function CombineAIDriver:getIsChopperWaitingForTrailer()
 	local fillLevel = self.vehicle:getFillUnitFillLevel(self.combine.fillUnitIndex)
-<<<<<<< HEAD
-	local dischargeNode = self.vehicle:getCurrentDischargeNode()
-	if fillLevel > 0.01 and self:getFillType() ~= FillType.UNKNOWN and not (self:isFillableTrailerUnderPipe() and self:canDischarge()) then
-=======
 	if fillLevel > 0.01 and self:getFillType() ~= FillType.UNKNOWN and not (self:isFillableTrailerUnderPipe() and self:canDischarge()) then
 		-- the above condition (by the time of writing this comment we can't remember which exact one) temporarily
 		-- can return an incorrect value so try to ignore these glitches
->>>>>>> a0b6cab9
 		self.cantDischargeCount = self.cantDischargeCount and self.cantDischargeCount + 1 or 0
 		if self.cantDischargeCount > 10 then
 			return true
@@ -730,12 +721,6 @@
 	else
 		self.cantDischargeCount = 0
 	end
-<<<<<<< HEAD
-
-	return false
-end
-
-=======
 	return false
 end
 
@@ -743,7 +728,6 @@
 	-- potato harvesters for instance don't need to open the pipe.
 	return self.pipe.numStates > 1
 end
->>>>>>> a0b6cab9
 
 function CombineAIDriver:openPipe()
 	if not self:needToOpenPipe() then return end
@@ -812,7 +796,6 @@
 	return targetObject
 end
 
-<<<<<<< HEAD
 function CombineAIDriver:trafficContollOK()
 	local ok =  g_trafficController:reserveWithWorkwidth(self.vehicle.rootNode, self.course, self.ppc:getCurrentWaypointIx(),speed,self.vehicle.cp.workWidth)
 	if not ok then
@@ -822,7 +805,8 @@
 		end
 	end
 	return ok
-=======
+end
+
 function CombineAIDriver:isDischarging()
 	if self.pipe then
 		return self.pipe:getDischargeState() ~= Dischargeable.DISCHARGE_STATE_OFF
@@ -840,5 +824,4 @@
 		end
 	end
 	return false
->>>>>>> a0b6cab9
 end