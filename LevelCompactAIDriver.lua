--[[
This file is part of Courseplay (https://github.com/Courseplay/courseplay)
Copyright (C) 2019 Thomas Gaertner

This program is free software: you can redistribute it and/or modify
it under the terms of the GNU General Public License as published by
the Free Software Foundation, either version 3 of the License, or
(at your option) any later version.

This program is distributed in the hope that it will be useful,
but WITHOUT ANY WARRANTY; without even the implied warranty of
MERCHANTABILITY or FITNESS FOR A PARTICULAR PURPOSE.  See the
GNU General Public License for more details.

You should have received a copy of the GNU General Public License
along with this program.  If not, see <http://www.gnu.org/licenses/>.
]]

--[[
handles "mode10": level and compact
--------------------------------------
0)  Course setup:
	a) Start in the silo
	b) drive forward, set waiting point on parking postion out fot the way
	c) drive to the last point which should be alligned with the silo center line and be outside the silo



]]

---@class LevelCompactAIDriver : AIDriver

LevelCompactAIDriver = CpObject(AIDriver)

LevelCompactAIDriver.myStates = {
	DRIVE_TO_PARKING = {},
	WAITIN_FOR_FREE_WAY = {},
	CHECK_SILO = {},
	CHECK_SHIELD = {},
	DRIVE_IN_SILO = {},
	DRIVE_SILOFILLUP ={},
	DRIVE_SILOLEVEL ={},
	DRIVE_SILOCOMPACT = {},
	PUSH = {},
	PULLBACK = {}
}



--- Constructor
function LevelCompactAIDriver:init(vehicle)
	courseplay.debugVehicle(11,vehicle,'LevelCompactAIDriver:init') 
	AIDriver.init(self, vehicle)
	self:initStates(LevelCompactAIDriver.myStates)
	self.mode = courseplay.MODE_BUNKERSILO_COMPACTER
	self.debugChannel = 10
	self.refSpeed = 10
	self:setHudContent()
	self.fillUpState = self.states.PUSH
	self.stoppedCourseplayers = {}
	self:getWorkWidth()
end

function LevelCompactAIDriver:setHudContent()
	courseplay.hud:setLevelCompactAIDriverContent(self.vehicle)
end

function LevelCompactAIDriver:start()
	self:beforeStart()
	self.course = Course(self.vehicle , self.vehicle.Waypoints)
	self.ppc:setCourse(self.course)
	self.ppc:initialize()
	self:changeLevelState(self.states.DRIVE_TO_PARKING)
	self.fillUpState = self.states.PUSH
	self.alphaList = nil
	self.lastDrivenColumn = nil
	-- reset target silo in case we want to work on a different one...
	self.targetSilo = nil
	self:getWorkWidth()
end

function LevelCompactAIDriver:drive(dt)
	-- update current waypoint/goal point
	
	self.allowedToDrive = true
	self:lookOutForCourseplayers()
	self:manageCourseplayersStopping()
	if self.levelState == self.states.DRIVE_TO_PARKING then
		self:moveShield('up',dt)
		self.ppc:update()
		AIDriver.driveCourse(self, dt)
	elseif self.levelState == self.states.WAITIN_FOR_FREE_WAY then
		self:stopAndWait(dt)

		if not self:shouldGoToSavePosition() then
			self:changeLevelState(self.states.DRIVE_TO_PARKING)
		end

	elseif self.levelState == self.states.CHECK_SILO then
		self:stopAndWait(dt)
		if self:checkSilo() then
			self:changeLevelState(self.states.CHECK_SHIELD)
		end
	elseif self.levelState == self.states.CHECK_SHIELD then
		self:stopAndWait(dt)
		if self:checkShield() then
			self:selectMode()
		end
	elseif self.levelState == self.states.DRIVE_SILOFILLUP then
		self:driveSiloFillUp(dt)
	elseif self.levelState == self.states.DRIVE_SILOLEVEL then
		self:driveSiloLevel(dt)
	elseif self.levelState == self.states.DRIVE_SILOCOMPACT then
		self:driveSiloCompact(dt)
	end
end

function LevelCompactAIDriver:checkShield()
	local workTool = self.vehicle.cp.workTools[1]
	
	if workTool.cp.hasSpecializationLeveler then
		if self:getIsModeFillUp() or self:getIsModeLeveling() then
			--record alphaList if not existing
			if self.alphaList == nil then
				self:setIsAlphaListrecording()
			end
			if self:getIsAlphaListrecording() then
				self:recordAlphaList()
			else
				return true
			end
		else
			courseplay:setInfoText(self.vehicle, 'COURSEPLAY_WRONG_TOOL');
		end
	elseif workTool.cp.hasSpecializationBunkerSiloCompacter then
		if self:getIsModeCompact() then
			return true
		else
			courseplay:setInfoText(self.vehicle, 'COURSEPLAY_WRONG_TOOL');
		end
	end		
end


function LevelCompactAIDriver:selectMode()
	if self:getIsModeFillUp() then
		self:debug("self:getIsModeFillUp()")
		self:changeLevelState(self.states.DRIVE_SILOFILLUP)
	elseif self:getIsModeLeveling() then
		self:debug("self:getIsModeLeveling()")
		self:changeLevelState(self.states.DRIVE_SILOLEVEL)
	elseif self:getIsModeCompact()then
		self:debug("self:isModeCompact()")
		self:changeLevelState(self.states.DRIVE_SILOCOMPACT)
	end
	self.fillUpState = self.states.PUSH
end

function LevelCompactAIDriver:lookOutForCourseplayers()
	local vehicle = self.vehicle
	if vehicle.cp.mode10.searchCourseplayersOnly then
		for rootNode,courseplayer in pairs (CpManager.activeCoursePlayers) do
			local cx,cy,cz = self.course:getWaypointPosition(1)
			local distance = courseplay:distanceToPoint(courseplayer,cx,cy,cz) --courseplay:nodeToNodeDistance(vehicle.cp.directionNode, rootNode)
			--print(string.format("%s: distance = %s",tostring(rootNode),tostring(distance)))
			if distance  < vehicle.cp.mode10.searchRadius and courseplayer ~= vehicle and  courseplayer.cp.totalFillLevel ~= nil then
				local insert = true
				for i=1,#self.stoppedCourseplayers do
					if courseplayer == self.stoppedCourseplayers[i] then
						insert = false
					end
				end
				if insert then
					
					table.insert(self.stoppedCourseplayers ,courseplayer)
					self:debug("add to stoppedCourseplayers: "..tostring(courseplayer).." new number: "..tostring(#self.stoppedCourseplayers))
				end
			end
		end
	else
		for _,steerable in pairs(g_currentMission.enterables) do
			local x,y,z = getWorldTranslation(steerable.rootNode)
			local cx,cy,cz = self.course:getWaypointPosition(1)
			local distance = courseplay:distance(x,z,cx,cz)
			if distance  < vehicle.cp.mode10.searchRadius and steerable ~= vehicle and (steerable.getIsMotorStarted and steerable:getIsMotorStarted()) then
				local insert = true
				for i=1,#self.stoppedCourseplayers do
					if steerable == self.stoppedCourseplayers[i] then
						insert = false
					end
				end
				if insert then
					table.insert(self.stoppedCourseplayers ,steerable)
				end
			end
		end
	end

end

function LevelCompactAIDriver:manageCourseplayersStopping()
	--stop them 
	for i=1, #self.stoppedCourseplayers do
		if not (i==1 and self:isWaitingForCourseplayers()) then
			self:stopCourseplayer(self.stoppedCourseplayers[i])
		end
	end 
	
	--check whether they have left
	for i=1, #self.stoppedCourseplayers do
		local x,y,z = getWorldTranslation(self.stoppedCourseplayers[i].rootNode)
		local cx,cy,cz = self.course:getWaypointPosition(1)
		local distance = courseplay:distance(x,z,cx,cz) 
		if distance  > self.vehicle.cp.mode10.searchRadius and self.stoppedCourseplayers[i].cp.totalFillLevel <1 then
			table.remove(self.stoppedCourseplayers,i)
			self:debug("remove from stoppedCourseplayers: "..tostring(courseplayer).." new number: "..tostring(#self.stoppedCourseplayers))
		end
	end
end


function LevelCompactAIDriver:shouldGoToSavePosition()
	return #self.stoppedCourseplayers > 0 
end 


function LevelCompactAIDriver:stopCourseplayer(courseplayer)
	if courseplayer.cp.driver ~= nil then
		courseplayer.cp.driver:hold()
	end
	if courseplayer ~= nil and courseplayer.spec_autodrive and courseplayer.spec_autodrive.HoldDriving then
		courseplayer.spec_autodrive:HoldDriving(courseplayer)
	end
end 

function LevelCompactAIDriver:driveSiloCompact(dt)
	if self.fillUpState == self.states.PUSH then
		--initialize first target point
		if self.bestTarget == nil or self.vehicle.cp.BunkerSiloMap == nil then
			self.bestTarget, self.firstLine, self.targetHeight = self:getBestTargetFillUnitLeveling(self.targetSilo,self.lastDrivenColumn)
		end

		self:drivePush(dt)
		self:lowerImplements()
		if self:isAtEnd() then
			if self:shouldGoToSavePosition() then
				self:changeLevelState(self.states.DRIVE_TO_PARKING)
				self:deleteBestTarget()
				self:raiseImplements()
				return
			else
				self.fillUpState = self.states.PULLBACK
			end
		end
	
	elseif self.fillUpState == self.states.PULLBACK then
		if self:drivePull(dt) then
			self.fillUpState = self.states.PUSH
			self:deleteBestTargetLeveling()
			self:raiseImplements()
		end
	end
end

function LevelCompactAIDriver:driveSiloLevel(dt)
	if self.fillUpState == self.states.PUSH then
		--initialize first target point
		if self.bestTarget == nil or self.vehicle.cp.BunkerSiloMap == nil then
			self.bestTarget, self.firstLine, self.targetHeight = self:getBestTargetFillUnitLeveling(self.targetSilo,self.lastDrivenColumn)
		end
		renderText(0.2,0.395,0.02,"self:drivePush(dt)")

		self:drivePush(dt)
		self:moveShield('down',dt,self:getDiffHeightforHeight(self.targetHeight))
	
		if self:isAtEnd()
		or self:hasShieldEmpty()
		or self:isStuck()
		then
			if self:shouldGoToSavePosition() then
				self:changeLevelState(self.states.DRIVE_TO_PARKING)
				self:deleteBestTarget()
				return
			else
				self.fillUpState = self.states.PULLBACK
			end
		end
	
	
	elseif self.fillUpState == self.states.PULLBACK then
		renderText(0.2,0.365,0.02,"self:drivePull(dt)")
		self:moveShield('up',dt)
		if self:isStuck() then
			self.fillUpState = self.states.PUSH
		end
		if self:drivePull(dt) then
			self.fillUpState = self.states.PUSH
			self:deleteBestTargetLeveling()
		end
	end
end

function LevelCompactAIDriver:driveSiloFillUp(dt)
	if self.fillUpState == self.states.PUSH then
		--initialize first target point
		if self.bestTarget == nil or self.vehicle.cp.BunkerSiloMap == nil then
			self.bestTarget, self.firstLine = self:getBestTargetFillUnitFillUp(self.targetSilo,self.bestTarget)
		end

		self:drivePush(dt)
		self:moveShield('down',dt,0)
		--self:moveShield('down',dt,self:getDiffHeightforHeight(0))
		if self:lastLineFillLevelChanged()
		or self:isStuck()
		or self:hasShieldEmpty()
		then
			if self:shouldGoToSavePosition() then
				self:changeLevelState(self.states.DRIVE_TO_PARKING)
				self:deleteBestTarget()
				return
			else
				self.fillUpState = self.states.PULLBACK
			end
		end	
	elseif self.fillUpState == self.states.PULLBACK then
		self:moveShield('up',dt)
		if self:drivePull(dt) or self:getHasMovedToFrontLine(dt) then
			self.fillUpState = self.states.PUSH
			self:deleteBestTarget()
		end
	end
end	
	
function LevelCompactAIDriver:drivePush(dt)
	local vehicle = self.vehicle
	local fwd = false
	local allowedToDrive = true
	local refSpeed = 15
	local cx, cy, cz = 0,0,0
	
	--get coords of the target point
	local targetUnit = vehicle.cp.BunkerSiloMap[self.bestTarget.line][self.bestTarget.column]
	cx ,cz = targetUnit.cx, targetUnit.cz
	cy = getTerrainHeightAtWorldPos(g_currentMission.terrainRootNode, cx, 1, cz);
	--check whether its time to change the target point	
	self:updateTarget()
	--speed
	if self:isNearEnd() then
		refSpeed = math.min(10,vehicle.cp.speeds.bunkerSilo)
	else
		refSpeed = math.min(20,vehicle.cp.speeds.bunkerSilo)
	end		
	--drive
	local lx, lz = AIVehicleUtil.getDriveDirection(self.vehicle.cp.directionNode, cx,cy,cz);
	if not fwd then
		lx, lz = -lx,-lz
	end
	self:debugRouting()
	self:drawMap()
	self:driveInDirection(dt,lx,lz,fwd,refSpeed,allowedToDrive)
end	

function LevelCompactAIDriver:drivePull(dt)
	local pullDone = false
	local fwd = true
	local refSpeed = math.min(20,self.vehicle.cp.speeds.bunkerSilo)
	local allowedToDrive = true 
	local cx,cy,cz = self.course:getWaypointPosition(self.course:getNumberOfWaypoints())
	local lx, lz = AIVehicleUtil.getDriveDirection(self.vehicle.cp.directionNode, cx,cy,cz);
	self:driveInDirection(dt,lx,lz,fwd,refSpeed,allowedToDrive)
	--end if I moved over the last way point
	if lz < 0 then
		pullDone = true
	end
	return pullDone
end

function LevelCompactAIDriver:getHasMovedToFrontLine(dt)
	local startUnit = self.vehicle.cp.BunkerSiloMap[self.firstLine][1]
	local _,ty,_ = getWorldTranslation(self.vehicle.cp.directionNode);
	local _,_,z = worldToLocal(self.vehicle.cp.directionNode, startUnit.cx , ty , startUnit.cz);
	if z < -15 then
		return true;			
	end
	return false;
end

function LevelCompactAIDriver:isNearEnd()
	return self.bestTarget.line >= #self.vehicle.cp.BunkerSiloMap-1
end


function LevelCompactAIDriver:lastLineFillLevelChanged()
	local vehicle = self.vehicle
	local newSx = vehicle.cp.BunkerSiloMap[#vehicle.cp.BunkerSiloMap][1].sx 
	local newSz = vehicle.cp.BunkerSiloMap[#vehicle.cp.BunkerSiloMap][1].sz 
	local newWx = vehicle.cp.BunkerSiloMap[#vehicle.cp.BunkerSiloMap][#vehicle.cp.BunkerSiloMap[#vehicle.cp.BunkerSiloMap]].wx
	local newWz = vehicle.cp.BunkerSiloMap[#vehicle.cp.BunkerSiloMap][#vehicle.cp.BunkerSiloMap[#vehicle.cp.BunkerSiloMap]].wz
	local newHx = vehicle.cp.BunkerSiloMap[#vehicle.cp.BunkerSiloMap][1].hx
	local newHz = vehicle.cp.BunkerSiloMap[#vehicle.cp.BunkerSiloMap][1].hz
	local wY = getTerrainHeightAtWorldPos(g_currentMission.terrainRootNode, newWx, 1, newWz); 
	local hY = getTerrainHeightAtWorldPos(g_currentMission.terrainRootNode, newHx, 1, newHz);

	local fillType = DensityMapHeightUtil.getFillTypeAtLine(newWx, wY, newWz, newHx, hY, newHz, 5)
	local newFillLevel = DensityMapHeightUtil.getFillLevelAtArea(fillType, newSx, newSz, newWx, newWz, newHx, newHz )

	if self.savedLastLineFillLevel == nil then
		self.savedLastLineFillLevel = newFillLevel 
	end
	
	if self.savedLastLineFillLevel ~= newFillLevel then
		self.savedLastLineFillLevel = nil
		self:debug("dropout fillLevel")
		return true
		
	end	
end


function LevelCompactAIDriver:isStuck()
	if self:doesNotMove() then
		if self.vehicle.cp.timers.slipping == nil or self.vehicle.cp.timers.slipping == 0 then
			courseplay:setCustomTimer(self.vehicle, 'slipping', 3);
			--courseplay:debug(('%s: setCustomTimer(..., "slippingStage", 3)'):format(nameNum(self.vehicle)), 10);
		elseif courseplay:timerIsThrough(self.vehicle, 'slipping') then
			--courseplay:debug(('%s: timerIsThrough(..., "slippingStage") -> return isStuck(), reset timer'):format(nameNum(self.vehicle)), 10);
			courseplay:resetCustomTimer(self.vehicle, 'slipping');
			self:debug("dropout isStuck")
			return true
		end;
	else
		courseplay:resetCustomTimer(self.vehicle, 'slipping');
	end

end

function LevelCompactAIDriver:doesNotMove()
	-- giants supplied last speed is in mm/s;
	-- does not move if we are less than 1km/h
	return math.abs(self.vehicle.lastSpeedReal) < 1/3600 and self.bestTarget.line > self.firstLine+1
end

function LevelCompactAIDriver:hasShieldEmpty()
	--return self.vehicle.cp.workTools[1]:getFillUnitFillLevel(1) < 100 and self.bestTarget.line > self.firstLine
	if self.vehicle.cp.workTools[1]:getFillUnitFillLevel(1) < 100 then
		if self.vehicle.cp.timers.bladeEmpty == nil or self.vehicle.cp.timers.bladeEmpty == 0 then
<<<<<<< HEAD
			courseplay:setCustomTimer(self.vehicle, 'bladeEmpty', 3);
		elseif courseplay:timerIsThrough(self.vehicle, 'bladeEmpty') and self.bestTarget.line > self.firstLine + 1 then
=======
			courseplay:setCustomTimer(self.vehicle, 'bladeEmpty', 2);
		elseif courseplay:timerIsThrough(self.vehicle, 'bladeEmpty') and self.bestTarget.line > #self.vehicle.cp.BunkerSiloMap/2 then 
>>>>>>> 881a5791
			courseplay:resetCustomTimer(self.vehicle, 'bladeEmpty');
			self:debug("dropout bladeEmpty")
			return true
		end;
	else
		courseplay:resetCustomTimer(self.vehicle, 'bladeEmpty');
	end
end

function LevelCompactAIDriver:updateTarget()
	local targetUnit = self.vehicle.cp.BunkerSiloMap[self.bestTarget.line][self.bestTarget.column]
	local cx ,cz = targetUnit.cx, targetUnit.cz
	local cy = getTerrainHeightAtWorldPos(g_currentMission.terrainRootNode, cx, 1, cz);
	local x,y,z = getWorldTranslation(self.vehicle.cp.workTools[1].rootNode)
	local distance2Target =  courseplay:distance(x,z, cx, cz) --distance from shovel to target
	if distance2Target < 1 then
		self.bestTarget.line = math.min(self.bestTarget.line + 1, #self.vehicle.cp.BunkerSiloMap)
	end		
end

function LevelCompactAIDriver:isAtEnd()
	local targetUnit = self.vehicle.cp.BunkerSiloMap[self.bestTarget.line][self.bestTarget.column]
	local cx ,cz = targetUnit.cx, targetUnit.cz
	local cy = getTerrainHeightAtWorldPos(g_currentMission.terrainRootNode, cx, 1, cz);
	local x,y,z = getWorldTranslation(self.vehicle.cp.workTools[1].rootNode)
	local distance2Target =  courseplay:distance(x,z, cx, cz) --distance from shovel to target
	if distance2Target < 1 then
		if self.bestTarget.line == #self.vehicle.cp.BunkerSiloMap then
			self:debug("dropout atEnd")
			return true
		end
	end
end

function LevelCompactAIDriver:deleteBestTarget()
	self.lastDrivenColumn = nil
	self.bestTarget = nil
end

function LevelCompactAIDriver:deleteBestTargetLeveling()
	self.lastDrivenColumn = self.bestTarget.column
	self.bestTarget = nil
end


function LevelCompactAIDriver:isWaitingForCourseplayers()
	return self.levelState == self.states.WAITIN_FOR_FREE_WAY
end 

function LevelCompactAIDriver:getIsModeFillUp()
	return not self.vehicle.cp.mode10.leveling
end

function LevelCompactAIDriver:getIsModeLeveling()
	return self.vehicle.cp.mode10.leveling and not self.vehicle.cp.mode10.drivingThroughtLoading
end

function LevelCompactAIDriver:getIsModeCompact()
	return self.vehicle.cp.mode10.leveling and self.vehicle.cp.mode10.drivingThroughtLoading
end

function LevelCompactAIDriver:onWaypointPassed(ix)
	if self.course:isWaitAt(ix) then
		self:changeLevelState(self.states.WAITIN_FOR_FREE_WAY)
	end
	AIDriver.onWaypointPassed(self, ix)
end

function LevelCompactAIDriver:continue()
	self:changeLevelState(self.states.DRIVE_TO_PARKING)
end

function LevelCompactAIDriver:stopAndWait(dt)
	self:driveInDirection(dt,0,1,true,0,false)
end

function LevelCompactAIDriver:driveInDirection(dt,lx,lz,fwd,speed,allowedToDrive)
	AIVehicleUtil.driveInDirection(self.vehicle, dt, self.vehicle.cp.steeringAngle, 1, 0.5, 10, allowedToDrive, fwd, lx, lz, speed, 1)
end

function LevelCompactAIDriver:onEndCourse()
	self.ppc:initialize(1)
	self:changeLevelState(self.states.CHECK_SILO)
end

function LevelCompactAIDriver:updateLastMoveCommandTime()
	self:resetLastMoveCommandTime()
end

function LevelCompactAIDriver:changeLevelState(newState)
	self.levelState = newState
end

function LevelCompactAIDriver:getSpeed()
	local speed = 0
	if self.levelState == self.states.DRIVE_TO_PARKING then
		speed = AIDriver.getRecordedSpeed(self)
	else
		speed = self.refSpeed
	end	
	return speed
end

function LevelCompactAIDriver:debug(...)
	courseplay.debugVehicle(10, self.vehicle, ...)
end

function LevelCompactAIDriver:checkSilo()
	if self.targetSilo == nil then
		self.targetSilo = courseplay:getMode9TargetBunkerSilo(self.vehicle,1)
	end
	if not self.targetSilo then
		courseplay:setInfoText(self.vehicle, courseplay:loc('COURSEPLAY_MODE10_NOSILO'));
	else
		return true
	end
end

function LevelCompactAIDriver:lowerImplements()
	for _, implement in pairs(self.vehicle:getAttachedImplements()) do
		if implement.object.aiImplementStartLine then
			implement.object:aiImplementStartLine()
		end
	end
	self.vehicle:raiseStateChange(Vehicle.STATE_CHANGE_AI_START_LINE)
end

function LevelCompactAIDriver:raiseImplements()
	for _, implement in pairs(self.vehicle:getAttachedImplements()) do
		if implement.object.aiImplementEndLine then
			implement.object:aiImplementEndLine()
		end
	end
	self.vehicle:raiseStateChange(Vehicle.STATE_CHANGE_AI_END_LINE)
end


function LevelCompactAIDriver:moveShield(moveDir,dt,fixHeight)
	local leveler = self.vehicle.cp.workTools[1]
	local moveFinished = false
	if leveler.spec_attacherJointControl ~= nil then
		local spec = leveler.spec_attacherJointControl
		local jointDesc = spec.jointDesc
		if moveDir == "down" then
			
			--move attacherJoint down
			if spec.heightController.moveAlpha ~= jointDesc.lowerAlpha then
				spec.heightTargetAlpha = jointDesc.lowerAlpha
			else
				local newAlpha = self:getClosestAlpha(fixHeight)
				leveler:controlAttacherJoint(spec.controls[2],newAlpha)				
				moveFinished = true
			end

		elseif moveDir == "up" then
			if spec.heightController.moveAlpha ~= spec.jointDesc.upperAlpha then
				spec.heightTargetAlpha = jointDesc.upperAlpha
				if not fixHeight then
					leveler:controlAttacherJoint(spec.controls[2], spec.controls[2].moveAlpha + 0.1)
				end
			else
				moveFinished = true
			end			
		end
	end;
	return moveFinished
end

function LevelCompactAIDriver:getClosestAlpha(height)
	local closestIndex = 99
	local closestValue = 99
	for indexHeight,_ in pairs (self.alphaList) do
		--print("try "..tostring(indexHeight))
		local diff = math.abs(height-indexHeight)
		if closestValue > diff then
			--print(string.format("%s is closer- set as closest",tostring(closestValue)))
			closestIndex = indexHeight
			closestValue = diff
		end				
	end
	return self.alphaList[closestIndex]
end

function LevelCompactAIDriver:getIsAlphaListrecording()
	return self.isAlphaListrecording;
end

function LevelCompactAIDriver:resetIsAlphaListrecording()
	self.isAlphaListrecording = nil
end
function LevelCompactAIDriver:setIsAlphaListrecording()
	self.isAlphaListrecording = true
	self.alphaList ={}
end
function LevelCompactAIDriver:getDiffHeightforHeight(targetHeight)
	local blade = self.vehicle.cp.workTools[1]
	local bladeX,bladeY,bladeZ = getWorldTranslation(self:getLevelerNode(blade))
	local bladeTerrain = getTerrainHeightAtWorldPos(g_currentMission.terrainRootNode, bladeX,bladeY,bladeZ);
	local _,_,offSetZ = worldToLocal(self.vehicle.rootNode,bladeX,bladeY,bladeZ)
	local _,projectedTractorY,_  = localToWorld(self.vehicle.rootNode,0,0,offSetZ)

	return targetHeight- (projectedTractorY-bladeTerrain)
end


function LevelCompactAIDriver:recordAlphaList()
	local blade = self.vehicle.cp.workTools[1]
	local spec = blade.spec_attacherJointControl
	local jointDesc = spec.jointDesc
	local bladeX,bladeY,bladeZ = getWorldTranslation(self:getLevelerNode(blade))
	local bladeTerrain = getTerrainHeightAtWorldPos(g_currentMission.terrainRootNode, bladeX,bladeY,bladeZ);
	local _,_,offSetZ = worldToLocal(self.vehicle.rootNode,bladeX,bladeY,bladeZ)
	local _,projectedTractorY,_  = localToWorld(self.vehicle.rootNode,0,0,offSetZ) 
	local tractorToGround = courseplay:round(projectedTractorY-bladeTerrain,3)
	local bladeToGound = courseplay:round(bladeY-bladeTerrain,3)
	
	if spec.heightController.moveAlpha ~= jointDesc.lowerAlpha then
		spec.heightTargetAlpha = jointDesc.lowerAlpha
		blade:controlAttacherJoint(spec.controls[2], spec.controls[2].moveAlpha + 0.1)
	else
		blade:controlAttacherJoint(spec.controls[2], spec.controls[2].moveAlpha - 0.005)
		
		--record the related alphas to the alpha list
		local alphaEntry = courseplay:round(bladeToGound-tractorToGround,3)
		if self.alphaList[alphaEntry] ~= nil then
			self:debug("resetIsAlphaListrecording")
			self:resetIsAlphaListrecording()
		else
			self:debug(string.format("self.alphaList[%s] = %s",tostring(alphaEntry),tostring(spec.controls[2].moveAlpha)))
			self.alphaList[alphaEntry] = spec.controls[2].moveAlpha 
		end	
	end
end

function LevelCompactAIDriver:getLevelerNode(blade)
	for _, levelerNode in pairs (blade.spec_leveler.nodes) do
		if levelerNode.node ~= nil then
			return levelerNode.node
		end
	end
end

function LevelCompactAIDriver:printMap()
	if courseplay.debugChannels[10] and self.vehicle.cp.BunkerSiloMap then
		for _, line in pairs(self.vehicle.cp.BunkerSiloMap) do
			local printString = ""
			for _, fillUnit in pairs(line) do
				if fillUnit.fillLevel > 10000 then
					printString = printString.."[XXX]"
				elseif fillUnit.fillLevel > 1000 then
					printString = printString.."[ XX]"
				elseif fillUnit.fillLevel > 0 then
					printString = printString.."[ X ]"
				else
					printString = printString.."[   ]"
				end
			end
			self:debug(printString)
		end
	end
end

function LevelCompactAIDriver:getBestTargetFillUnitFillUp(Silo,actualTarget)
	--print(string.format("courseplay:getActualTarget(vehicle) called by %s",tostring(courseplay.utils:getFnCallPath(3))))
	local vehicle = self.vehicle
	local firstLine = 0
	vehicle.cp.BunkerSiloMap = g_bunkerSiloManager:createBunkerSiloMap(vehicle, Silo, self.workWidth)
	if vehicle.cp.BunkerSiloMap ~= nil then
		local stopSearching = false
		local mostFillLevelAtLine = 0
		local mostFillLevelIndex = 2
		local fillingTarget = {}

		-- find column with most fillLevel and figure out whether it is empty
		for lineIndex, line in pairs(vehicle.cp.BunkerSiloMap) do
			if stopSearching then
				break
			end
			mostFillLevelAtLine = 0
			for column, fillUnit in pairs(line) do
				if 	mostFillLevelAtLine < fillUnit.fillLevel then
					mostFillLevelAtLine = fillUnit.fillLevel
					mostFillLevelIndex = column
				end
				if column == #line and mostFillLevelAtLine > 0 then
					fillingTarget = {
										line = lineIndex;
										column = mostFillLevelIndex;
										empty = false;
												}
					stopSearching = true
					break
				end
			end
		end
		if mostFillLevelAtLine == 0 then
			fillingTarget = {
										line = 1;
										column = 1;
										empty = true;
												}
		end
		
		actualTarget = fillingTarget
		firstLine = actualTarget.line
	end
	
	return actualTarget, firstLine
end
-- TODO: create a BunkerSiloMap class ...
-- Find the first row in the map where this column is not empty
function LevelCompactAIDriver:findFirstNonEmptyRow(map, column)
	for i, row in ipairs(map) do
		if row[column].fillLevel > 0 then
			return i
		end
	end
	return #map
end

function LevelCompactAIDriver:getBestTargetFillUnitLeveling(Silo, lastDrivenColumn)
	local firstLine = 1
	local targetHeight = 0.5
	local vehicle = self.vehicle
	local newApproach = lastDrivenColumn == nil 
	local newBestTarget = {}
	vehicle.cp.BunkerSiloMap = g_bunkerSiloManager:createBunkerSiloMap(vehicle, Silo, self.workWidth)
	if vehicle.cp.BunkerSiloMap ~= nil then
		local newColumn = math.ceil(#vehicle.cp.BunkerSiloMap[1]/2)
		if newApproach then
			newBestTarget, firstLine = self:getBestTargetFillUnitFillUp(Silo, {})
			self:debug('Best leveling target at line %d, column %d, height %d, first line %d (fist approach)',
					newBestTarget.line, newBestTarget.column, targetHeight, firstLine)
			return newBestTarget, firstLine, targetHeight
		else
			newColumn = lastDrivenColumn + 1;
			if newColumn > #vehicle.cp.BunkerSiloMap[1] then
				newColumn = 1;
			end
			firstLine = self:findFirstNonEmptyRow(vehicle.cp.BunkerSiloMap, newColumn)
			newBestTarget= {
							line = firstLine;
							column = newColumn;							
							empty = false;
							}
		end
		targetHeight = self:getColumnsTargetHeight(newColumn)
	end
	self:debug('Best leveling target at line %d, column %d, height %d, first line %d',
			newBestTarget.line, newBestTarget.column, targetHeight, firstLine)
	return newBestTarget, firstLine, targetHeight
end

function LevelCompactAIDriver:getColumnsTargetHeight(newColumn)
	local totalArea = 0
	local totalFillLevel = 0
	for i=1,#self.vehicle.cp.BunkerSiloMap do
		--calculate the area without first and last line
		if i~= 1 and i~= #self.vehicle.cp.BunkerSiloMap then
			totalArea = totalArea + self.vehicle.cp.BunkerSiloMap[i][newColumn].area
		end
		totalFillLevel = totalFillLevel + self.vehicle.cp.BunkerSiloMap[i][newColumn].fillLevel
	end
	local newHeight = math.max(0.6,(totalFillLevel/1000)/totalArea)
	self:debug("getTargetHeight: totalFillLevel:%s; totalArea:%s Height%s",tostring(totalFillLevel),tostring(totalArea),tostring(newHeight))
	return newHeight
	
end

function LevelCompactAIDriver:debugRouting()
	if courseplay.debugChannels[10] and self.vehicle.cp.BunkerSiloMap ~= nil and self.bestTarget ~= nil then

		local fillUnit = self.vehicle.cp.BunkerSiloMap[self.bestTarget.line][self.bestTarget.column]
		--print(string.format("fillUnit %s; self.cp.actualTarget.line %s; self.cp.actualTarget.column %s",tostring(fillUnit),tostring(self.cp.actualTarget.line),tostring(self.cp.actualTarget.column)))
		local sx,sz = fillUnit.sx,fillUnit.sz
		local wx,wz = fillUnit.wx,fillUnit.wz
		local bx,bz = fillUnit.bx,fillUnit.bz
		local hx,hz = fillUnit.hx +(fillUnit.wx-fillUnit.sx) ,fillUnit.hz +(fillUnit.wz-fillUnit.sz)
		local _,tractorHeight,_ = getWorldTranslation(self.vehicle.cp.directionNode)
		local y = tractorHeight + 1.5;

		cpDebug:drawLine(sx, y, sz, 1, 0, 0, wx, y, wz);
		cpDebug:drawLine(wx, y, wz, 1, 0, 0, hx, y, hz);
		cpDebug:drawLine(fillUnit.hx, y, fillUnit.hz, 1, 0, 0, sx, y, sz);
		cpDebug:drawLine(fillUnit.cx, y, fillUnit.cz, 1, 0, 1, bx, y, bz);
		cpDebug:drawPoint(fillUnit.cx, y, fillUnit.cz, 1, 1 , 1);

		local bunker = self.targetSilo
		if bunker ~= nil then
			local sx,sz = bunker.bunkerSiloArea.sx,bunker.bunkerSiloArea.sz
			local wx,wz = bunker.bunkerSiloArea.wx,bunker.bunkerSiloArea.wz
			local hx,hz = bunker.bunkerSiloArea.hx,bunker.bunkerSiloArea.hz
			cpDebug:drawLine(sx,y+2,sz, 0, 0, 1, wx,y+2,wz);
			--drawDebugLine(sx,y+2,sz, 0, 0, 1, hx,y+2,hz, 0, 1, 0);
			--drawDebugLine(wx,y+2,wz, 0, 0, 1, hx,y+2,hz, 0, 1, 0);
			cpDebug:drawLine(sx,y+2,sz, 0, 0, 1, hx,y+2,hz);
			cpDebug:drawLine(wx,y+2,wz, 0, 0, 1, hx,y+2,hz);
		end
		if self.tempTarget ~= nil then
			local tx,tz = self.tempTarget.cx,self.tempTarget.cz
			local fillUnit = self.vehicle.cp.BunkerSiloMap[self.bestTarget.line][self.bestTarget.column]
			local sx,sz = fillUnit.sx,fillUnit.sz
			cpDebug:drawLine(tx, y, tz, 1, 0, 1, sx, y, sz);
			cpDebug:drawPoint(tx, y, tz, 1, 1 , 1);
		end
	end

end

function LevelCompactAIDriver:drawMap()
	function drawTile(f, r, g, b)
		cpDebug:drawLine(f.sx, f.y + 1, f.sz, r, g, b, f.wx, f.y + 1, f.wz)
		cpDebug:drawLine(f.wx, f.y + 1, f.wz, r, g, b, f.hx, f.y + 1, f.hz)
		cpDebug:drawLine(f.hx, f.y + 1, f.hz, r, g, b, f.sx, f.y + 1, f.sz);
		cpDebug:drawLine(f.cx, f.y + 1, f.cz, 1, 1, 1, f.bx, f.y + 1, f.bz);
	end

	if not self.vehicle.cp.BunkerSiloMap or not courseplay.debugChannels[self.debugChannel] then return end
	for _, line in pairs(self.vehicle.cp.BunkerSiloMap) do
		for _, fillUnit in pairs(line) do
			drawTile(fillUnit, 1/1 - fillUnit.fillLevel, 1, 0)
		end
	end
end


function LevelCompactAIDriver:setLightsMask(vehicle)
	vehicle:setLightsTypesMask(courseplay.lights.HEADLIGHT_FULL)
end

function LevelCompactAIDriver:getWorkWidth()
	self.workWidth = 3
	self.leveler = AIDriverUtil.getImplementWithSpecialization(self.vehicle, Leveler)
	if not self.leveler then
		self:debug('No leveler found, using default width %.1f', self.width)
		return
	end
	local spec = self.leveler.spec_leveler
	-- find the outermost leveler nodes
	local maxLeftX, minRightX = -math.huge, math.huge
	for _, levelerNode in pairs(spec.nodes) do
		local leftX, _, _ = localToLocal(levelerNode.node, self.vehicle.rootNode, -levelerNode.width, 0, levelerNode.maxDropDirOffset)
		local rightX, _, _ = localToLocal(levelerNode.node, self.vehicle.rootNode, levelerNode.width, 0, levelerNode.maxDropDirOffset)
		maxLeftX = math.max(maxLeftX, leftX)
		minRightX = math.min(minRightX, rightX)
	end
	self.workWidth = -minRightX + maxLeftX
	self:debug('Leveler width = %.1f (left %.1f, right %.1f)', self.workWidth, maxLeftX, -minRightX)
end<|MERGE_RESOLUTION|>--- conflicted
+++ resolved
@@ -444,13 +444,10 @@
 	--return self.vehicle.cp.workTools[1]:getFillUnitFillLevel(1) < 100 and self.bestTarget.line > self.firstLine
 	if self.vehicle.cp.workTools[1]:getFillUnitFillLevel(1) < 100 then
 		if self.vehicle.cp.timers.bladeEmpty == nil or self.vehicle.cp.timers.bladeEmpty == 0 then
-<<<<<<< HEAD
+
 			courseplay:setCustomTimer(self.vehicle, 'bladeEmpty', 3);
-		elseif courseplay:timerIsThrough(self.vehicle, 'bladeEmpty') and self.bestTarget.line > self.firstLine + 1 then
-=======
-			courseplay:setCustomTimer(self.vehicle, 'bladeEmpty', 2);
-		elseif courseplay:timerIsThrough(self.vehicle, 'bladeEmpty') and self.bestTarget.line > #self.vehicle.cp.BunkerSiloMap/2 then 
->>>>>>> 881a5791
+		elseif courseplay:timerIsThrough(self.vehicle, 'bladeEmpty') and self.bestTarget.line > #self.vehicle.cp.BunkerSiloMap/2 then
+
 			courseplay:resetCustomTimer(self.vehicle, 'bladeEmpty');
 			self:debug("dropout bladeEmpty")
 			return true
