--- conflicted
+++ resolved
@@ -29,13 +29,11 @@
 		courseplay.debugVehicle(10, vehicle, 'Bunker width %.1f, working width %.1f (passed in)', bunkerWidth, width)
 		widthCount =math.ceil(bunkerWidth/width)
 	else
-<<<<<<< HEAD
+
 		courseplay.debugVehicle(10, vehicle, 'Bunker width %.1f, working width %.1f (calculated)', bunkerWidth, vehicle.cp.workWidth)
-		widthCount =math.ceil(bunkerWidth/vehicle.cp.workWidth)
+		widthCount =math.ceil(bunkerWidth/(vehicle.cp.workWidth*0.7))
 		width = vehicle.cp.workWidth
-=======
-		widthCount =math.ceil(bunkerWidth/(vehicle.cp.workWidth*0.7))--force overlape for compacketing and shovel driver
->>>>>>> 881a5791
+
 	end
 
 	if vehicle.cp.mode10.leveling and courseplay:isEven(widthCount) then
