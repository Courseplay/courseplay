--- conflicted
+++ resolved
@@ -511,10 +511,7 @@
 	end
 	self:setSpeed(math.max(0, speed))
 end
-<<<<<<< HEAD
-=======
- 
->>>>>>> 194a21f8
+
 
 function CombineUnloadAIDriver:driveBesideChopper()
 	local targetNode = self:getTrailersTargetNode()
@@ -1724,19 +1721,14 @@
 			self:startMovingBackFromCombine(self.states.MOVE_BACK_FROM_EMPTY_COMBINE)
 			return
 		else
-<<<<<<< HEAD
-			self:debug('combine empty and moving forward')
-			self:releaseUnloader()
-			self:startWaitingForCombine()
-			return
-=======
+
 				if	self:getFillLevelThreshold() >1 then
 					self:debug('combine empty and moving forward')
 					self:releaseUnloader()
 					self:setNewOnFieldState(self.states.WAITING_FOR_COMBINE_TO_CALL)
 					return
 				end
->>>>>>> 194a21f8
+
 		end
 	end
 
@@ -1852,7 +1844,7 @@
 		self.combineToUnload.cp.driver:ignoreVehicleProximity(self.vehicle, 3000)
 		-- when on the fieldwork course, drive behind or beside the chopper, staying in the range of the pipe
 		self.combineOffset = self:getChopperOffset(self.combineToUnload)
-<<<<<<< HEAD
+
 
 		local dx = self:findOtherUnloaderAroundCombine(self.combineToUnload, self.combineOffset)
 		if dx then
@@ -1866,11 +1858,7 @@
 			self.followCourse:setOffset(-self.combineOffset, 0)
 		end
 
-=======
-		self.followCourse:setOffset(-self.combineOffset, 0)
-		
-	
->>>>>>> 194a21f8
+
 
 		if self.combineOffset ~= 0 then
 			self:driveBesideChopper()
