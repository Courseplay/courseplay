--- conflicted
+++ resolved
@@ -148,7 +148,6 @@
 			else
 				courseplay:setInfoText(self.vehicle, "COURSEPLAY_NO_COMBINE_IN_REACH");
 			end
-<<<<<<< HEAD
 		end
 		self:hold()
 
@@ -524,63 +523,6 @@
 			if not self:getCombineIsTurning() then
 				if not self.combineToUnload.cp.driver:isStopped() then
 					self:hold()
-=======
-			--local extraAlignLength = courseplay:getDirectionNodeToTurnNodeLength(vehicle)*2+6;	
-			
-			--another new chopper turn maneuver by Thomas Gärtner  
-			if fruitSide == "left" then -- chopper will turn left
-
-				if vehicle.cp.combineOffset > 0 then -- I'm left of chopper
-					courseplay:debug(string.format("%s(%i): %s @ %s: combine turns left, I'm left", curFile, debug.getinfo(1).currentline, nameNum(vehicle), tostring(combine.name)), 4);
-					vehicle.cp.curTarget.x, vehicle.cp.curTarget.y, vehicle.cp.curTarget.z = localToWorld(vehicle.cp.directionNode, 0, 0, turnDiameter);
-					vehicle.cp.curTarget.rev = false
-					courseplay:addNewTargetVector(vehicle, 2*turnDiameter*-1 ,  turnDiameter);
-					vehicle.cp.chopperIsTurning = true
-
-				else --i'm right of choppper
-					if vehicle.cp.isReversePossible and not autoCombineCircleMode and combine.cp.forcedSide == nil and combine.cp.multiTools == 1 and vehicle.cp.turnOnField then
-						courseplay:debug(string.format("%s(%i): %s @ %s: combine turns left, I'm right. Turning the New Way", curFile, debug.getinfo(1).currentline, nameNum(vehicle), tostring(combine.name)), 4);
-						local maxDiameter = math.max(20,vehicle.cp.turnDiameter)
-						local verticalWaypointShift = self:getWaypointShift(vehicle,combine)
-						combine.cp.verticalWaypointShift = verticalWaypointShift
-						--vehicle.cp.curTarget.x, vehicle.cp.curTarget.y, vehicle.cp.curTarget.z = localToWorld(vehicle.cp.directionNode, 0,0,3);
-						--vehicle.cp.curTarget.rev = false
-						vehicle.cp.nextTargets  = self:createTurnAwayCourse(vehicle,-1,maxDiameter,combine.cp.workWidth)
-									
-						courseplay:addNewTargetVector(vehicle,combine.cp.workWidth,-(math.max(maxDiameter +vehicle.cp.totalLength+extraAlignLength,maxDiameter +vehicle.cp.totalLength +extraAlignLength -verticalWaypointShift)))
-						courseplay:addNewTargetVector(vehicle,combine.cp.workWidth, 2 +verticalWaypointShift,nil,nil,true);
-					else
-						courseplay:debug(string.format("%s(%i): %s @ %s: combine turns left, I'm right. Turning the Old Way", curFile, debug.getinfo(1).currentline, nameNum(vehicle), tostring(combine.name)), 4);
-						vehicle.cp.curTarget.x, vehicle.cp.curTarget.y, vehicle.cp.curTarget.z = localToWorld(vehicle.cp.directionNode, turnDiameter*-1, 0, turnDiameter);
-						vehicle.cp.chopperIsTurning = true
-					end
-				end
-				
-			else -- chopper will turn right
-				if vehicle.cp.combineOffset < 0 then -- I'm right of chopper
-					courseplay:debug(string.format("%s(%i): %s @ %s: combine turns right, I'm right", curFile, debug.getinfo(1).currentline, nameNum(vehicle), tostring(combine.name)), 4);
-					vehicle.cp.curTarget.x, vehicle.cp.curTarget.y, vehicle.cp.curTarget.z = localToWorld(vehicle.cp.directionNode, 0, 0, turnDiameter);
-					vehicle.cp.curTarget.rev = false
-					courseplay:addNewTargetVector(vehicle, 2*turnDiameter,     turnDiameter);
-					vehicle.cp.chopperIsTurning = true
-				else -- I'm left of chopper
-					if vehicle.cp.isReversePossible and not autoCombineCircleMode and combine.cp.forcedSide == nil and combine.cp.multiTools == 1 and vehicle.cp.turnOnField then
-						courseplay:debug(string.format("%s(%i): %s @ %s: combine turns right, I'm left. Turning the new way", curFile, debug.getinfo(1).currentline, nameNum(vehicle), tostring(combine.name)), 4);
-						local maxDiameter = math.max(20,vehicle.cp.turnDiameter)
-						local verticalWaypointShift = self:getWaypointShift(vehicle,combine)
-						combine.cp.verticalWaypointShift = verticalWaypointShift
-						--vehicle.cp.curTarget.x, vehicle.cp.curTarget.y, vehicle.cp.curTarget.z = localToWorld(vehicle.cp.directionNode, 0,0,3);
-						--vehicle.cp.curTarget.rev = false
-						vehicle.cp.nextTargets  = self:createTurnAwayCourse(vehicle,1,maxDiameter,combine.cp.workWidth)
-
-						courseplay:addNewTargetVector(vehicle,-combine.cp.workWidth,-(math.max(maxDiameter +vehicle.cp.totalLength+extraAlignLength,maxDiameter +vehicle.cp.totalLength +extraAlignLength -verticalWaypointShift)))
-						courseplay:addNewTargetVector(vehicle,-combine.cp.workWidth, 2 +verticalWaypointShift,nil,nil,true);
-					else
-						courseplay:debug(string.format("%s(%i): %s @ %s: combine turns right, I'm left. Turning the old way", curFile, debug.getinfo(1).currentline, nameNum(vehicle), tostring(combine.name)), 4);
-						vehicle.cp.curTarget.x, vehicle.cp.curTarget.y, vehicle.cp.curTarget.z = localToWorld(vehicle.cp.directionNode, turnDiameter, 0, turnDiameter);
-						vehicle.cp.chopperIsTurning = true
-					end
->>>>>>> a0b6cab9
 				end
 			else
 				self:holdCombine()
@@ -751,19 +693,8 @@
 	--AIVehicleUtil.driveInDirection(self.vehicle, dt, self.vehicle.cp.steeringAngle, 1, 0.5, 10, allowedToDrive, fwd, lx, lz, speed, 1)
 end
 
-<<<<<<< HEAD
 function CombineUnloadAIDriver:driveBehindCombine(dt)
 	renderText(0.2,0.165,0.02,string.format("%s: driveBehindCombine offset local :%s saved:%s",nameNum(self.vehicle),tostring(self.combineOffset),tostring(self.vehicle.cp.combineOffset)))
-=======
-function CombineUnloadAIDriver:followPipe(dt)
-	self:checkTurnOnFieldEdge(dt)
-	local vehicle = self.vehicle
-	local combine = vehicle.cp.activeCombine
-	local combineDirNode = combine.cp.directionNode or combine.rootNode;
-	local refSpeed = vehicle.cp.speeds.field
-	local combineIsStopped = combine.lastSpeedReal*3600 < 0.5
-	local x, y, z = getWorldTranslation(vehicle.cp.directionNode)
->>>>>>> a0b6cab9
 	local allowedToDrive = true
 	local fwd = true
 	--get direction to drive to
@@ -917,7 +848,6 @@
 	return tempCourse
 end
 
-<<<<<<< HEAD
 function CombineUnloadAIDriver:getStraightReverseCourse()
 	--print("called CombineUnloadAIDriver:getStraightReverseCourse()")
 	local waypoints ={}
@@ -930,12 +860,6 @@
 						rev= true;
 		}
 		table.insert(waypoints,point)
-=======
-	local lx, ly, lz = worldToLocal(vehicle.cp.directionNode, ttX, y, ttZ)
-	dod = MathUtil.vector2Length(lx, lz)
-	if dod > 40 or vehicle.cp.chopperIsTurning == true then
-		self:setModeState(self.STATE_DRIVE_TO_COMBINE);
->>>>>>> a0b6cab9
 	end
 		local tempCourse = Course(self.vehicle,waypoints)
 		self:setNewVehiclesWaypoints(waypoints)
@@ -1028,7 +952,6 @@
 			isBeside = distanceToTarget > 4
 		end
 	end
-<<<<<<< HEAD
 
 	isBeside = isBeside or math.abs(offsetDifference) < 0.5
 	if lz >0 or isBeside then
@@ -1037,100 +960,6 @@
 	cpDebug:drawLine(cx,cy+1,cz,100,100,100,x,y+1,z)
 	return x,y,z,isBeside
 end
-=======
-	
-	cpDebug:drawLine(x, y, z, 1, 0, 0, ttX, y, ttZ);
-	local lx, lz = AIVehicleUtil.getDriveDirection(vehicle.cp.directionNode, ttX, currentY, ttZ)
-	AIDriver.driveVehicleInDirection(self,dt, allowedToDrive, true, lx, lz, refSpeed)
-	
-end
-
-function CombineUnloadAIDriver:driveNextToCombine(dt)
-	local vehicle = self.vehicle
-	local combine = vehicle.cp.activeCombine
-	local combineDirNode = combine.cp.directionNode or combine.rootNode;
-	local refSpeed = vehicle.cp.speeds.field
-	local allowedToDrive = true
-	courseplay:setInfoText(vehicle, "COURSEPLAY_DRIVE_TO_COMBINE"); 
-	
-	if combine.cp.offset == nil or vehicle.cp.combineOffset == 0 then
-		--print("offset not saved - calculate")
-		self:calculateCombineOffset(vehicle, combine);
-	elseif not combine.cp.isChopper and not combine.cp.isSugarBeetLoader and vehicle.cp.combineOffsetAutoMode and vehicle.cp.combineOffset ~= combine.cp.offset then
-		--print("set saved offset")
-		vehicle.cp.combineOffset = combine.cp.offset			
-	end
-	--courseplay:addToCombinesIgnoreList(vehicle, combine)
-
-	--get the coordinates to align with the pipe
-	local currentX, currentY, currentZ
-	if combine.cp.isSugarBeetLoader then
-		local prnToCombineZ = courseplay:calculateVerticalOffset(vehicle, combine);
-		currentX, currentY, currentZ = localToWorld(combineDirNode, vehicle.cp.combineOffset, 0, prnToCombineZ -5);
-	else			
-		currentX, currentY, currentZ = localToWorld(combineDirNode, vehicle.cp.combineOffset, 0, -5);
-	end
-
-	local lx, lz = AIVehicleUtil.getDriveDirection(vehicle.cp.directionNode, currentX, currentY, currentZ)
-	AIDriver.driveVehicleInDirection(self,dt, true, true, lx, lz, refSpeed)
-	
-	local distanceToPoint = courseplay:distanceToPoint(vehicle, currentX, currentY, currentZ)
-	
-	if distanceToPoint > 50 then
-		self:setModeState(self.STATE_DRIVE_TO_COMBINE);
-	elseif distanceToPoint < 2 then 
-		allowedToDrive = false
-		self:setModeState(self.STATE_FOLLOW_PIPE);
-		vehicle.cp.chopperIsTurning = false
-	end
-	local x, y, z = getWorldTranslation(vehicle.cp.directionNode)
-	cpDebug:drawLine(x, y, z, 1, 0, 0, currentX,currentY, currentZ);
-	local lx, lz = AIVehicleUtil.getDriveDirection(vehicle.cp.directionNode, currentX, currentY, currentZ)
-	AIDriver.driveVehicleInDirection(self,dt, allowedToDrive, true, lx, lz, refSpeed)
-end
-
-function CombineUnloadAIDriver:driveToCombine(dt)
-		local vehicle = self.vehicle
-		local combine = vehicle.cp.activeCombine
-		local refSpeed = vehicle.cp.speeds.field
-		local turnDiameter = vehicle.cp.turnDiameter+2
-		local safetyDistance = self:getSafetyDistanceFromCombine( combine )
-		courseplay:setInfoText(vehicle, "COURSEPLAY_DRIVE_BEHIND_COMBINE");
-
-		-- calculate a world position (currentX/Y/Z) and a vector (lx/lz) to a point near the combine (which is sometimes called 'tractor')
-		-- here, 'tractor' is the combine, x, y, z is the tractor unloading the combine, z1, y1, z1 is the tractor's local coordinates from 
-		-- the combine
-		local x, y, z = getWorldTranslation(vehicle.cp.directionNode)
-		local x1, y1, z1 = worldToLocal(combine.cp.directionNode or combine.rootNode, x, y, z)
-		x1,z1 = x1,z1;
-
-		if not combine.cp.isChopper then
-			cx_behind, cy_behind, cz_behind = localToWorld(combine.cp.directionNode or combine.rootNode, vehicle.cp.combineOffset, 0, -(turnDiameter + safetyDistance))
-		else
-			cx_behind, cy_behind, cz_behind = localToWorld(combine.cp.directionNode or combine.rootNode, 0, 0, -(turnDiameter + safetyDistance))
-		end
-		
-		if z1 > -(turnDiameter + safetyDistance) then 
-			-- tractor in front of combine, drive to a position where we can safely transfer to STATE_DRIVE_TO_REAR mode
-			-- left side of combine, 30 meters back, 20 to the left
-			local cx_left, cy_left, cz_left = localToWorld(combine.cp.directionNode or combine.rootNode, 20, 0, -30)
-			-- righ side of combine, 30 meters back, 20 to the right
-			local cx_right, cy_right, cz_right = localToWorld(combine.cp.directionNode or combine.rootNode, -20, 0, -30)
-
-			local lx, ly, lz = worldToLocal(vehicle.cp.directionNode, cx_left, y, cz_left)
-			-- distance to left position
-			local disL = MathUtil.vector2Length(lx, lz)
-			local rx, ry, rz = worldToLocal(vehicle.cp.directionNode, cx_right, y, cz_right)
-			-- distance to right position
-			local disR = MathUtil.vector2Length(rx, rz)
-
-			-- prefer the one closest to the combine
-			if disL < disR then
-				currentX, currentY, currentZ = cx_left, cy_left, cz_left
-			else
-				currentX, currentY, currentZ = cx_right, cy_right, cz_right
-			end
->>>>>>> a0b6cab9
 
 function CombineUnloadAIDriver:getDrivingCoordsBehind()
 
@@ -1146,81 +975,7 @@
 		if sideShift > 0 then
 			x,y,z = localToWorld(self.combineToUnload.cp.DirectionNode,fixOffset,0,backShift)
 		else
-<<<<<<< HEAD
 			x,y,z = localToWorld(self.combineToUnload.cp.DirectionNode,-fixOffset,0,backShift)
-=======
-			-- tractor behind combine, drive to a position behind the combine
-		  currentX, currentY, currentZ = cx_behind, cy_behind, cz_behind
-		end
-
-		-- at this point, currentX/Y/Z is a world position near the combine
-		
-		-- with no path finding, get vector to currentX/currentZ
-		local lx, ly, lz = worldToLocal(vehicle.cp.directionNode, currentX, currentY, currentZ)
-		lx,lz = lx,lz
-		
-		dod = MathUtil.vector2Length(lx, lz)
-		
-		lx, lz = AIVehicleUtil.getDriveDirection(vehicle.cp.directionNode, currentX, y, currentZ)
-		-- PATHFINDING / REALISTIC DRIVING -
-		-- if it is enabled and we are not too close to the combine, we abort STATE_DRIVE_TO_COMBINE mode and 
-		-- switch to follow course mode to avoid fruit instead of driving directly 
-		-- to currentX/currentZ
-		if vehicle.cp.realisticDriving and dod > 20 then 
-			-- if there's fruit between me and the combine, calculate a path around it to a point 
-			-- behind the combine.
-			print("call calculateAstarPathToCoords")
-			if self:calculateAstarPathToCoords(vehicle, nil, cx_behind, cz_behind, nil ) then
-			  -- there's fruit and a path could be calculated, switch to waypoint mode
-				courseplay.debugVehicle( 4, vehicle, "Combine is %.1f meters away, switching to pathfinding, drive to a point %.1f (%.1f safety distance and %.1f turn diameter) behind to combine",
-													dod, safetyDistance + turnDiameter, safetyDistance, turnDiameter )
-				--courseplay:setCurrentTargetFromList(vehicle, 1);
-				--courseplay:setModeState(vehicle, STATE_FOLLOW_TARGET_WPS);
-				--courseplay:setMode2NextState(vehicle, STATE_DRIVE_TO_COMBINE); -- modeState when waypoint is reached
-				--vehicle.cp.shortestDistToWp = nil;
-			end;
-		else
-			--AIDriver:driveVehicleToLocalPosition(dt, allowedToDrive, moveForwards, gx, gz, maxSpeed)
-			--AIDriver.driveVehicleToLocalPosition(self,dt, true, true, currentX, currentZ, refSpeed)
-			
-			cpDebug:drawLine(x, y, z, 1, 0, 0, currentX,currentY, currentZ);
-			AIDriver.driveVehicleInDirection(self,dt, true, true, lx, lz, refSpeed)
-		end;
-		
-	
-		-- near point
-		if dod < 3 then -- change to vehicle.cp.modeState 4 == drive behind combine or cornChopper
-			if combine.cp.isChopper and (not vehicle.cp.chopperIsTurning or combineIsAutoCombine) then -- decide on which side to drive based on ai-combine
-				courseplay:sideToDrive(vehicle, combine, 10)
-				if vehicle.sideToDrive == "right" then
-					vehicle.cp.combineOffset = math.abs(vehicle.cp.combineOffset) * -1;
-				else 
-					vehicle.cp.combineOffset = math.abs(vehicle.cp.combineOffset);
-				end
-			end
-			self:setModeState(self.STATE_DRIVE_NEXT_TO_COMBINE )	
-		end;
-end
-
-function CombineUnloadAIDriver:searchForCombines(dt)
-	local vehicle = self.vehicle
-	
-	-- STOP!!
-	courseplay:checkSaveFuel(vehicle,false)
-	local allowedToDrive = false
-	AIVehicleUtil.driveToPoint(vehicle, dt, 1, allowedToDrive, moveForwards, 0, 1, 0, false)
-	
-	-- are there any combines out there that need my help?
-	if CpManager.realTime5SecsTimerThrough then
-		if vehicle.cp.lastActiveCombine ~= nil then
-			local distance = courseplay:distanceToObject(vehicle, vehicle.cp.lastActiveCombine)
-			if distance > 20 or vehicle.cp.totalFillLevelPercent == 100 then
-				vehicle.cp.lastActiveCombine = nil
-				courseplay:debug(string.format("%s (%s): last combine = nil", nameNum(vehicle), tostring(vehicle.id)), 4);
-			else
-				courseplay:debug(string.format("%s (%s): last combine is just %.0fm away, so wait", nameNum(vehicle), tostring(vehicle.id), distance), 4);
-			end
->>>>>>> a0b6cab9
 		end
 		cpDebug:drawLine(cx,cy+1,cz, 100, 100, 100, x,cy+1,z)
 	else
@@ -1351,59 +1106,9 @@
 	local leftOk,rightOK = g_combineUnloadManager:getPossibleSidesToDrive(combine)
 	local savedOffset = self.vehicle.cp.combineOffset
 
-<<<<<<< HEAD
 	if not leftOk and not rightOK then
 		return 0
 	end
-=======
-	-- If we are an auger wagon, we don't have a tip point, so handle it as an auger wagon in mode 3
-	-- This should be in drive.lua on line 305 IMO --pops64
-	if self.vehicle.cp.hasAugerWagon then
-		courseplay:handleMode3(self.vehicle, allowedToDrive, dt);
-	else
-		-- done tipping?
-		if self:hasTipTrigger() and self.vehicle.cp.totalFillLevel == 0 then
-			courseplay:resetTipTrigger(self.vehicle, true);
-		end
-
-		self:cleanUpMissedTriggerExit()
-
-		-- tipper is not empty and tractor reaches TipTrigger
-		if self.vehicle.cp.totalFillLevel > 0
-			and self:hasTipTrigger() then
-			allowedToDrive, takeOverSteering = courseplay:unload_tippers(self.vehicle, allowedToDrive, dt);
-			courseplay:setInfoText(self.vehicle, "COURSEPLAY_TIPTRIGGER_REACHED");
-		end
-	end
-	return allowedToDrive, takeOverSteering;
-end;
-
-function CombineUnloadAIDriver:cleanUpMissedTriggerExit() -- at least that's what it seems to be doing
-	-- damn, I missed the trigger!
-	if self:hasTipTrigger() then
-		local t = self.vehicle.cp.currentTipTrigger;
-		local trigger_id = t.triggerId;
-
-		if t.specialTriggerId ~= nil then
-			trigger_id = t.specialTriggerId;
-		end;
-		if t.isPlaceableHeapTrigger then
-			trigger_id = t.rootNode;
-		end;
-
-		if trigger_id ~= nil then
-			local trigger_x, _, trigger_z = getWorldTranslation(trigger_id)
-			local ctx, _, ctz = getWorldTranslation(self.vehicle.cp.directionNode)
-			local distToTrigger = courseplay:distance(ctx, ctz, trigger_x, trigger_z)
-
-			-- Start reversing value is to check if we have started to reverse
-			-- This is used in case we already registered a tipTrigger but changed the direction and might not be in that tipTrigger when unloading. (Bug Fix)
-			local startReversing = self.course:switchingToReverseAt(self.ppc:getCurrentWaypointIx() - 1)
-			if startReversing then
-				courseplay:debug(string.format("%s: Is starting to reverse. Tip trigger is reset.", nameNum(self.vehicle)), 13);
-			end
->>>>>>> a0b6cab9
-
 	if leftOk and not rightOK then
 		if savedOffset >= 0 then
 			return offset
