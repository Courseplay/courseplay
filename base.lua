local floor = math.floor;

function courseplay.prerequisitesPresent(specializations)
    return true;
end

--[[
function courseplay:preLoad(xmlFile)
end;
]]

function courseplay:load(savegame)
<<<<<<< HEAD
    local xmlFile = self.xmlFile;
    self.setCourseplayFunc = courseplay.setCourseplayFunc;
    self.getIsCourseplayDriving = courseplay.getIsCourseplayDriving;
    self.setIsCourseplayDriving = courseplay.setIsCourseplayDriving;
    self.setCpVar = courseplay.setCpVar;

    -- SEARCH AND SET self.name IF NOT EXISTING
    if self.name == nil then
        self.name = courseplay:getObjectName(self, xmlFile);
    end;

    if self.cp == nil then self.cp = { }; end;
    self.hasCourseplaySpec = true;

    self.cp.varMemory = { };

    -- XML FILE NAME VARIABLE
    if self.cp.xmlFileName == nil then
        self.cp.xmlFileName = courseplay.utils:getFileNameFromPath(self.configFileName);
    end;

    courseplay:setNameVariable(self);
    self.cp.isCombine = courseplay:isCombine(self);
    self.cp.isChopper = courseplay:isChopper(self);
    self.cp.isHarvesterSteerable = courseplay:isHarvesterSteerable(self);
    self.cp.isSugarBeetLoader = courseplay:isSpecialCombine(self, "sugarBeetLoader");
    if self.cp.isCombine then
        self.cp.mode7Unloading = false
        self.cp.mode7makeHeaps = false
        self.cp.driverPriorityUseFillLevel = false;
    end
    self.cp.stopWhenUnloading = false;

    -- GIANT DLC
    self.cp.haveInversedRidgeMarkerState = nil;
    -- bool

    -- turn maneuver
    self.cp.waitForTurnTime = 0.00
    -- float
    self.cp.turnStage = 0
    -- int
    self.cp.aiTurnNoBackward = false
    -- bool
    self.cp.canBeReversed = nil
    -- bool
    self.cp.backMarkerOffset = nil
    -- float
    self.cp.aiFrontMarker = nil
    -- float
    self.cp.turnTimer = 8000
    -- int
    self.cp.noStopOnEdge = false
    -- bool
    self.cp.noStopOnTurn = false
    -- bool

    self.cp.combineOffsetAutoMode = true
    self.cp.isDriving = false;
    self.cp.runOnceStartCourse = false;
    self.cp.stopAtEnd = false;
    self.cp.stopAtEndMode1 = false;
    self.cp.calculatedCourseToCombine = false

    self.cp.waypointIndex = 1;
    self.cp.previousWaypointIndex = 1;
    self.cp.recordingTimer = 1
    self.timer = 0.00
    self.cp.timers = { };
    self.cp.driveSlowTimer = 0;
    self.cp.positionWithCombine = nil;

    -- RECORDING
    self.cp.isRecording = false;
    self.cp.recordingIsPaused = false;
    self.cp.isRecordingTurnManeuver = false;
    self.cp.drivingDirReverse = false;

    self.cp.waitPoints = { };
    self.cp.numWaitPoints = 0;
    self.cp.waitTime = 0;
    self.cp.crossingPoints = { };
    self.cp.numCrossingPoints = 0;

    self.cp.visualWaypointsStartEnd = true;
    self.cp.visualWaypointsAll = false;
    self.cp.visualWaypointsCrossing = false;
    self.cp.warningLightsMode = 1;
    self.cp.hasHazardLights = self.turnSignalState ~= nil and self.setTurnSignalState ~= nil;


    -- saves the shortest distance to the next waypoint (for recocnizing circling)
    self.cp.shortestDistToWp = nil

    self.Waypoints = { }
    self.cp.isEntered = false
    self.cp.remoteIsEntered = false
    self.cp.canDrive = false
    -- can drive course (has >4 waypoints, is not recording)
    self.cp.coursePlayerNum = nil;

    self.cp.infoText = nil;
    -- info text in tractor
    self.cp.toolTip = nil;

    -- global info text - also displayed when not in vehicle
    self.cp.hasSetGlobalInfoTextThisLoop = { };
    self.cp.activeGlobalInfoTexts = { };
    self.cp.numActiveGlobalInfoTexts = 0;



    -- CP mode
    self.cp.mode = 5;
    courseplay:setNextPrevModeVars(self);
    self.cp.modeState = 0
    self.cp.mode2nextState = nil;
    self.cp.startWork = nil
    self.cp.stopWork = nil
    self.cp.abortWork = nil
    self.cp.abortWorkExtraMoveBack = 0;
    self.cp.hasUnloadingRefillingCourse = false;
    self.cp.hasTransferCourse = false
    self.cp.wait = true;
    self.cp.waitTimer = nil;
    self.cp.realisticDriving = true;
    self.cp.canSwitchMode = false;
    self.cp.siloSelectedFillType = FillUtil.FILLTYPE_UNKNOWN;
    self.cp.siloSelectedEasyFillType = 1;
    self.cp.turnOnField = true;
    self.cp.slippingStage = 0;
    self.cp.isTipping = false;
    self.cp.hasPlough = false;
    self.cp.hasRotateablePlough = false;
    self.cp.isNotAllowedToDrive = false;

    self.cp.startAtPoint = courseplay.START_AT_NEAREST_POINT;


    -- ai mode 9: shovel
    self.cp.shovelEmptyPoint = nil;
    self.cp.shovelFillStartPoint = nil;
    self.cp.shovelFillEndPoint = nil;
    self.cp.shovelState = 1;
    self.cp.shovel = { };
    self.cp.shovelStopAndGo = false;
    self.cp.shovelLastFillLevel = nil;
    self.cp.shovelStatePositions = { };
    self.cp.hasShovelStatePositions = { };
    self.cp.manualShovelPositionOrder = nil;
    for i = 2, 5 do
        self.cp.hasShovelStatePositions[i] = false;
    end;

    -- ai mode 10 : bunkersilo
    self.cp.mode10 = { }
    self.cp.mode10.stoppedCourseplayers = { }
    self.cp.mode10.alphaList = { }
    self.cp.mode10.leveling = true
    self.cp.mode10.automaticHeigth = true
    self.cp.mode10.searchRadius = 50
    self.cp.mode10.searchCourseplayersOnly = false
    self.cp.mode10.shieldHeight = 0.3
    self.cp.mode10.levelerIsFrontAttached = false
    self.cp.mode10.jumpsPerRun = 0
    self.cp.mode10.automaticSpeed = true
    self.cp.mode10.lowestAlpha = 99


    -- Visual i3D waypoint signs
    self.cp.signs = {
        crossing = { };
        current = { };
    };
    courseplay.signs:updateWaypointSigns(self);

    self.cp.numCourses = 1;
    self.cp.numWaypoints = 0;
    self.cp.currentCourseName = nil;
    self.cp.currentCourseId = 0;
    self.cp.lastMergedWP = 0;

    self.cp.loadedCourses = { }

    -- forced waypoints
    self.cp.curTarget = { };
    self.cp.curTargetMode7 = { };
    self.cp.nextTargets = { };
    self.cp.turnTargets = { };
    self.cp.curTurnIndex = 1;

    -- speed limits
    self.cp.speeds = {
        useRecordingSpeed = true;
        reverse = 6;
        turn = 10;
        field = 24;
        street = self.cruiseControl.maxSpeed or 50;
        crawl = 3;
        discharge = 8;
        bunkerSilo = 20;

        minReverse = 3;
        minTurn = 3;
        minField = 3;
        minStreet = 3;
        max = self.cruiseControl.maxSpeed or 60;
    };

    self.cp.tooIsDirty = false
    self.cp.orgRpm = nil;

    -- data basis for the Course list
    self.cp.reloadCourseItems = true
    self.cp.sorted = { item = { }, info = { } }
    self.cp.folder_settings = { }
    courseplay.settings.update_folders(self)

    -- aiTrafficCollisionTrigger
    if self.aiTrafficCollisionTrigger == nil then
        local index = getXMLString(xmlFile, "vehicle.aiTrafficCollisionTrigger#index");
        if index then
            local triggerObject = Utils.indexToObject(self.components, index);
            if triggerObject then
                self.aiTrafficCollisionTrigger = triggerObject;
            end;
        end;
    else
        CpManager.trafficCollisionIgnoreList[self.aiTrafficCollisionTrigger] = true;
        -- add AI traffic collision trigger to global ignore list
    end;
    if self.aiTrafficCollisionTrigger == nil and getNumOfChildren(self.rootNode) > 0 then
        if getChild(self.rootNode, "trafficCollisionTrigger") ~= 0 then
            self.aiTrafficCollisionTrigger = getChild(self.rootNode, "trafficCollisionTrigger");
        else
            for i = 0, getNumOfChildren(self.rootNode) -1 do
                local child = getChildAt(self.rootNode, i);
                if getChild(child, "trafficCollisionTrigger") ~= 0 then
                    self.aiTrafficCollisionTrigger = getChild(child, "trafficCollisionTrigger");
                    break;
                end;
            end;
        end;
    end;
    if self.aiTrafficCollisionTrigger == nil then
        print(string.format('## Courseplay: %s: aiTrafficCollisionTrigger missing. Traffic collision prevention will not work!', nameNum(self)));
    end;

    -- DIRECTION NODE SETUP
    local DirectionNode;
    if self.aiVehicleDirectionNode ~= nil then
        if self.cp.componentNumAsDirectionNode then
            DirectionNode = self.components[self.cp.componentNumAsDirectionNode].node;
        else
            DirectionNode = self.aiVehicleDirectionNode;
        end;
    else
        if courseplay:isWheelloader(self) then
            if self.cp.hasSpecializationArticulatedAxis then
                local nodeIndex = Utils.getNoNil(self.cp.componentNumAsDirectionNode, 2)
                if self.components[nodeIndex] ~= nil then
                    DirectionNode = self.components[nodeIndex].node;
                end
            end;
        end
        if DirectionNode == nil then
            DirectionNode = self.rootNode;
        end
    end;

    if self.cp.directionNodeZOffset and self.cp.directionNodeZOffset ~= 0 then
        self.cp.oldDirectionNode = DirectionNode;
        -- Only used for debugging.
        DirectionNode = courseplay:createNewLinkedNode(self, "realDirectionNode", DirectionNode);
        setTranslation(DirectionNode, 0, 0, self.cp.directionNodeZOffset);
    end;

    self.cp.DirectionNode = DirectionNode;

    -- TRIGGERS
    self.findTipTriggerCallback = courseplay.findTipTriggerCallback;
    self.findSpecialTriggerCallback = courseplay.findSpecialTriggerCallback;
    self.cp.hasRunRaycastThisLoop = { };
    self.findTrafficCollisionCallback = courseplay.findTrafficCollisionCallback;
    self.findBlockingObjectCallbackLeft = courseplay.findBlockingObjectCallbackLeft;
    self.findBlockingObjectCallbackRight = courseplay.findBlockingObjectCallbackRight;
    self.findVehicleHeights = courseplay.findVehicleHeights;

    -- traffic collision
    self.cpOnTrafficCollisionTrigger = courseplay.cpOnTrafficCollisionTrigger;

    self.cp.steeringAngle = Utils.getNoNil(math.deg(self.maxRotation), 30);
    if self.cp.steeringAngleCorrection then
        self.cp.steeringAngle = Utils.getNoNil(self.cp.steeringAngleCorrection, self.cp.steeringAngle);
    elseif self.cp.steeringAngleMultiplier then
        self.cp.steeringAngle = self.cp.steeringAngle * self.cp.steeringAngleMultiplier;
    end;
    self.cp.tempCollis = { }
    self.CPnumCollidingVehicles = 0;
    self.cpTrafficCollisionIgnoreList = { };
    self.cp.TrafficBrake = false
    self.cp.inTraffic = false

    if self.trafficCollisionIgnoreList == nil then
        self.trafficCollisionIgnoreList = { }
    end
    if self.numCollidingVehicles == nil then
        self.numCollidingVehicles = { };
    end

    self.cp.numTrafficCollisionTriggers = 0;
    self.cp.trafficCollisionTriggers = { };
    self.cp.trafficCollisionTriggerToTriggerIndex = { };
    self.cp.collidingObjects = {
        all = { };
    };
    self.cp.numCollidingObjects = {
        all = 0;
    };
    if self.aiTrafficCollisionTrigger ~= nil then
        self.cp.numTrafficCollisionTriggers = 4;
        for i = 1, self.cp.numTrafficCollisionTriggers do
            local newTrigger = clone(self.aiTrafficCollisionTrigger, true);
            self.cp.trafficCollisionTriggers[i] = newTrigger
            if i > 1 then
                unlink(newTrigger);
                link(self.cp.trafficCollisionTriggers[i - 1], newTrigger);
                setTranslation(newTrigger, 0, 0, 5);
            end;
            addTrigger(newTrigger, 'cpOnTrafficCollisionTrigger', self);
            self.cp.trafficCollisionTriggerToTriggerIndex[newTrigger] = i;
            CpManager.trafficCollisionIgnoreList[newTrigger] = true;
            -- add all traffic collision triggers to global ignore list
            self.cp.collidingObjects[i] = { };
            self.cp.numCollidingObjects[i] = 0;
        end;
    end;

    if not CpManager.trafficCollisionIgnoreList[g_currentMission.terrainRootNode] then
        CpManager.trafficCollisionIgnoreList[g_currentMission.terrainRootNode] = true;
    end;


    courseplay:askForSpecialSettings(self, self)
    courseplay:setOwnFillLevelsAndCapacities(self)

    -- workTools
    self.cp.workTools = { };
    self.cp.numWorkTools = 0;
    self.cp.workToolAttached = false;
    self.cp.currentTrailerToFill = nil;
    self.cp.trailerFillDistance = nil;
    self.cp.isUnloaded = false;
    self.cp.isLoaded = false;
    self.cp.totalFillLevel = nil;
    self.cp.totalCapacity = nil;
    self.cp.totalFillLevelPercent = 0;
    self.cp.prevFillLevelPct = nil;
    self.cp.tipRefOffset = 0;
    self.cp.isReverseBGATipping = nil;
    -- Used for reverse BGA tipping
    self.cp.isBGATipping = false;
    -- Used for BGA tipping
    self.cp.BGASectionInverted = false;
    -- Used for BGA tipping
    self.cp.inversedRearTipNode = nil;
    -- Used for BGA tipping
    self.cp.tipperHasCover = false;
    self.cp.tippersWithCovers = { };
    self.cp.automaticCoverHandling = true;

    -- combines
    self.cp.reachableCombines = { };
    self.cp.activeCombine = nil;

    self.cp.offset = nil
    -- self = combine [flt]
    self.cp.combineOffset = 0.0
    self.cp.tipperOffset = 0.0

    self.cp.forcedSide = nil
    self.cp.forcedToStop = false

    self.cp.allowFollowing = false
    self.cp.followAtFillLevel = 50
    self.cp.driveOnAtFillLevel = 90
    self.cp.refillUntilPct = 100;

    self.cp.vehicleTurnRadius = courseplay:getVehicleTurnRadius(self);
    self.cp.turnDiameter = self.cp.vehicleTurnRadius * 2;
    self.cp.turnDiameterAuto = self.cp.vehicleTurnRadius * 2;
    self.cp.turnDiameterAutoMode = true;

    -- Offset
    self.cp.laneOffset = 0;
    self.cp.toolOffsetX = 0;
    self.cp.toolOffsetZ = 0;
    self.cp.totalOffsetX = 0;
    self.cp.symmetricLaneChange = false;
    self.cp.switchLaneOffset = false;
    self.cp.switchToolOffset = false;

    self.cp.workWidth = 3

    self.cp.searchCombineAutomatically = true;
    self.cp.savedCombine = nil
    self.cp.selectedCombineNumber = 0
    self.cp.searchCombineOnField = 0;

    -- Copy course
    self.cp.hasFoundCopyDriver = false;
    self.cp.copyCourseFromDriver = nil;
    self.cp.selectedDriverNumber = 0;

    -- Course generation
    self.cp.startingCorner = 0;
    self.cp.hasStartingCorner = false;
    self.cp.startingDirection = 0;
    self.cp.hasStartingDirection = false;
    self.cp.returnToFirstPoint = false;
    self.cp.hasGeneratedCourse = false;
    self.cp.hasValidCourseGenerationData = false;
    self.cp.ridgeMarkersAutomatic = true;
    self.cp.headland = {
        maxNumLanes = 6;
        numLanes = 0;
        userDirClockwise = true;
        orderBefore = true;

        tg = createTransformGroup('cpPointOrig_' .. tostring(self.rootNode));

        rectWidthRatio = 1.25;
        noGoWidthRatio = 0.975;
        minPointDistance = 0.5;
        maxPointDistance = 7.25;
    };
    link(getRootNode(), self.cp.headland.tg);
    if CpManager.isDeveloper then
        self.cp.headland.maxNumLanes = 50;
    end;

    self.cp.fieldEdge = {
        selectedField =
        {
            fieldNum = 0;
            numPoints = 0;
            buttonsCreated = false;
        };
        customField = {
            points = nil;
            numPoints = 0;
            isCreated = false;
            show = false;
            fieldNum = 0;
            selectedFieldNumExists = false;
        };
    };

    -- WOOD CUTTING: increase max cut length
    if CpManager.isDeveloper then
        self.cutLengthMax = 15;
        self.cutLengthStep = 1;
    end;

    self.cp.mouseCursorActive = false;

    -- 2D course
    self.cp.drawCourseMode = courseplay.COURSE_2D_DISPLAY_OFF;
    -- 2D pda map background -- TODO: MP?
=======
	local xmlFile = self.xmlFile;
	self.setCourseplayFunc = courseplay.setCourseplayFunc;
	self.getIsCourseplayDriving = courseplay.getIsCourseplayDriving;
	self.setIsCourseplayDriving = courseplay.setIsCourseplayDriving;
	self.setCpVar = courseplay.setCpVar;

	--SEARCH AND SET self.name IF NOT EXISTING
	if self.name == nil then
		self.name = courseplay:getObjectName(self, xmlFile);
	end;

	if self.cp == nil then self.cp = {}; end;
	self.hasCourseplaySpec = true;

	self.cp.varMemory = {};

	-- XML FILE NAME VARIABLE
	if self.cp.xmlFileName == nil then
		self.cp.xmlFileName = courseplay.utils:getFileNameFromPath(self.configFileName);
	end;

	courseplay:setNameVariable(self);
	self.cp.isCombine = courseplay:isCombine(self);
	self.cp.isChopper = courseplay:isChopper(self);
	self.cp.isHarvesterSteerable = courseplay:isHarvesterSteerable(self);
	self.cp.isSugarBeetLoader = courseplay:isSpecialCombine(self, "sugarBeetLoader");
	if self.cp.isCombine then
		self.cp.mode7Unloading = false
		self.cp.mode7makeHeaps = false
		self.cp.driverPriorityUseFillLevel = false;
	end
	self.cp.stopWhenUnloading = false;

	-- GIANT DLC
	self.cp.haveInversedRidgeMarkerState = nil; --bool

	--turn maneuver
	self.cp.waitForTurnTime = 0.00   --float
	self.cp.turnStage = 0 --int
	self.cp.aiTurnNoBackward = false --bool
	self.cp.canBeReversed = nil --bool
	self.cp.backMarkerOffset = nil --float
	self.cp.aiFrontMarker = nil --float
	self.cp.turnTimer = 8000 --int
	self.cp.noStopOnEdge = false --bool
	self.cp.noStopOnTurn = false --bool

	self.cp.combineOffsetAutoMode = true
	self.cp.isDriving = false;
	self.cp.runOnceStartCourse = false;
	self.cp.stopAtEnd = false;
	self.cp.stopAtEndMode1 = false;
	self.cp.calculatedCourseToCombine = false

	self.cp.waypointIndex = 1;
	self.cp.previousWaypointIndex = 1;
	self.cp.recordingTimer = 1
	self.timer = 0.00
	self.cp.timers = {}; 
	self.cp.driveSlowTimer = 0;
	self.cp.positionWithCombine = nil;

	-- RECORDING
	self.cp.isRecording = false;
	self.cp.recordingIsPaused = false;
	self.cp.isRecordingTurnManeuver = false;
	self.cp.drivingDirReverse = false;

	self.cp.waitPoints = {};
	self.cp.numWaitPoints = 0;
	self.cp.waitTime = 0;
	self.cp.crossingPoints = {};
	self.cp.numCrossingPoints = 0;

	self.cp.visualWaypointsStartEnd = true;
	self.cp.visualWaypointsAll = false;
	self.cp.visualWaypointsCrossing = false;
	self.cp.warningLightsMode = 1;
	self.cp.hasHazardLights = self.turnSignalState ~= nil and self.setTurnSignalState ~= nil;


	-- saves the shortest distance to the next waypoint (for recocnizing circling)
	self.cp.shortestDistToWp = nil

	self.Waypoints = {}
	self.cp.isEntered = false
	self.cp.remoteIsEntered = false
	self.cp.canDrive = false --can drive course (has >4 waypoints, is not recording)
	self.cp.coursePlayerNum = nil;

	self.cp.infoText = nil; -- info text in tractor
	self.cp.toolTip = nil;

	-- global info text - also displayed when not in vehicle
	self.cp.hasSetGlobalInfoTextThisLoop = {};
	self.cp.activeGlobalInfoTexts = {};
	self.cp.numActiveGlobalInfoTexts = 0;

	

	-- CP mode
	self.cp.mode = 5;
	courseplay:setNextPrevModeVars(self);
	self.cp.modeState = 0
	self.cp.mode2nextState = nil;
	self.cp.startWork = nil
	self.cp.stopWork = nil
	self.cp.abortWork = nil
	self.cp.abortWorkExtraMoveBack = 0;
	self.cp.hasUnloadingRefillingCourse = false;
	self.cp.hasTransferCourse = false
	self.cp.wait = true;
	self.cp.waitTimer = nil;
	self.cp.realisticDriving = true;
	self.cp.canSwitchMode = false;
	self.cp.siloSelectedFillType = FillUtil.FILLTYPE_UNKNOWN;
	self.cp.siloSelectedEasyFillType = 1;
	self.cp.turnOnField = true;
	self.cp.slippingStage = 0;
	self.cp.isTipping = false;
	self.cp.hasPlough = false;
	self.cp.hasRotateablePlough = false;
	self.cp.isNotAllowedToDrive = false;
	
	self.cp.startAtPoint = courseplay.START_AT_NEAREST_POINT;


	-- ai mode 9: shovel
	self.cp.shovelEmptyPoint = nil;
	self.cp.shovelFillStartPoint = nil;
	self.cp.shovelFillEndPoint = nil;
	self.cp.shovelState = 1;
	self.cp.shovel = {};
	self.cp.shovelStopAndGo = false;
	self.cp.shovelLastFillLevel = nil;
	self.cp.shovelStatePositions = {};
	self.cp.hasShovelStatePositions = {};
	self.cp.manualShovelPositionOrder = nil;
	for i=2,5 do
		self.cp.hasShovelStatePositions[i] = false;
	end;
	
	--ai mode 10 : bunkersilo
	self.cp.mode10 = {}
	self.cp.mode10.stoppedCourseplayers = {}
	self.cp.mode10.alphaList = {}		
	self.cp.mode10.leveling = true
	self.cp.mode10.automaticHeigth = true
	self.cp.mode10.searchRadius = 50
	self.cp.mode10.searchCourseplayersOnly = false
	self.cp.mode10.shieldHeight = 0.3
	self.cp.mode10.levelerIsFrontAttached = false
 	self.cp.mode10.jumpsPerRun = 0
	self.cp.mode10.automaticSpeed = true
	self.cp.mode10.lowestAlpha = 99
	self.cp.mode10.lastTargetLine = 99
	self.cp.mode10.deadline = nil
	self.cp.mode10.firstLine = 0
	
	
	-- Visual i3D waypoint signs
	self.cp.signs = {
		crossing = {};
		current = {};
	};
	courseplay.signs:updateWaypointSigns(self);

	self.cp.numCourses = 1;
	self.cp.numWaypoints = 0;
	self.cp.currentCourseName = nil;
	self.cp.currentCourseId = 0;
	self.cp.lastMergedWP = 0;

	self.cp.loadedCourses = {}

	-- forced waypoints
	self.cp.curTarget = {};
	self.cp.curTargetMode7 = {};
	self.cp.nextTargets = {};
	self.cp.turnTargets = {};
	self.cp.curTurnIndex = 1;

	-- speed limits
	self.cp.speeds = {
		useRecordingSpeed = true;
		reverse =  6;
		turn =   10;
		field =  24;
		street = self.cruiseControl.maxSpeed or 50;
		crawl = 3;
		discharge = 8;
		bunkerSilo = 20;
		
		minReverse = 3;
		minTurn = 3;
		minField = 3;
		minStreet = 3;
		max = self.cruiseControl.maxSpeed or 60;
	};

	self.cp.tooIsDirty = false
	self.cp.orgRpm = nil;

	-- data basis for the Course list
	self.cp.reloadCourseItems = true
	self.cp.sorted = {item={}, info={}}	
	self.cp.folder_settings = {}
	courseplay.settings.update_folders(self)

	--aiTrafficCollisionTrigger
	if self.aiTrafficCollisionTrigger == nil then
		local index = getXMLString(xmlFile, "vehicle.aiTrafficCollisionTrigger#index");
		if index then
			local triggerObject = Utils.indexToObject(self.components, index);
			if triggerObject then
				self.aiTrafficCollisionTrigger = triggerObject;
			end;
		end;
	else
		CpManager.trafficCollisionIgnoreList[self.aiTrafficCollisionTrigger] = true; --add AI traffic collision trigger to global ignore list
	end;
	if self.aiTrafficCollisionTrigger == nil and getNumOfChildren(self.rootNode) > 0 then
		if getChild(self.rootNode, "trafficCollisionTrigger") ~= 0 then
			self.aiTrafficCollisionTrigger = getChild(self.rootNode, "trafficCollisionTrigger");
		else
			for i=0,getNumOfChildren(self.rootNode)-1 do
				local child = getChildAt(self.rootNode, i);
				if getChild(child, "trafficCollisionTrigger") ~= 0 then
					self.aiTrafficCollisionTrigger = getChild(child, "trafficCollisionTrigger");
					break;
				end;
			end;
		end;
	end;
	if self.aiTrafficCollisionTrigger == nil then
		print(string.format('## Courseplay: %s: aiTrafficCollisionTrigger missing. Traffic collision prevention will not work!', nameNum(self)));
	end;

	-- DIRECTION NODE SETUP
	local DirectionNode;
	if self.aiVehicleDirectionNode ~= nil then
		if self.cp.componentNumAsDirectionNode then
			DirectionNode = self.components[self.cp.componentNumAsDirectionNode].node;
		else
			DirectionNode = self.aiVehicleDirectionNode;
		end;
	else
		if courseplay:isWheelloader(self)then
			if self.cp.hasSpecializationArticulatedAxis then
				local nodeIndex = Utils.getNoNil(self.cp.componentNumAsDirectionNode, 2)
				if self.components[nodeIndex] ~= nil then
					DirectionNode = self.components[nodeIndex].node;
				end
			end;
		end
		if DirectionNode == nil then
			DirectionNode = self.rootNode;
		end
	end;

	if self.cp.directionNodeZOffset and self.cp.directionNodeZOffset ~= 0 then
		self.cp.oldDirectionNode = DirectionNode;  -- Only used for debugging.
		DirectionNode = courseplay:createNewLinkedNode(self, "realDirectionNode", DirectionNode);
		setTranslation(DirectionNode, 0, 0, self.cp.directionNodeZOffset);
	end;

	self.cp.DirectionNode = DirectionNode;

	-- TRIGGERS
	self.findTipTriggerCallback = courseplay.findTipTriggerCallback;
	self.findSpecialTriggerCallback = courseplay.findSpecialTriggerCallback;
	self.cp.hasRunRaycastThisLoop = {};
	self.findTrafficCollisionCallback = courseplay.findTrafficCollisionCallback;
	self.findBlockingObjectCallbackLeft = courseplay.findBlockingObjectCallbackLeft;
	self.findBlockingObjectCallbackRight = courseplay.findBlockingObjectCallbackRight;
	self.findVehicleHeights = courseplay.findVehicleHeights; 
	
	-- traffic collision
	self.cpOnTrafficCollisionTrigger = courseplay.cpOnTrafficCollisionTrigger;

	self.cp.steeringAngle = Utils.getNoNil(math.deg(self.maxRotation), 30);
	if self.cp.steeringAngleCorrection then
		self.cp.steeringAngle = Utils.getNoNil(self.cp.steeringAngleCorrection, self.cp.steeringAngle);
	elseif self.cp.steeringAngleMultiplier then
		self.cp.steeringAngle = self.cp.steeringAngle * self.cp.steeringAngleMultiplier;
	end;
	self.cp.tempCollis = {}
	self.CPnumCollidingVehicles = 0;
	self.cpTrafficCollisionIgnoreList = {};
	self.cp.TrafficBrake = false
	self.cp.inTraffic = false

	if self.trafficCollisionIgnoreList == nil then
		self.trafficCollisionIgnoreList = {}
	end
	 if self.numCollidingVehicles == nil then
		self.numCollidingVehicles = {};
	end

	self.cp.numTrafficCollisionTriggers = 0;
	self.cp.trafficCollisionTriggers = {};
	self.cp.trafficCollisionTriggerToTriggerIndex = {};
	self.cp.collidingObjects = {
		all = {};
	};
	self.cp.numCollidingObjects = {
		all = 0;
	};
	if self.aiTrafficCollisionTrigger ~= nil then
		self.cp.numTrafficCollisionTriggers = 4;
		for i=1,self.cp.numTrafficCollisionTriggers do
			local newTrigger = clone(self.aiTrafficCollisionTrigger, true);
			self.cp.trafficCollisionTriggers[i] = newTrigger
			if i > 1 then
				unlink(newTrigger);
				link(self.cp.trafficCollisionTriggers[i-1], newTrigger);
				setTranslation(newTrigger, 0,0,5);
			end;
			addTrigger(newTrigger, 'cpOnTrafficCollisionTrigger', self);
			self.cp.trafficCollisionTriggerToTriggerIndex[newTrigger] = i;
			CpManager.trafficCollisionIgnoreList[newTrigger] = true; --add all traffic collision triggers to global ignore list
			self.cp.collidingObjects[i] = {};
			self.cp.numCollidingObjects[i] = 0;
		end;
	end;

	if not CpManager.trafficCollisionIgnoreList[g_currentMission.terrainRootNode] then
		CpManager.trafficCollisionIgnoreList[g_currentMission.terrainRootNode] = true;
	end;


	courseplay:askForSpecialSettings(self,self)
	courseplay:setOwnFillLevelsAndCapacities(self)

	-- workTools
	self.cp.workTools = {};
	self.cp.numWorkTools = 0;
	self.cp.workToolAttached = false;
	self.cp.currentTrailerToFill = nil;
	self.cp.trailerFillDistance = nil;
	self.cp.isUnloaded = false;
	self.cp.isLoaded = false;
	self.cp.totalFillLevel = nil;
	self.cp.totalCapacity = nil;
	self.cp.totalFillLevelPercent = 0;
	self.cp.prevFillLevelPct = nil;
	self.cp.tipRefOffset = 0;
	self.cp.isReverseBGATipping = nil; -- Used for reverse BGA tipping
	self.cp.isBGATipping = false; -- Used for BGA tipping
	self.cp.BGASectionInverted = false; -- Used for BGA tipping
	self.cp.inversedRearTipNode = nil; -- Used for BGA tipping
	self.cp.tipperHasCover = false;
	self.cp.tippersWithCovers = {};
	self.cp.automaticCoverHandling = true;

	-- combines
	self.cp.reachableCombines = {};
	self.cp.activeCombine = nil;

	self.cp.offset = nil --self = combine [flt]
	self.cp.combineOffset = 0.0
	self.cp.tipperOffset = 0.0

	self.cp.forcedSide = nil
	self.cp.forcedToStop = false

	self.cp.allowFollowing = false
	self.cp.followAtFillLevel = 50
	self.cp.driveOnAtFillLevel = 90
	self.cp.refillUntilPct = 100;

	self.cp.vehicleTurnRadius = courseplay:getVehicleTurnRadius(self);
	self.cp.turnDiameter = self.cp.vehicleTurnRadius * 2;
	self.cp.turnDiameterAuto = self.cp.vehicleTurnRadius * 2;
	self.cp.turnDiameterAutoMode = true;

	--Offset
	self.cp.laneOffset = 0;
	self.cp.toolOffsetX = 0;
	self.cp.toolOffsetZ = 0;
	self.cp.totalOffsetX = 0;
	self.cp.symmetricLaneChange = false;
	self.cp.switchLaneOffset = false;
	self.cp.switchToolOffset = false;

	self.cp.workWidth = 3

	self.cp.searchCombineAutomatically = true;
	self.cp.savedCombine = nil
	self.cp.selectedCombineNumber = 0
	self.cp.searchCombineOnField = 0;

	--Copy course
	self.cp.hasFoundCopyDriver = false;
	self.cp.copyCourseFromDriver = nil;
	self.cp.selectedDriverNumber = 0;

	--Course generation
	self.cp.startingCorner = 0;
	self.cp.hasStartingCorner = false;
	self.cp.startingDirection = 0;
	self.cp.hasStartingDirection = false;
	self.cp.returnToFirstPoint = false;
	self.cp.hasGeneratedCourse = false;
	self.cp.hasValidCourseGenerationData = false;
	self.cp.ridgeMarkersAutomatic = true;
	self.cp.headland = {
		maxNumLanes = 6;
		numLanes = 0;
		userDirClockwise = true;
		orderBefore = true;

		tg = createTransformGroup('cpPointOrig_' .. tostring(self.rootNode));

		rectWidthRatio = 1.25;
		noGoWidthRatio = 0.975;
		minPointDistance = 0.5;
		maxPointDistance = 7.25;
	};
	link(getRootNode(), self.cp.headland.tg);
	if CpManager.isDeveloper then
		self.cp.headland.maxNumLanes = 50;
	end;

	self.cp.fieldEdge = {
		selectedField = {
			fieldNum = 0;
			numPoints = 0;
			buttonsCreated = false;
		};
		customField = {
			points = nil;
			numPoints = 0;
			isCreated = false;
			show = false;
			fieldNum = 0;
			selectedFieldNumExists = false;
		};
	};

	-- WOOD CUTTING: increase max cut length
	if CpManager.isDeveloper then
		self.cutLengthMax = 15;
		self.cutLengthStep = 1;
	end;

	self.cp.mouseCursorActive = false;

	-- 2D course
	self.cp.drawCourseMode = courseplay.COURSE_2D_DISPLAY_OFF;
	-- 2D pda map background -- TODO: MP?
>>>>>>> 099c8fc5
    if g_currentMission.ingameMap and g_currentMission.ingameMap.mapOverlay and g_currentMission.ingameMap.mapOverlay.filename then
        self.cp.course2dPdaMapOverlay = Overlay:new('cpPdaMap', g_currentMission.ingameMap.mapOverlay.filename, 0, 0, 1, 1);
        self.cp.course2dPdaMapOverlay:setColor(1, 1, 1, CpManager.course2dPdaMapOpacity);
    end;

    -- HUD
    courseplay.hud:setupVehicleHud(self);

    courseplay:validateCanSwitchMode(self);
    courseplay.buttons:setActiveEnabled(self, 'all');
end;

function courseplay:postLoad(savegame)
    if savegame ~= nil and savegame.key ~= nil and not savegame.resetVehicles then
        courseplay.loadVehicleCPSettings(self, savegame.xmlFile, savegame.key, savegame.resetVehicles)
    end

    -- Drive Control (upsidedown)
    if self.driveControl ~= nil and g_currentMission.driveControl ~= nil then
        self.cp.hasDriveControl = true;
        self.cp.driveControl = {
            hasFourWD = g_currentMission.driveControl.useModules.fourWDandDifferentials and not self.driveControl.fourWDandDifferentials.isSurpressed;
            hasHandbrake = g_currentMission.driveControl.useModules.handBrake;
            hasManualMotorStart = g_currentMission.driveControl.useModules.manMotorStart;
            hasMotorKeepTurnedOn = g_currentMission.driveControl.useModules.manMotorKeepTurnedOn;
            hasShuttleMode = g_currentMission.driveControl.useModules.shuttle;
            alwaysUseFourWD = false;
        };

        -- add "always use 4WD" button
        if self.cp.driveControl.hasFourWD then
            courseplay.button:new(self, 7, nil, 'toggleAlwaysUseFourWD', nil, courseplay.hud.col1posX, courseplay.hud.linesPosY[5], courseplay.hud.contentMaxWidth, 0.015, 5, nil, true);
        end;
    end;
end;

function courseplay:onLeave()
    if self.cp.mouseCursorActive then
        courseplay:setMouseCursor(self, false);
    end

    -- hide visual i3D waypoint signs when not in vehicle
    courseplay.signs:setSignsVisibility(self, true);
end

function courseplay:onEnter()
    if self.cp.mouseCursorActive then
        courseplay:setMouseCursor(self, true);
    end;

    if self:getIsCourseplayDriving() and self.steeringEnabled then
        self.steeringEnabled = false;
    end;

    -- show visual i3D waypoint signs only when in vehicle
    courseplay.signs:setSignsVisibility(self);
end

function courseplay:draw()
    local isDriving = self:getIsCourseplayDriving();
    -- WORKWIDTH DISPLAY
    if self.cp.mode ~= 7 and self.cp.timers.showWorkWidth and self.cp.timers.showWorkWidth > 0 then
        if courseplay:timerIsThrough(self, 'showWorkWidth') then
            -- stop showing, reset timer
            courseplay:resetCustomTimer(self, 'showWorkWidth');
        else
            -- timer running, show
            courseplay:showWorkWidth(self);
        end;
    end;
    -- DEBUG Speed Setting
    if courseplay.debugChannels[21] then
        renderText(0.2, 0.105, 0.02, string.format("mode%d rn: %d", self.cp.mode, self.cp.waypointIndex));
        renderText(0.2, 0.075, 0.02, self.cp.speedDebugLine);
        if self.cp.speedDebugStreet then
            local mode = "max"
            local speed = self.cp.speeds.street
            if self.cp.speeds.useRecordingSpeed then
                mode = "wpt"
                if self.Waypoints and self.Waypoints[self.cp.waypointIndex] and self.Waypoints[self.cp.waypointIndex].speed then
                    speed = self.Waypoints[self.cp.waypointIndex].speed
                else
                    speed = "no speed"
                end
            end
            renderText(0.2, 0.045, 0.02, string.format("mode[%s] speed: %s", mode, tostring(speed)));
        end
        if (self.cp.mode == 2 or self.cp.mode == 3) and self.cp.activeCombine ~= nil then
            local combine = self.cp.activeCombine
            renderText(0.2, 0.255, 0.02, string.format("combine.lastSpeedReal: %.6f ", combine.lastSpeedReal * 3600))
            renderText(0.2, 0.225, 0.02, "combine.turnStage: " .. combine.turnStage)
            renderText(0.2, 0.195, 0.02, "combine.cp.turnStage: " .. combine.cp.turnStage)
            renderText(0.2, 0.165, 0.02, "combine.acTurnStage: " .. combine.acTurnStage)
            renderText(0.2, 0.135, 0.02, "combineIsTurning: " .. tostring(self.cp.mode2DebugTurning))
        end
    end
    if courseplay.debugChannels[10] and self.cp.BunkerSiloMap ~= nil and self.cp.actualTarget ~= nil then

        local fillUnit = self.cp.BunkerSiloMap[self.cp.actualTarget.line][self.cp.actualTarget.column]
        -- print(string.format("fillUnit %s; self.cp.actualTarget.line %s; self.cp.actualTarget.column %s",tostring(fillUnit),tostring(self.cp.actualTarget.line),tostring(self.cp.actualTarget.column)))
        local sx, sz = fillUnit.sx, fillUnit.sz
        local wx, wz = fillUnit.wx, fillUnit.wz
        local bx, bz = fillUnit.bx, fillUnit.bz
        local hx, hz = fillUnit.hx +(fillUnit.wx - fillUnit.sx), fillUnit.hz +(fillUnit.wz - fillUnit.sz)
        local y = getTerrainHeightAtWorldPos(g_currentMission.terrainRootNode, sx, 1, sz) + 0.5;
        drawDebugLine(sx, y, sz, 1, 0, 0, wx, y, wz, 1, 0, 0);
        drawDebugLine(wx, y, wz, 1, 0, 0, hx, y, hz, 1, 0, 0);
        drawDebugLine(fillUnit.hx, y, fillUnit.hz, 1, 0, 0, sx, y, sz, 1, 0, 0);
        drawDebugLine(fillUnit.cx, y, fillUnit.cz, 1, 0, 1, bx, y, bz, 1, 0, 0);
        drawDebugPoint(fillUnit.cx, y, fillUnit.cz, 1, 1, 1, 1);
        if self.cp.mode == 9 then
            renderText(0.2, 0.225, 0.02, "unit.fillLevel: " .. tostring(courseplay:round(fillUnit.fillLevel, 3)))
            if self.cp.mode9SavedLastFillLevel ~= nil then
                renderText(0.2, 0.195, 0.02, "SavedLastFillLevel: " .. tostring(courseplay:round(self.cp.mode9SavedLastFillLevel, 3)))
                renderText(0.2, 0.165, 0.02, "triesTheSameFillUnit: " .. tostring(self.cp.mode9triesTheSameFillUnit))
            end
        elseif self.cp.mode == 10 then
            local x, y, z = getWorldTranslation(self.cp.workTools[1].rootNode);
            local ty = getTerrainHeightAtWorldPos(g_currentMission.terrainRootNode, x, 1, z);
            local height = y - ty
            renderText(0.2, 0.285, 0.02, "numStoppedCPs: " .. tostring(#self.cp.mode10.stoppedCourseplayers))
            renderText(0.2, 0.255, 0.02, "height: " .. tostring(courseplay:round(height, 3)))
            renderText(0.2, 0.225, 0.02, "shieldHeight: " .. tostring(self.cp.mode10.shieldHeight))
            renderText(0.2, 0.195, 0.02, "lowestAlpha: " .. tostring(self.cp.mode10.lowestAlpha))
            renderText(0.2, 0.165, 0.02, "speeds.bunkerSilo: " .. tostring(self.cp.speeds.bunkerSilo))
            renderText(0.2, 0.135, 0.02, "jumpsPerRun: " .. tostring(self.cp.mode10.jumpsPerRun))
            renderText(0.2, 0.105, 0.02, "targetHeigth: " .. tostring(courseplay:round(self.cp.mode10.targetHeigth, 3)))
        end
    end

    -- DEBUG SHOW DIRECTIONNODE
    if courseplay.debugChannels[12] then
        -- For debugging when setting the directionNodeZOffset. (Visual points shown for old node)
        -- In specialTools.lua -> courseplay:setNameVariable(workTool), add the value "workTool.cp.showDirectionNode = true;" to the specific vehicle, while testing.
        if self.cp.oldDirectionNode and self.cp.showDirectionNode then
            local ox, oy, oz = getWorldTranslation(self.cp.oldDirectionNode);
            drawDebugPoint(ox, oy + 4, oz, 0.9098, 0.6902, 0.2706, 1);
        end;

        local nx, ny, nz = getWorldTranslation(self.cp.DirectionNode);
        drawDebugPoint(nx, ny + 4, nz, 0.6196, 0.3490, 0, 1);
    end;


    -- HELP BUTTON TEXTS
    if self:getIsActive() and self.isEntered and g_currentMission.showHelpText then
        local modifierPressed = InputBinding.isPressed(InputBinding.COURSEPLAY_MODIFIER);

        if (self.cp.canDrive or not self.cp.hud.openWithMouse) and not modifierPressed then
            g_currentMission:addHelpButtonText(courseplay:loc('COURSEPLAY_FUNCTIONS'), InputBinding.COURSEPLAY_MODIFIER);
        end;

        if self.cp.hud.show then
            if self.cp.mouseCursorActive then
                g_currentMission:addHelpTextFunction(CpManager.drawMouseButtonHelp, self, CpManager.hudHelpMouseLineHeight, courseplay:loc('COURSEPLAY_MOUSEARROW_HIDE'));
            else
                g_currentMission:addHelpTextFunction(CpManager.drawMouseButtonHelp, self, CpManager.hudHelpMouseLineHeight, courseplay:loc('COURSEPLAY_MOUSEARROW_SHOW'));
            end;
        end;

        if self.cp.hud.openWithMouse then
            if not self.cp.hud.show then
                g_currentMission:addHelpTextFunction(CpManager.drawMouseButtonHelp, self, CpManager.hudHelpMouseLineHeight, courseplay:loc('COURSEPLAY_HUD_OPEN'));
            end;
        else
            if modifierPressed then
                if not self.cp.hud.show then
                    g_currentMission:addHelpButtonText(courseplay:loc('COURSEPLAY_HUD_OPEN'), InputBinding.COURSEPLAY_HUD);
                else
                    g_currentMission:addHelpButtonText(courseplay:loc('COURSEPLAY_HUD_CLOSE'), InputBinding.COURSEPLAY_HUD);
                end;
            end;
        end;

        if modifierPressed then
            if self.cp.canDrive then
                if isDriving then
                    g_currentMission:addHelpButtonText(courseplay:loc('COURSEPLAY_STOP_COURSE'), InputBinding.COURSEPLAY_START_STOP);
                    if self.cp.HUD1wait then
                        g_currentMission:addHelpButtonText(courseplay:loc('COURSEPLAY_CONTINUE'), InputBinding.COURSEPLAY_CANCELWAIT);
                    end;
                    if self.cp.HUD1noWaitforFill then
                        g_currentMission:addHelpButtonText(courseplay:loc('COURSEPLAY_DRIVE_NOW'), InputBinding.COURSEPLAY_DRIVENOW);
                    end;
                else
                    g_currentMission:addHelpButtonText(courseplay:loc('COURSEPLAY_START_COURSE'), InputBinding.COURSEPLAY_START_STOP);
                end;
            else
                if not self.cp.isRecording and not self.cp.recordingIsPaused and self.cp.numWaypoints == 0 then
                    g_currentMission:addHelpButtonText(courseplay:loc('COURSEPLAY_RECORDING_START'), InputBinding.COURSEPLAY_START_STOP);
                elseif self.cp.isRecording and not self.cp.recordingIsPaused and not self.cp.isRecordingTurnManeuver then
                    g_currentMission:addHelpButtonText(courseplay:loc('COURSEPLAY_RECORDING_STOP'), InputBinding.COURSEPLAY_START_STOP);
                end;
            end;

            if self.cp.canSwitchMode then
                if self.cp.nextMode then
                    g_currentMission:addHelpButtonText(courseplay:loc('input_COURSEPLAY_NEXTMODE'), InputBinding.COURSEPLAY_NEXTMODE);
                end;
                if self.cp.prevMode then
                    g_currentMission:addHelpButtonText(courseplay:loc('input_COURSEPLAY_PREVMODE'), InputBinding.COURSEPLAY_PREVMODE);
                end;
            end;
        end;
    end;

    if self:getIsActive() then
        if self.cp.hud.show then
            courseplay.hud:setContent(self);
            courseplay.hud:renderHud(self);
            if self.cp.distanceCheck and(isDriving or(not self.cp.canDrive and not self.cp.isRecording and not self.cp.recordingIsPaused)) then
                -- turn off findFirstWaypoint when driving or no course loaded
                courseplay:toggleFindFirstWaypoint(self);
            end;

            if self.cp.mouseCursorActive then
                InputBinding.setShowMouseCursor(self.cp.mouseCursorActive);
            end;
        end;
        if self.cp.distanceCheck and self.cp.numWaypoints > 1 then
            courseplay:distanceCheck(self);
        end;
        if self.isEntered and self.cp.toolTip ~= nil then
            courseplay:renderToolTip(self);
        end;
    end;


    -- RENDER
    courseplay:renderInfoText(self);

    if self.cp.drawCourseMode == courseplay.COURSE_2D_DISPLAY_2DONLY or self.cp.drawCourseMode == courseplay.COURSE_2D_DISPLAY_BOTH then
        courseplay:drawCourse2D(self, false);
    end;
end; -- END draw()

function courseplay:showWorkWidth(vehicle)
    local offsX, offsZ = vehicle.cp.toolOffsetX or 0, vehicle.cp.toolOffsetZ or 0;

    local left =(vehicle.cp.workWidth * 0.5) + offsX;
    local right =(vehicle.cp.workWidth * -0.5) + offsX;


    if vehicle.cp.DirectionNode and vehicle.cp.backMarkerOffset and vehicle.cp.aiFrontMarker then
        local p1x, p1y, p1z = localToWorld(vehicle.cp.DirectionNode, left, 1.6, vehicle.cp.backMarkerOffset - offsZ);
        local p2x, p2y, p2z = localToWorld(vehicle.cp.DirectionNode, right, 1.6, vehicle.cp.backMarkerOffset - offsZ);
        local p3x, p3y, p3z = localToWorld(vehicle.cp.DirectionNode, right, 1.6, vehicle.cp.aiFrontMarker - offsZ);
        local p4x, p4y, p4z = localToWorld(vehicle.cp.DirectionNode, left, 1.6, vehicle.cp.aiFrontMarker - offsZ);

        drawDebugPoint(p1x, p1y, p1z, 1, 1, 0, 1);
        drawDebugPoint(p2x, p2y, p2z, 1, 1, 0, 1);
        drawDebugPoint(p3x, p3y, p3z, 1, 1, 0, 1);
        drawDebugPoint(p4x, p4y, p4z, 1, 1, 0, 1);

        drawDebugLine(p1x, p1y, p1z, 1, 0, 0, p2x, p2y, p2z, 1, 0, 0);
        drawDebugLine(p2x, p2y, p2z, 1, 0, 0, p3x, p3y, p3z, 1, 0, 0);
        drawDebugLine(p3x, p3y, p3z, 1, 0, 0, p4x, p4y, p4z, 1, 0, 0);
        drawDebugLine(p4x, p4y, p4z, 1, 0, 0, p1x, p1y, p1z, 1, 0, 0);
    else
        local lX, lY, lZ = localToWorld(vehicle.rootNode, left, 1.6, -6 - offsZ);
        local rX, rY, rZ = localToWorld(vehicle.rootNode, right, 1.6, -6 - offsZ);

        drawDebugPoint(lX, lY, lZ, 1, 1, 0, 1);
        drawDebugPoint(rX, rY, rZ, 1, 1, 0, 1);

        drawDebugLine(lX, lY, lZ, 1, 0, 0, rX, rY, rZ, 1, 0, 0);
    end;
end;

function courseplay:drawWaypointsLines(vehicle)
    if not CpManager.isDeveloper or not vehicle.isControlled or vehicle ~= g_currentMission.controlledVehicle then return; end;

    local height = 2.5;
    local r, g, b, a;
    for i, wp in pairs(vehicle.Waypoints) do
        if wp.cy == nil or wp.cy == 0 then
            wp.cy = getTerrainHeightAtWorldPos(g_currentMission.terrainRootNode, wp.cx, 1, wp.cz);
        end;
        local np = vehicle.Waypoints[i + 1];
        if np and(np.cy == nil or np.cy == 0) then
            np.cy = getTerrainHeightAtWorldPos(g_currentMission.terrainRootNode, np.cx, 1, np.cz);
        end;

        if i == 1 or wp.turnStart then
            r, g, b, a = 0, 1, 0, 1;
        elseif i == vehicle.cp.numWaypoints or wp.turnEnd then
            r, g, b, a = 1, 0, 0, 1;
        elseif i == vehicle.cp.waypointIndex then
            r, g, b, a = 0.9, 0, 0.6, 1;
        else
            r, g, b, a = 1, 1, 0, 1;
        end;
        drawDebugPoint(wp.cx, wp.cy + height, wp.cz, r, g, b, a);

        if i < vehicle.cp.numWaypoints then
            if i + 1 == vehicle.cp.waypointIndex then
                drawDebugLine(wp.cx, wp.cy + height, wp.cz, 0.9, 0, 0.6, np.cx, np.cy + height, np.cz, 1, 0.4, 0.05);
            else
                drawDebugLine(wp.cx, wp.cy + height, wp.cz, 0, 1, 1, np.cx, np.cy + height, np.cz, 0, 1, 1);
            end;
        end;
    end;
end;

function courseplay:update(dt)
    -- KEYBOARD EVENTS
    if self:getIsActive() and self.isEntered and InputBinding.isPressed(InputBinding.COURSEPLAY_MODIFIER) then
        if InputBinding.hasEvent(InputBinding.COURSEPLAY_START_STOP) then
            if self.cp.canDrive then
                if self.cp.isDriving then
                    self:setCourseplayFunc('stop', nil, false, 1);
                else
                    self:setCourseplayFunc('start', nil, false, 1);
                end;
            else
                if not self.cp.isRecording and not self.cp.recordingIsPaused and self.cp.numWaypoints == 0 then
                    self:setCourseplayFunc('start_record', nil, false, 1);
                elseif self.cp.isRecording and not self.cp.recordingIsPaused and not self.cp.isRecordingTurnManeuver then
                    self:setCourseplayFunc('stop_record', nil, false, 1);
                end;
            end;
        elseif InputBinding.hasEvent(InputBinding.COURSEPLAY_CANCELWAIT) and self.cp.HUD1wait and self.cp.canDrive and self.cp.isDriving then
            self:setCourseplayFunc('cancelWait', true, false, 1);
        elseif InputBinding.hasEvent(InputBinding.COURSEPLAY_DRIVENOW) and self.cp.HUD1noWaitforFill and self.cp.canDrive and self.cp.isDriving then
            self:setCourseplayFunc('setIsLoaded', true, false, 1);
        elseif self.cp.canSwitchMode and self.cp.nextMode and InputBinding.hasEvent(InputBinding.COURSEPLAY_NEXTMODE) then
            self:setCourseplayFunc('setCpMode', self.cp.nextMode, false, 1);
        elseif self.cp.canSwitchMode and self.cp.prevMode and InputBinding.hasEvent(InputBinding.COURSEPLAY_PREVMODE) then
            self:setCourseplayFunc('setCpMode', self.cp.prevMode, false, 1);
        end;

        if not self.cp.openHudWithMouse and InputBinding.hasEvent(InputBinding.COURSEPLAY_HUD) then
            self:setCourseplayFunc('openCloseHud', not self.cp.hud.show, true);
        end;
    end;
    -- self:getIsActive() and self.isEntered and modifierPressed

    if not self.cp.remoteIsEntered then
        if self.cp.isEntered ~= self.isEntered then
            CourseplayEvent.sendEvent(self, "self.cp.remoteIsEntered", self.isEntered)
        end
        self:setCpVar('isEntered', self.isEntered)
    end

    if not courseplay.isClient then
        -- and self.cp.infoText ~= nil then --(self.cp.isDriving or self.cp.isRecording or self.cp.recordingIsPaused) then
        if self.cp.infoText == nil and not self.cp.infoTextNilSent then
            CourseplayEvent.sendEvent(self, "self.cp.infoText", nil)
            self.cp.infoTextNilSent = true
        elseif self.cp.infoText ~= nil then
            self.cp.infoText = nil
        end
    end;

    if CpManager.isDeveloper and(self.cp.drawCourseMode == courseplay.COURSE_2D_DISPLAY_DBGONLY or self.cp.drawCourseMode == courseplay.COURSE_2D_DISPLAY_BOTH) then
        courseplay:drawWaypointsLines(self);
    end;

    -- we are in record mode
    if self.cp.isRecording then
        courseplay:record(self);
    end;

    -- we are in drive mode and single player /MP server
    if self.cp.isDriving and g_server ~= nil then
        for refIdx, _ in pairs(CpManager.globalInfoText.msgReference) do
            self.cp.hasSetGlobalInfoTextThisLoop[refIdx] = false;
        end;

        courseplay:drive(self, dt);

        self.cp.isNotAllowedToDrive = false

        for refIdx, _ in pairs(self.cp.activeGlobalInfoTexts) do
            if not self.cp.hasSetGlobalInfoTextThisLoop[refIdx] then
                CpManager:setGlobalInfoText(self, refIdx, true);
                -- force remove
            end;
        end;
    end

    if self.cp.onSaveClick and not self.cp.doNotOnSaveClick then
        inputCourseNameDialogue:onSaveClick()
        self.cp.onSaveClick = false
        self.cp.doNotOnSaveClick = false
    end
    if self.cp.onMpSetCourses then
        courseplay.courses:reloadVehicleCourses(self)
        self.cp.onMpSetCourses = nil
    end

    if not courseplay.isClient then
        if self.cp.isDriving then
            local showDriveOnButton = false;
            if self.cp.mode == courseplay.MODE_FIELDWORK then
                if self.cp.wait and(self.cp.waypointIndex == self.cp.stopWork or self.cp.previousWaypointIndex == self.cp.stopWork) and self.cp.abortWork == nil and not self.cp.isLoaded and not isFinishingWork and self.cp.hasUnloadingRefillingCourse then
                    showDriveOnButton = true;
                end;
            else
                if (self.cp.wait and(self.Waypoints[self.cp.waypointIndex].wait or self.Waypoints[self.cp.previousWaypointIndex].wait)) or(self.cp.stopAtEnd and(self.cp.waypointIndex == self.cp.numWaypoints or self.cp.currentTipTrigger ~= nil)) then
                    showDriveOnButton = true;
                end;
            end;
            self:setCpVar('HUD1wait', showDriveOnButton, courseplay.isClient);

            self:setCpVar('HUD1noWaitforFill', not self.cp.isLoaded and self.cp.mode ~= 5, courseplay.isClient);
            --[[ TODO (Jakob):
				* rename to "HUD1waitForFill"
				* should only be applicable in following situations:
					** mode 1: waypoint 1 (being filled)
					** mode 2: waiting for fill/unloading combine
					** mode 3: unloading at wait point 3
					** mode 4: refilling in trigger/at wait point 3
					** mode 6: on field
					** mode 7: ai threshing / unloading at wait point
			]]
        end;

        if self.cp.hud.currentPage == 0 then
            local combine = self;
            if self.cp.attachedCombine then
                combine = self.cp.attachedCombine;
            end;
            if combine.courseplayers == nil then
                self:setCpVar('HUD0noCourseplayer', true, courseplay.isClient);
                combine.courseplayers = { };
            else
                self:setCpVar('HUD0noCourseplayer', #combine.courseplayers == 0, courseplay.isClient);
            end
            self:setCpVar('HUD0wantsCourseplayer', combine.cp.wantsCourseplayer, courseplay.isClient);
            self:setCpVar('HUD0combineForcedSide', combine.cp.forcedSide, courseplay.isClient);
            self:setCpVar('HUD0isManual', not self.cp.isDriving and not combine.aiIsStarted, courseplay.isClient);
            self:setCpVar('HUD0turnStage', self.cp.turnStage, courseplay.isClient);
            local tractor = combine.courseplayers[1]
            if tractor ~= nil then
                self:setCpVar('HUD0tractorForcedToStop', tractor.cp.forcedToStop, courseplay.isClient);
                self:setCpVar('HUD0tractorName', tostring(tractor.name), courseplay.isClient);
                self:setCpVar('HUD0tractor', true, courseplay.isClient);
            else
                self:setCpVar('HUD0tractorForcedToStop', nil, courseplay.isClient);
                self:setCpVar('HUD0tractorName', nil, courseplay.isClient);
                self:setCpVar('HUD0tractor', false, courseplay.isClient);
            end;

        elseif self.cp.hud.currentPage == 1 then
            if self:getIsActive() and not self.cp.canDrive and self.cp.fieldEdge.customField.show and self.cp.fieldEdge.customField.points ~= nil then
                courseplay:showFieldEdgePath(self, "customField");
            end;


        elseif self.cp.hud.currentPage == 4 then
            self:setCpVar('HUD4hasActiveCombine', self.cp.activeCombine ~= nil, courseplay.isClient);
            if self.cp.HUD4hasActiveCombine == true then
                self:setCpVar('HUD4combineName', self.cp.activeCombine.name, courseplay.isClient);
            end
            self:setCpVar('HUD4savedCombine', self.cp.savedCombine ~= nil and self.cp.savedCombine.rootNode ~= nil, courseplay.isClient);
            if self.cp.savedCombine ~= nil then
                self:setCpVar('HUD4savedCombineName', self.cp.savedCombine.name, courseplay.isClient);
            end

        elseif self.cp.hud.currentPage == 8 then
            if self:getIsActive() and self.cp.fieldEdge.selectedField.show and self.cp.fieldEdge.selectedField.fieldNum > 0 and self == g_currentMission.controlledVehicle then
                courseplay:showFieldEdgePath(self, "selectedField");
            end;
        end;
    end;

    --[[if g_server ~= nil and g_currentMission.missionDynamicInfo.isMultiplayer then
		for k,v in pairs(courseplay.checkValues) do
			self.cp[v .. "Memory"] = courseplay:checkForChangeAndBroadcast(self, "self.cp." .. v , self.cp[v], self.cp[v .. "Memory"]);
		end;
	end;]]


    if self.cp.collidingVehicleId ~= nil and g_currentMission.nodeToVehicle[self.cp.collidingVehicleId] ~= nil and g_currentMission.nodeToVehicle[self.cp.collidingVehicleId].isCpPathvehicle then
        courseplay:setPathVehiclesSpeed(self, dt)
    end

    -- MODE 9: move shovel to positions (manually)
    if self.cp.mode == courseplay.MODE_SHOVEL_FILL_AND_EMPTY and self.cp.manualShovelPositionOrder ~= nil and self.cp.movingToolsPrimary then
        if courseplay:checkAndSetMovingToolsPosition(self, self.cp.movingToolsPrimary, self.cp.movingToolsSecondary, self.cp.shovelStatePositions[self.cp.manualShovelPositionOrder], dt) or courseplay:timerIsThrough(self, 'manualShovelPositionOrder') then
            courseplay:resetManualShovelPositionOrder(self);
        end;
    end;
    -- MODE 3: move pipe to positions (manually)
    if self.cp.mode == courseplay.MODE_OVERLOADER and self.cp.manualPipePositionOrder ~= nil and self.cp.pipeWorkToolIndex then
        local workTool = self.attachedImplements[self.cp.pipeWorkToolIndex].object
        if courseplay:checkAndSetMovingToolsPosition(self, workTool.movingTools, nil, self.cp.pipePositions, dt, self.cp.pipeIndex) or courseplay:timerIsThrough(self, 'manualPipePositionOrder') then
            courseplay:resetManualPipePositionOrder(self);
        end;
    end;


end; -- END update()

--[[
function courseplay:postUpdate(dt)
end;
]]

function courseplay:updateTick(dt)
    if not self.cp.fieldEdge.selectedField.buttonsCreated and courseplay.fields.numAvailableFields > 0 then
        courseplay:createFieldEdgeButtons(self);
    end;

    -- attached or detached implement?
    if self.cp.tooIsDirty then
        self.cpTrafficCollisionIgnoreList = { }
        courseplay:resetTools(self)
    end

    self.timer = self.timer + dt;
end

--[[
function courseplay:postUpdateTick(dt)
end;
]]

function courseplay:preDelete()
    if self.cp ~= nil and self.cp.numActiveGlobalInfoTexts ~= 0 then
        for refIdx, _ in pairs(CpManager.globalInfoText.msgReference) do
            if self.cp.activeGlobalInfoTexts[refIdx] ~= nil then
                CpManager:setGlobalInfoText(self, refIdx, true);
                -- print(('%s: preDelete(): self.cp.activeGlobalInfoTexts[%s]=%s'):format(nameNum(self), tostring(refIdx), tostring(self.cp.activeGlobalInfoTexts[refIdx])));
            end;
            self.cp.hasSetGlobalInfoTextThisLoop[refIdx] = false;
        end;
    end;
end;

function courseplay:delete()
    if self.aiTrafficCollisionTrigger ~= nil then
        removeTrigger(self.aiTrafficCollisionTrigger);
    end;
    for i, trigger in pairs(self.cp.trafficCollisionTriggers) do
        removeTrigger(trigger);
    end;

    if self.cp ~= nil then
        if self.cp.headland and self.cp.headland.tg then
            unlink(self.cp.headland.tg);
            delete(self.cp.headland.tg);
            self.cp.headland.tg = nil;
        end;

        if self.cp.hud.bg ~= nil then
            self.cp.hud.bg:delete();
        end;
        if self.cp.hud.bgWithModeButtons ~= nil then
            self.cp.hud.bgWithModeButtons:delete();
        end;
        if self.cp.hud.suc ~= nil then
            self.cp.hud.suc:delete();
        end;
        if self.cp.directionArrowOverlay ~= nil then
            self.cp.directionArrowOverlay:delete();
        end;
        if self.cp.buttons ~= nil then
            courseplay.buttons:deleteButtonOverlays(self);
        end;
        if self.cp.signs ~= nil then
            for _, section in pairs(self.cp.signs) do
                for k, signData in pairs(section) do
                    courseplay.signs:deleteSign(signData.sign);
                end;
            end;
            self.cp.signs = nil;
        end;
        if self.cp.course2dPdaMapOverlay then
            self.cp.course2dPdaMapOverlay:delete();
        end;
    end;
end;

function courseplay:setInfoText(vehicle, text)
    if not vehicle.cp.isEntered then
        return
    end
    if vehicle.cp.infoText ~= text and text ~= nil and vehicle.cp.lastInfoText ~= text then
        vehicle:setCpVar('infoText', text, courseplay.isClient)
        vehicle.cp.lastInfoText = text
        vehicle.cp.infoTextNilSent = false
    elseif vehicle.cp.infoText ~= text and text ~= nil and vehicle.cp.lastInfoText == text then
        vehicle:setCpVar('infoText', text, true)
        vehicle.cp.infoTextNilSent = false
    end;
end;

function courseplay:renderInfoText(vehicle)
    if vehicle.isEntered and vehicle.cp.infoText ~= nil and vehicle.cp.toolTip == nil then
        local text;
        local what = Utils.splitString(";", vehicle.cp.infoText);

        if what[1] == "COURSEPLAY_LOADING_AMOUNT"
            or what[1] == "COURSEPLAY_TURNING_TO_COORDS"
            or what[1] == "COURSEPLAY_DRIVE_TO_WAYPOINT" then
            if what[3] then
                text = string.format(courseplay:loc(what[1]), tonumber(what[2]), tonumber(what[3]));
            end
        elseif what[1] == "COURSEPLAY_STARTING_UP_TOOL"
            or what[1] == "COURSEPLAY_WAITING_POINTS_TOO_FEW"
            or what[1] == "COURSEPLAY_WAITING_POINTS_TOO_MANY" then
            if what[2] then
                text = string.format(courseplay:loc(what[1]), what[2]);
            end
        elseif what[1] == "COURSEPLAY_DISTANCE" then
            if what[2] then
                local dist = tonumber(what[2]);
                if dist >= 1000 then
                    text =('%s: %.1f%s'):format(courseplay:loc('COURSEPLAY_DISTANCE'), dist * 0.001, courseplay:getMeasuringUnit());
                else
                    text =('%s: %d%s'):format(courseplay:loc('COURSEPLAY_DISTANCE'), dist, courseplay:loc('COURSEPLAY_UNIT_METER'));
                end;
            end
        else
            text = courseplay:loc(vehicle.cp.infoText)
        end;

        if text then
            courseplay:setFontSettings('white', false, 'left');
            renderText(courseplay.hud.infoTextPosX, courseplay.hud.infoTextPosY, courseplay.hud.fontSizes.infoText, text);
        end;
    end;
end;

function courseplay:setToolTip(vehicle, text)
    if vehicle.cp.toolTip ~= text then
        vehicle.cp.toolTip = text;
    end;
end;

function courseplay:renderToolTip(vehicle)
    courseplay:setFontSettings('white', false, 'left');
    renderText(courseplay.hud.toolTipTextPosX, courseplay.hud.toolTipTextPosY, courseplay.hud.fontSizes.infoText, vehicle.cp.toolTip);
    vehicle.cp.hud.toolTipIcon:render();
end;


function courseplay:readStream(streamId, connection)
    courseplay:debug("id: " .. tostring(self.id) .. "  base: readStream", 5)
    -- print(tostring(self.name).."  base: readStream")
    self.cp.automaticCoverHandling = streamDebugReadBool(streamId);
    self.cp.automaticUnloadingOnField = streamDebugReadBool(streamId);
    courseplay:setCpMode(self, streamDebugReadInt32(streamId));
    self.cp.turnDiameterAuto = streamDebugReadFloat32(streamId)
    self.cp.canDrive = streamDebugReadBool(streamId);
    self.cp.combineOffsetAutoMode = streamDebugReadBool(streamId);
    self.cp.combineOffset = streamDebugReadFloat32(streamId)
    self.cp.currentCourseName = streamDebugReadString(streamId);
    self.cp.driverPriorityUseFillLevel = streamDebugReadBool(streamId);
    self.cp.drivingDirReverse = streamDebugReadBool(streamId);
    self.cp.fieldEdge.customField.isCreated = streamDebugReadBool(streamId);
    self.cp.fieldEdge.customField.fieldNum = streamDebugReadInt32(streamId)
    self.cp.fieldEdge.customField.selectedFieldNumExists = streamDebugReadBool(streamId)
    self.cp.fieldEdge.selectedField.fieldNum = streamDebugReadInt32(streamId)
    self.cp.globalInfoTextLevel = streamDebugReadInt32(streamId)
    self.cp.hasBaleLoader = streamDebugReadBool(streamId);
    self.cp.hasStartingCorner = streamDebugReadBool(streamId);
    self.cp.hasStartingDirection = streamDebugReadBool(streamId);
    self.cp.hasValidCourseGenerationData = streamDebugReadBool(streamId);
    self.cp.headland.numLanes = streamDebugReadInt32(streamId)
    self.cp.hasUnloadingRefillingCourse = streamDebugReadBool(streamId);
    courseplay:setInfoText(self, streamDebugReadString(streamId));
    self.cp.returnToFirstPoint = streamDebugReadBool(streamId);
    self.cp.ridgeMarkersAutomatic = streamDebugReadBool(streamId);
    self.cp.shovelStopAndGo = streamDebugReadBool(streamId);
    self.cp.startAtPoint = streamDebugReadInt32(streamId);
    courseplay:setStopAtEnd(self, streamDebugReadBool(streamId));
    self:setIsCourseplayDriving(streamDebugReadBool(streamId));
    self.cp.hud.openWithMouse = streamDebugReadBool(streamId)
    self.cp.realisticDriving = streamDebugReadBool(streamId);
    self.cp.driveOnAtFillLevel = streamDebugReadFloat32(streamId)
    self.cp.followAtFillLevel = streamDebugReadFloat32(streamId)
    self.cp.refillUntilPct = streamDebugReadFloat32(streamId)
    self.cp.tipperOffset = streamDebugReadFloat32(streamId)
    self.cp.tipperHasCover = streamDebugReadBool(streamId);
    self.cp.workWidth = streamDebugReadFloat32(streamId)
    self.cp.turnDiameterAutoMode = streamDebugReadBool(streamId);
    self.cp.turnDiameter = streamDebugReadFloat32(streamId)
    self.cp.speeds.useRecordingSpeed = streamDebugReadBool(streamId)
    self.cp.coursePlayerNum = streamReadFloat32(streamId)
    self.cp.laneOffset = streamDebugReadFloat32(streamId)
    self.cp.toolOffsetX = streamDebugReadFloat32(streamId)
    self.cp.toolOffsetZ = streamDebugReadFloat32(streamId)
    courseplay:setHudPage(self, streamDebugReadInt32(streamId));
    self.cp.HUD0noCourseplayer = streamDebugReadBool(streamId);
    self.cp.HUD0wantsCourseplayer = streamDebugReadBool(streamId);
    self.cp.HUD0combineForcedSide = streamDebugReadString(streamId);
    self.cp.HUD0isManual = streamDebugReadBool(streamId);
    self.cp.HUD0turnStage = streamDebugReadInt32(streamId);
    self.cp.HUD0tractorForcedToStop = streamDebugReadBool(streamId);
    self.cp.HUD0tractorName = streamDebugReadString(streamId);
    self.cp.HUD0tractor = streamDebugReadBool(streamId);
    self.cp.HUD1wait = streamDebugReadBool(streamId);
    self.cp.HUD1noWaitforFill = streamDebugReadBool(streamId);
    self.cp.HUD4hasActiveCombine = streamDebugReadBool(streamId);
    self.cp.HUD4combineName = streamDebugReadString(streamId);
    self.cp.HUD4savedCombine = streamDebugReadBool(streamId);
    self.cp.HUD4savedCombineName = streamDebugReadString(streamId);
    self.cp.waypointIndex = streamDebugReadInt32(streamId);
    self.cp.isRecording = streamDebugReadBool(streamId);
    self.cp.recordingIsPaused = streamDebugReadBool(streamId);
    self.cp.searchCombineAutomatically = streamDebugReadBool(streamId)
    self.cp.searchCombineOnField = streamDebugReadInt32(streamId)
    self.cp.speeds.turn = streamDebugReadFloat32(streamId)
    self.cp.speeds.field = streamDebugReadFloat32(streamId)
    self.cp.speeds.reverse = streamDebugReadFloat32(streamId)
    self.cp.speeds.street = streamDebugReadFloat32(streamId)
    self.cp.visualWaypointsStartEnd = streamDebugReadBool(streamId);
    self.cp.visualWaypointsAll = streamDebugReadBool(streamId);
    self.cp.visualWaypointsCrossing = streamDebugReadBool(streamId);
    self.cp.warningLightsMode = streamDebugReadInt32(streamId)
    self.cp.waitTime = streamDebugReadInt32(streamId)
    self.cp.symmetricLaneChange = streamDebugReadBool(streamId)
    self.cp.startingCorner = streamDebugReadInt32(streamId)
    self.cp.startingDirection = streamDebugReadInt32(streamId)
    self.cp.hasShovelStatePositions[2] = streamDebugReadBool(streamId)
    self.cp.hasShovelStatePositions[3] = streamDebugReadBool(streamId)
    self.cp.hasShovelStatePositions[4] = streamDebugReadBool(streamId)
    self.cp.hasShovelStatePositions[5] = streamDebugReadBool(streamId)

    local copyCourseFromDriverId = streamDebugReadInt32(streamId)
    if copyCourseFromDriverId then
        self.cp.copyCourseFromDriver = networkGetObject(copyCourseFromDriverId)
    end

    local savedCombineId = streamDebugReadInt32(streamId)
    if savedCombineId then
        self.cp.savedCombine = networkGetObject(savedCombineId)
    end

    local activeCombineId = streamDebugReadInt32(streamId)
    if activeCombineId then
        self.cp.activeCombine = networkGetObject(activeCombineId)
    end

    local current_trailer_id = streamDebugReadInt32(streamId)
    if current_trailer_id then
        self.cp.currentTrailerToFill = networkGetObject(current_trailer_id)
    end

    courseplay.courses:reinitializeCourses()


    -- kurs daten
    local courses = streamDebugReadString(streamId)
    -- 60.
    if courses ~= nil then
        self.cp.loadedCourses = Utils.splitString(",", courses);
        courseplay:reloadCourses(self, true)
    end

    local debugChannelsString = streamDebugReadString(streamId)
    for k, v in pairs(Utils.splitString(",", debugChannelsString)) do
        courseplay:toggleDebugChannel(self, k, v == 'true');
    end;
    courseplay:debug("id: " .. tostring(self.id) .. "  base: readStream end", 5)
end

function courseplay:writeStream(streamId, connection)
    courseplay:debug("id: " .. tostring(networkGetObjectId(self)) .. "  base: write stream", 5)
    -- print(tostring(self.name).."  base: write stream")
    streamDebugWriteBool(streamId, self.cp.automaticCoverHandling)
    streamDebugWriteBool(streamId, self.cp.automaticUnloadingOnField)
    streamDebugWriteInt32(streamId, self.cp.mode)
    streamDebugWriteFloat32(streamId, self.cp.turnDiameterAuto)
    streamDebugWriteBool(streamId, self.cp.canDrive)
    streamDebugWriteBool(streamId, self.cp.combineOffsetAutoMode);
    streamDebugWriteFloat32(streamId, self.cp.combineOffset)
    streamDebugWriteString(streamId, self.cp.currentCourseName);
    streamDebugWriteBool(streamId, self.cp.driverPriorityUseFillLevel);
    streamDebugWriteBool(streamId, self.cp.drivingDirReverse)
    streamDebugWriteBool(streamId, self.cp.fieldEdge.customField.isCreated)
    streamDebugWriteInt32(streamId, self.cp.fieldEdge.customField.fieldNum)
    streamDebugWriteBool(streamId, self.cp.fieldEdge.customField.selectedFieldNumExists)
    streamDebugWriteInt32(streamId, self.cp.fieldEdge.selectedField.fieldNum)
    streamDebugWriteInt32(streamId, self.cp.globalInfoTextLevel);
    streamDebugWriteBool(streamId, self.cp.hasBaleLoader)
    streamDebugWriteBool(streamId, self.cp.hasStartingCorner);
    streamDebugWriteBool(streamId, self.cp.hasStartingDirection);
    streamDebugWriteBool(streamId, self.cp.hasValidCourseGenerationData);
    streamDebugWriteInt32(streamId, self.cp.headland.numLanes);
    streamDebugWriteBool(streamId, self.cp.hasUnloadingRefillingCourse)
    streamDebugWriteString(streamId, self.cp.infoText);
    streamDebugWriteBool(streamId, self.cp.returnToFirstPoint);
    streamDebugWriteBool(streamId, self.cp.ridgeMarkersAutomatic);
    streamDebugWriteBool(streamId, self.cp.shovelStopAndGo);
    streamDebugWriteInt32(streamId, self.cp.startAtPoint);
    streamDebugWriteBool(streamId, self.cp.stopAtEnd)
    streamDebugWriteBool(streamId, self:getIsCourseplayDriving());
    streamDebugWriteBool(streamId, self.cp.hud.openWithMouse)
    streamDebugWriteBool(streamId, self.cp.realisticDriving);
    streamDebugWriteFloat32(streamId, self.cp.driveOnAtFillLevel)
    streamDebugWriteFloat32(streamId, self.cp.followAtFillLevel)
    streamDebugWriteFloat32(streamId, self.cp.refillUntilPct)
    streamDebugWriteFloat32(streamId, self.cp.tipperOffset)
    streamDebugWriteBool(streamId, self.cp.tipperHasCover)
    streamDebugWriteFloat32(streamId, self.cp.workWidth);
    streamDebugWriteBool(streamId, self.cp.turnDiameterAutoMode)
    streamDebugWriteFloat32(streamId, self.cp.turnDiameter)
    streamDebugWriteBool(streamId, self.cp.speeds.useRecordingSpeed)
    streamDebugWriteFloat32(streamId, self.cp.coursePlayerNum);
    streamDebugWriteFloat32(streamId, self.cp.laneOffset)
    streamDebugWriteFloat32(streamId, self.cp.toolOffsetX)
    streamDebugWriteFloat32(streamId, self.cp.toolOffsetZ)
    streamDebugWriteInt32(streamId, self.cp.hud.currentPage)
    streamDebugWriteBool(streamId, self.cp.HUD0noCourseplayer)
    streamDebugWriteBool(streamId, self.cp.HUD0wantsCourseplayer)
    streamDebugWriteString(streamId, self.cp.HUD0combineForcedSide)
    streamDebugWriteBool(streamId, self.cp.HUD0isManual)
    streamDebugWriteInt32(streamId, self.cp.HUD0turnStage)
    streamDebugWriteBool(streamId, self.cp.HUD0tractorForcedToStop)
    streamDebugWriteString(streamId, self.cp.HUD0tractorName)
    streamDebugWriteBool(streamId, self.cp.HUD0tractor)
    streamDebugWriteBool(streamId, self.cp.HUD1wait)
    streamDebugWriteBool(streamId, self.cp.HUD1noWaitforFill)
    streamDebugWriteBool(streamId, self.cp.HUD4hasActiveCombine)
    streamDebugWriteString(streamId, self.cp.HUD4combineName)
    streamDebugWriteBool(streamId, self.cp.HUD4savedCombine)
    streamDebugWriteString(streamId, self.cp.HUD4savedCombineName)
    streamDebugWriteInt32(streamId, self.cp.waypointIndex)
    streamDebugWriteBool(streamId, self.cp.isRecording)
    streamDebugWriteBool(streamId, self.cp.recordingIsPaused)
    streamDebugWriteBool(streamId, self.cp.searchCombineAutomatically)
    streamDebugWriteInt32(streamId, self.cp.searchCombineOnField)
    streamDebugWriteFloat32(streamId, self.cp.speeds.turn)
    streamDebugWriteFloat32(streamId, self.cp.speeds.field)
    streamDebugWriteFloat32(streamId, self.cp.speeds.reverse)
    streamDebugWriteFloat32(streamId, self.cp.speeds.street)
    streamDebugWriteInt32(streamId, self.cp.visualWaypointsMode)
    streamDebugWriteBool(streamId, self.cp.visualWaypointsStartEnd);
    streamDebugWriteBool(streamId, self.cp.visualWaypointsAll);
    streamDebugWriteBool(streamId, self.cp.visualWaypointsCrossing);
    streamDebugWriteInt32(streamId, self.cp.warningLightsMode)
    streamDebugWriteInt32(streamId, self.cp.waitTime)
    streamDebugWriteInt32(streamId, self.cp.startingCorner)
    streamDebugWriteInt32(streamId, self.cp.startingDirection)
    streamDebugWriteBool(streamId, self.cp.hasShovelStatePositions[2])
    streamDebugWriteBool(streamId, self.cp.hasShovelStatePositions[3])
    streamDebugWriteBool(streamId, self.cp.hasShovelStatePositions[4])
    streamDebugWriteBool(streamId, self.cp.hasShovelStatePositions[5])

    local copyCourseFromDriverID;
    if self.cp.copyCourseFromDriver ~= nil then
        copyCourseFromDriverID = networkGetObjectId(self.cp.copyCourseFromDriver)
    end
    streamDebugWriteInt32(streamId, copyCourseFromDriverID)


    local savedCombineId;
    if self.cp.savedCombine ~= nil then
        savedCombineId = networkGetObjectId(self.cp.savedCombine)
    end
    streamDebugWriteInt32(streamId, savedCombineId)

    local activeCombineId;
    if self.cp.activeCombine ~= nil then
        activeCombineId = networkGetObjectId(self.cp.activeCombine)
    end
    streamDebugWriteInt32(streamId, activeCombineId)

    local current_trailer_id;
    if self.cp.currentTrailerToFill ~= nil then
        current_trailer_id = networkGetObjectId(self.cp.currentTrailerToFill)
    end
    streamDebugWriteInt32(streamId, current_trailer_id)

    local loadedCourses;
    if #self.cp.loadedCourses then
        loadedCourses = table.concat(self.cp.loadedCourses, ",")
    end
    streamDebugWriteString(streamId, loadedCourses)
    -- 60.

    local debugChannelsString = table.concat(table.map(courseplay.debugChannels, tostring), ",");
    streamDebugWriteString(streamId, debugChannelsString)
    courseplay:debug("id: " .. tostring(networkGetObjectId(self)) .. "  base: write stream end", 5)
end


function courseplay:loadVehicleCPSettings(xmlFile, key, resetVehicles)
    if not resetVehicles and g_server ~= nil then
        -- COURSEPLAY
        local curKey = key .. '.courseplay';
        courseplay:setCpMode(self, Utils.getNoNil(getXMLInt(xmlFile, curKey .. '#aiMode'), self.cp.mode));
        self.cp.hud.openWithMouse = Utils.getNoNil(getXMLBool(xmlFile, curKey .. '#openHudWithMouse'), true);
        self.cp.warningLightsMode = Utils.getNoNil(getXMLInt(xmlFile, curKey .. '#lights'), 1);
        self.cp.waitTime = Utils.getNoNil(getXMLInt(xmlFile, curKey .. '#waitTime'), 0);
        local courses = Utils.getNoNil(getXMLString(xmlFile, curKey .. '#courses'), '');
        self.cp.loadedCourses = Utils.splitString(",", courses);
        courseplay:reloadCourses(self, true);

        local visualWaypointsStartEnd = getXMLBool(xmlFile, curKey .. '#visualWaypointsStartEnd');
        local visualWaypointsAll = getXMLBool(xmlFile, curKey .. '#visualWaypointsAll');
        local visualWaypointsCrossing = getXMLBool(xmlFile, curKey .. '#visualWaypointsCrossing');
        if visualWaypointsStartEnd ~= nil then
            courseplay:toggleShowVisualWaypointsStartEnd(self, visualWaypointsStartEnd, false);
        end;
        if visualWaypointsAll ~= nil then
            courseplay:toggleShowVisualWaypointsAll(self, visualWaypointsAll, false);
        end;
        if visualWaypointsCrossing ~= nil then
            courseplay:toggleShowVisualWaypointsCrossing(self, visualWaypointsCrossing, false);
        end;
        courseplay.buttons:setActiveEnabled(self, 'visualWaypoints');
        courseplay.signs:setSignsVisibility(self);

        self.cp.siloSelectedFillType = FillUtil.fillTypeNameToInt[Utils.getNoNil(getXMLString(xmlFile, curKey .. '#siloSelectedFillType'), 'unknown')];
        if self.cp.siloSelectedFillType == nil then self.cp.siloSelectedFillType = FillUtil.FILLTYPE_UNKNOWN; end;

        -- SPEEDS
        curKey = key .. '.courseplay.speeds';
        self.cp.speeds.useRecordingSpeed = Utils.getNoNil(getXMLBool(xmlFile, curKey .. '#useRecordingSpeed'), true);
        -- use string so we can get both ints and proper floats without LUA's rounding errors
        -- if float speeds (old speed system) are loaded, the default speeds are used instead
        local reverse = floor(tonumber(getXMLString(xmlFile, curKey .. '#reverse') or '0'));
        local turn = floor(tonumber(getXMLString(xmlFile, curKey .. '#turn') or '0'));
        local field = floor(tonumber(getXMLString(xmlFile, curKey .. '#field') or '0'));
        local street = floor(tonumber(getXMLString(xmlFile, curKey .. '#max') or '0'));
        if reverse ~= 0 then self.cp.speeds.reverse = reverse; end;
        if turn ~= 0 then self.cp.speeds.turn = turn; end;
        if field ~= 0 then self.cp.speeds.field = field; end;
        if street ~= 0 then self.cp.speeds.street = street; end;

        -- MODE 2
        curKey = key .. '.courseplay.combi';
        self.cp.tipperOffset = Utils.getNoNil(getXMLFloat(xmlFile, curKey .. '#tipperOffset'), 0);
        self.cp.combineOffset = Utils.getNoNil(getXMLFloat(xmlFile, curKey .. '#combineOffset'), 0);
        self.cp.combineOffsetAutoMode = Utils.getNoNil(getXMLBool(xmlFile, curKey .. '#combineOffsetAutoMode'), true);
        self.cp.followAtFillLevel = Utils.getNoNil(getXMLInt(xmlFile, curKey .. '#fillFollow'), 50);
        self.cp.driveOnAtFillLevel = Utils.getNoNil(getXMLInt(xmlFile, curKey .. '#fillDriveOn'), 90);
        self.cp.turnDiameter = Utils.getNoNil(getXMLInt(xmlFile, curKey .. '#turnDiameter'), self.cp.vehicleTurnRadius * 2);
        self.cp.realisticDriving = Utils.getNoNil(getXMLBool(xmlFile, curKey .. '#realisticDriving'), true);

        -- MODES 4 / 6
        curKey = key .. '.courseplay.fieldWork';
        self.cp.turnOnField = Utils.getNoNil(getXMLBool(xmlFile, curKey .. '#turnOnField'), true);
        self.cp.workWidth = Utils.getNoNil(getXMLFloat(xmlFile, curKey .. '#workWidth'), 3);
        self.cp.ridgeMarkersAutomatic = Utils.getNoNil(getXMLBool(xmlFile, curKey .. '#ridgeMarkersAutomatic'), true);
        self.cp.abortWork = Utils.getNoNil(getXMLInt(xmlFile, curKey .. '#abortWork'), 0);
        if self.cp.abortWork == 0 then
            self.cp.abortWork = nil;
        end;
        self.cp.refillUntilPct = Utils.getNoNil(getXMLInt(xmlFile, curKey .. '#refillUntilPct'), 100);
        local offsetData = Utils.getNoNil(getXMLString(xmlFile, curKey .. '#offsetData'), '0;0;0;false');
        -- 1=laneOffset, 2=toolOffsetX, 3=toolOffsetZ, 4=symmetricalLaneChange
        offsetData = Utils.splitString(';', offsetData);
        courseplay:changeLaneOffset(self, nil, tonumber(offsetData[1]));
        courseplay:changeToolOffsetX(self, nil, tonumber(offsetData[2]), true);
        courseplay:changeToolOffsetZ(self, nil, tonumber(offsetData[3]), true);
        courseplay:toggleSymmetricLaneChange(self, offsetData[4] == 'true');

        -- SHOVEL POSITIONS
        curKey = key .. '.courseplay.shovel';
        local shovelRots = getXMLString(xmlFile, curKey .. '#rot');
        local shovelTrans = getXMLString(xmlFile, curKey .. '#trans');
        courseplay:debug(tableShow(self.cp.shovelStatePositions, nameNum(self) .. ' shovelStatePositions (before loading)', 10), 10);
        if shovelRots and shovelTrans then
            self.cp.shovelStatePositions = { };
            shovelRots = Utils.splitString(';', shovelRots);
            shovelTrans = Utils.splitString(';', shovelTrans);
            if #shovelRots == 4 and #shovelTrans == 4 then
                for state = 2, 5 do
                    local shovelRotsSplit = table.map(Utils.splitString(' ', shovelRots[state - 1]), tonumber);
                    local shovelTransSplit = table.map(Utils.splitString(' ', shovelTrans[state - 1]), tonumber);
                    if shovelRotsSplit and shovelTransSplit then
                        self.cp.shovelStatePositions[state] = {
                            rot = shovelRotsSplit,
                            trans = shovelTransSplit
                        };
                    end;
                    self.cp.hasShovelStatePositions[state] = self.cp.shovelStatePositions[state] ~= nil and self.cp.shovelStatePositions[state].rot ~= nil and self.cp.shovelStatePositions[state].trans ~= nil;
                end;
            end;
        end;
        courseplay:debug(tableShow(self.cp.shovelStatePositions, nameNum(self) .. ' shovelStatePositions (after loading)', 10), 10);
        courseplay.buttons:setActiveEnabled(self, 'shovel');

        -- COMBINE
        if self.cp.isCombine then
            curKey = key .. '.courseplay.combine';
            self.cp.driverPriorityUseFillLevel = Utils.getNoNil(getXMLBool(xmlFile, curKey .. '#driverPriorityUseFillLevel'), false);
            self.cp.stopWhenUnloading = Utils.getNoNil(getXMLBool(xmlFile, curKey .. '#stopWhenUnloading'), false);
        end;

        -- overLoaderPipe
        curKey = key .. '.courseplay.overLoaderPipe';
        local rot = getXMLFloat(xmlFile, curKey .. '#rot')
        local trans = getXMLFloat(xmlFile, curKey .. '#trans')
        local pipeIndex = getXMLInt(xmlFile, curKey .. '#pipeIndex')
        local pipeWorkToolIndex = getXMLInt(xmlFile, curKey .. '#pipeWorkToolIndex')

        if rot and trans and pipeIndex and pipeWorkToolIndex then
            self.cp.pipePositions = { }
            self.cp.pipePositions.rot = { }
            self.cp.pipePositions.trans = { }
            table.insert(self.cp.pipePositions.rot, rot)
            table.insert(self.cp.pipePositions.trans, trans)

            self.cp.pipeIndex = pipeIndex
            self.cp.pipeWorkToolIndex = pipeWorkToolIndex
        end

        -- mode10
        curKey = key .. '.courseplay.mode10';
        self.cp.mode10.leveling = Utils.getNoNil(getXMLBool(xmlFile, curKey .. '#leveling'), true);
        self.cp.mode10.searchCourseplayersOnly = Utils.getNoNil(getXMLBool(xmlFile, curKey .. '#CourseplayersOnly'), true);
        self.cp.mode10.searchRadius = Utils.getNoNil(getXMLInt(xmlFile, curKey .. '#searchRadius'), 50);
        self.cp.speeds.bunkerSilo = Utils.getNoNil(getXMLInt(xmlFile, curKey .. '#maxSiloSpeed'), 20);
        self.cp.mode10.shieldHeight = Utils.getNoNil(getXMLFloat(xmlFile, curKey .. '#shieldHeigth'), 0.3);
        self.cp.mode10.shieldHeight = courseplay:round(self.cp.mode10.shieldHeight, 1)
        self.cp.mode10.automaticSpeed = Utils.getNoNil(getXMLBool(xmlFile, curKey .. '#automaticSpeed'), true);
        self.cp.mode10.automaticHeigth = Utils.getNoNil(getXMLBool(xmlFile, curKey .. '#automaticHeight'), true);

        courseplay:validateCanSwitchMode(self);
    end;
    return BaseMission.VEHICLE_LOAD_OK;
end


function courseplay:getSaveAttributesAndNodes(nodeIdent)
    local attributes = '';

    -- Shovel positions (<shovel rot="1;2;3;4" trans="1;2;3;4" />)
    local shovelRotsAttrNodes, shovelTransAttrNodes;
    local shovelRotsTmp, shovelTransTmp = { }, { };
    if self.cp.shovelStatePositions and self.cp.shovelStatePositions[2] and self.cp.shovelStatePositions[3] and self.cp.shovelStatePositions[4] and self.cp.shovelStatePositions[5] then
        if self.cp.shovelStatePositions[2].rot and self.cp.shovelStatePositions[3].rot and self.cp.shovelStatePositions[4].rot and self.cp.shovelStatePositions[5].rot then
            local shovelStateRotSaveTable = { };
            for a = 1, 4 do
                shovelStateRotSaveTable[a] = { };
                local rotTable = self.cp.shovelStatePositions[a + 1].rot;
                for i = 1, #rotTable do
                    shovelStateRotSaveTable[a][i] = courseplay:round(rotTable[i], 4);
                end;
                table.insert(shovelRotsTmp, tostring(table.concat(shovelStateRotSaveTable[a], ' ')));
            end;
            if #shovelRotsTmp > 0 then
                shovelRotsAttrNodes = tostring(table.concat(shovelRotsTmp, ';'));
                courseplay:debug(nameNum(self) .. ": shovelRotsAttrNodes=" .. shovelRotsAttrNodes, 10);
            end;
        end;
        if self.cp.shovelStatePositions[2].trans and self.cp.shovelStatePositions[3].trans and self.cp.shovelStatePositions[4].trans and self.cp.shovelStatePositions[5].trans then
            local shovelStateTransSaveTable = { };
            for a = 1, 4 do
                shovelStateTransSaveTable[a] = { };
                local transTable = self.cp.shovelStatePositions[a + 1].trans;
                for i = 1, #transTable do
                    shovelStateTransSaveTable[a][i] = courseplay:round(transTable[i], 4);
                end;
                table.insert(shovelTransTmp, tostring(table.concat(shovelStateTransSaveTable[a], ' ')));
            end;
            if #shovelTransTmp > 0 then
                shovelTransAttrNodes = tostring(table.concat(shovelTransTmp, ';'));
                courseplay:debug(nameNum(self) .. ": shovelTransAttrNodes=" .. shovelTransAttrNodes, 10);
            end;
        end;
    end;
    -- overloader pipe position

    local overLoaderPipe = '';

    if self.cp.pipeWorkToolIndex ~= nil then
        overLoaderPipe = string.format('<overLoaderPipe rot=%q trans=%q pipeIndex ="%i" pipeWorkToolIndex="%i" />', tostring(table.concat(self.cp.pipePositions.rot)), tostring(table.concat(self.cp.pipePositions.trans)), self.cp.pipeIndex, self.cp.pipeWorkToolIndex)
    end


    -- Offset data
    local offsetData = string.format('%.1f;%.1f;%.1f;%s', self.cp.laneOffset, self.cp.toolOffsetX, self.cp.toolOffsetZ, tostring(self.cp.symmetricLaneChange));


    -- NODES
    local cpOpen = string.format('<courseplay aiMode=%q courses=%q openHudWithMouse=%q lights=%q visualWaypointsStartEnd=%q visualWaypointsAll=%q visualWaypointsCrossing=%q waitTime=%q siloSelectedFillType=%q>', tostring(self.cp.mode), tostring(table.concat(self.cp.loadedCourses, ",")), tostring(self.cp.hud.openWithMouse), tostring(self.cp.warningLightsMode), tostring(self.cp.visualWaypointsStartEnd), tostring(self.cp.visualWaypointsAll), tostring(self.cp.visualWaypointsCrossing), tostring(self.cp.waitTime), FillUtil.fillTypeIntToName[self.cp.siloSelectedFillType]);
    -- local cpOpen = string.format('<courseplay aiMode=%q courses=%q openHudWithMouse=%q lights=%q visualWaypointsStartEnd=%q visualWaypointsAll=%q visualWaypointsCrossing=%q waitTime=%q >', tostring(self.cp.mode), tostring(table.concat(self.cp.loadedCourses, ",")), tostring(self.cp.hud.openWithMouse), tostring(self.cp.warningLightsMode), tostring(self.cp.visualWaypointsStartEnd), tostring(self.cp.visualWaypointsAll), tostring(self.cp.visualWaypointsCrossing), tostring(self.cp.waitTime));
    local speeds = string.format('<speeds useRecordingSpeed=%q reverse="%d" turn="%d" field="%d" max="%d" />', tostring(self.cp.speeds.useRecordingSpeed), self.cp.speeds.reverse, self.cp.speeds.turn, self.cp.speeds.field, self.cp.speeds.street);
    local combi = string.format('<combi tipperOffset="%.1f" combineOffset="%.1f" combineOffsetAutoMode=%q fillFollow="%d" fillDriveOn="%d" turnDiameter="%d" realisticDriving=%q />', self.cp.tipperOffset, self.cp.combineOffset, tostring(self.cp.combineOffsetAutoMode), self.cp.followAtFillLevel, self.cp.driveOnAtFillLevel, self.cp.turnDiameter, tostring(self.cp.realisticDriving));
    local fieldWork = string.format('<fieldWork workWidth="%.1f" ridgeMarkersAutomatic=%q offsetData=%q abortWork="%d" refillUntilPct="%d" turnOnField=%q />', self.cp.workWidth, tostring(self.cp.ridgeMarkersAutomatic), offsetData, Utils.getNoNil(self.cp.abortWork, 0), self.cp.refillUntilPct, tostring(self.cp.turnOnField));
    local mode10 = string.format('<mode10 leveling=%q  CourseplayersOnly=%q searchRadius="%i" maxSiloSpeed="%i" shieldHeight="%.1f" automaticSpeed=%q  automaticHeight=%q />', tostring(self.cp.mode10.leveling), tostring(self.cp.mode10.searchCourseplayersOnly), self.cp.mode10.searchRadius, self.cp.speeds.bunkerSilo, self.cp.mode10.shieldHeight, tostring(self.cp.mode10.automaticSpeed), tostring(self.cp.mode10.automaticHeigth));
    local shovels, combine = '', '';
    if shovelRotsAttrNodes or shovelTransAttrNodes then
        shovels = string.format('<shovel rot=%q trans=%q />', shovelRotsAttrNodes, shovelTransAttrNodes);
    end;
    if self.cp.isCombine then
        combine = string.format('<combine driverPriorityUseFillLevel=%q stopWhenUnloading=%q />', tostring(self.cp.driverPriorityUseFillLevel), tostring(self.cp.stopWhenUnloading));
    end;

    local cpClose = '</courseplay>';

    local indent = '   ';
    local nodes = nodeIdent .. cpOpen .. '\n';
    nodes = nodes .. nodeIdent .. indent .. speeds .. '\n';
    nodes = nodes .. nodeIdent .. indent .. combi .. '\n';
    nodes = nodes .. nodeIdent .. indent .. fieldWork .. '\n';
    nodes = nodes .. nodeIdent .. indent .. mode10 .. '\n';
    if shovelRotsAttrNodes or shovelTransAttrNodes then
        nodes = nodes .. nodeIdent .. indent .. shovels .. '\n';
    end;
    if self.cp.isCombine then
        nodes = nodes .. nodeIdent .. indent .. combine .. '\n';
    end;
    if self.cp.pipeWorkToolIndex ~= nil then
        nodes = nodes .. nodeIdent .. indent .. overLoaderPipe .. '\n';
    end
    nodes = nodes .. nodeIdent .. cpClose;

    courseplay:debug(nameNum(self) .. ": getSaveAttributesAndNodes(): nodes\n" .. nodes, 10)

    return attributes, nodes;
end
<|MERGE_RESOLUTION|>--- conflicted
+++ resolved
@@ -1,7 +1,7 @@
 local floor = math.floor;
 
 function courseplay.prerequisitesPresent(specializations)
-    return true;
+	return true;
 end
 
 --[[
@@ -10,477 +10,6 @@
 ]]
 
 function courseplay:load(savegame)
-<<<<<<< HEAD
-    local xmlFile = self.xmlFile;
-    self.setCourseplayFunc = courseplay.setCourseplayFunc;
-    self.getIsCourseplayDriving = courseplay.getIsCourseplayDriving;
-    self.setIsCourseplayDriving = courseplay.setIsCourseplayDriving;
-    self.setCpVar = courseplay.setCpVar;
-
-    -- SEARCH AND SET self.name IF NOT EXISTING
-    if self.name == nil then
-        self.name = courseplay:getObjectName(self, xmlFile);
-    end;
-
-    if self.cp == nil then self.cp = { }; end;
-    self.hasCourseplaySpec = true;
-
-    self.cp.varMemory = { };
-
-    -- XML FILE NAME VARIABLE
-    if self.cp.xmlFileName == nil then
-        self.cp.xmlFileName = courseplay.utils:getFileNameFromPath(self.configFileName);
-    end;
-
-    courseplay:setNameVariable(self);
-    self.cp.isCombine = courseplay:isCombine(self);
-    self.cp.isChopper = courseplay:isChopper(self);
-    self.cp.isHarvesterSteerable = courseplay:isHarvesterSteerable(self);
-    self.cp.isSugarBeetLoader = courseplay:isSpecialCombine(self, "sugarBeetLoader");
-    if self.cp.isCombine then
-        self.cp.mode7Unloading = false
-        self.cp.mode7makeHeaps = false
-        self.cp.driverPriorityUseFillLevel = false;
-    end
-    self.cp.stopWhenUnloading = false;
-
-    -- GIANT DLC
-    self.cp.haveInversedRidgeMarkerState = nil;
-    -- bool
-
-    -- turn maneuver
-    self.cp.waitForTurnTime = 0.00
-    -- float
-    self.cp.turnStage = 0
-    -- int
-    self.cp.aiTurnNoBackward = false
-    -- bool
-    self.cp.canBeReversed = nil
-    -- bool
-    self.cp.backMarkerOffset = nil
-    -- float
-    self.cp.aiFrontMarker = nil
-    -- float
-    self.cp.turnTimer = 8000
-    -- int
-    self.cp.noStopOnEdge = false
-    -- bool
-    self.cp.noStopOnTurn = false
-    -- bool
-
-    self.cp.combineOffsetAutoMode = true
-    self.cp.isDriving = false;
-    self.cp.runOnceStartCourse = false;
-    self.cp.stopAtEnd = false;
-    self.cp.stopAtEndMode1 = false;
-    self.cp.calculatedCourseToCombine = false
-
-    self.cp.waypointIndex = 1;
-    self.cp.previousWaypointIndex = 1;
-    self.cp.recordingTimer = 1
-    self.timer = 0.00
-    self.cp.timers = { };
-    self.cp.driveSlowTimer = 0;
-    self.cp.positionWithCombine = nil;
-
-    -- RECORDING
-    self.cp.isRecording = false;
-    self.cp.recordingIsPaused = false;
-    self.cp.isRecordingTurnManeuver = false;
-    self.cp.drivingDirReverse = false;
-
-    self.cp.waitPoints = { };
-    self.cp.numWaitPoints = 0;
-    self.cp.waitTime = 0;
-    self.cp.crossingPoints = { };
-    self.cp.numCrossingPoints = 0;
-
-    self.cp.visualWaypointsStartEnd = true;
-    self.cp.visualWaypointsAll = false;
-    self.cp.visualWaypointsCrossing = false;
-    self.cp.warningLightsMode = 1;
-    self.cp.hasHazardLights = self.turnSignalState ~= nil and self.setTurnSignalState ~= nil;
-
-
-    -- saves the shortest distance to the next waypoint (for recocnizing circling)
-    self.cp.shortestDistToWp = nil
-
-    self.Waypoints = { }
-    self.cp.isEntered = false
-    self.cp.remoteIsEntered = false
-    self.cp.canDrive = false
-    -- can drive course (has >4 waypoints, is not recording)
-    self.cp.coursePlayerNum = nil;
-
-    self.cp.infoText = nil;
-    -- info text in tractor
-    self.cp.toolTip = nil;
-
-    -- global info text - also displayed when not in vehicle
-    self.cp.hasSetGlobalInfoTextThisLoop = { };
-    self.cp.activeGlobalInfoTexts = { };
-    self.cp.numActiveGlobalInfoTexts = 0;
-
-
-
-    -- CP mode
-    self.cp.mode = 5;
-    courseplay:setNextPrevModeVars(self);
-    self.cp.modeState = 0
-    self.cp.mode2nextState = nil;
-    self.cp.startWork = nil
-    self.cp.stopWork = nil
-    self.cp.abortWork = nil
-    self.cp.abortWorkExtraMoveBack = 0;
-    self.cp.hasUnloadingRefillingCourse = false;
-    self.cp.hasTransferCourse = false
-    self.cp.wait = true;
-    self.cp.waitTimer = nil;
-    self.cp.realisticDriving = true;
-    self.cp.canSwitchMode = false;
-    self.cp.siloSelectedFillType = FillUtil.FILLTYPE_UNKNOWN;
-    self.cp.siloSelectedEasyFillType = 1;
-    self.cp.turnOnField = true;
-    self.cp.slippingStage = 0;
-    self.cp.isTipping = false;
-    self.cp.hasPlough = false;
-    self.cp.hasRotateablePlough = false;
-    self.cp.isNotAllowedToDrive = false;
-
-    self.cp.startAtPoint = courseplay.START_AT_NEAREST_POINT;
-
-
-    -- ai mode 9: shovel
-    self.cp.shovelEmptyPoint = nil;
-    self.cp.shovelFillStartPoint = nil;
-    self.cp.shovelFillEndPoint = nil;
-    self.cp.shovelState = 1;
-    self.cp.shovel = { };
-    self.cp.shovelStopAndGo = false;
-    self.cp.shovelLastFillLevel = nil;
-    self.cp.shovelStatePositions = { };
-    self.cp.hasShovelStatePositions = { };
-    self.cp.manualShovelPositionOrder = nil;
-    for i = 2, 5 do
-        self.cp.hasShovelStatePositions[i] = false;
-    end;
-
-    -- ai mode 10 : bunkersilo
-    self.cp.mode10 = { }
-    self.cp.mode10.stoppedCourseplayers = { }
-    self.cp.mode10.alphaList = { }
-    self.cp.mode10.leveling = true
-    self.cp.mode10.automaticHeigth = true
-    self.cp.mode10.searchRadius = 50
-    self.cp.mode10.searchCourseplayersOnly = false
-    self.cp.mode10.shieldHeight = 0.3
-    self.cp.mode10.levelerIsFrontAttached = false
-    self.cp.mode10.jumpsPerRun = 0
-    self.cp.mode10.automaticSpeed = true
-    self.cp.mode10.lowestAlpha = 99
-
-
-    -- Visual i3D waypoint signs
-    self.cp.signs = {
-        crossing = { };
-        current = { };
-    };
-    courseplay.signs:updateWaypointSigns(self);
-
-    self.cp.numCourses = 1;
-    self.cp.numWaypoints = 0;
-    self.cp.currentCourseName = nil;
-    self.cp.currentCourseId = 0;
-    self.cp.lastMergedWP = 0;
-
-    self.cp.loadedCourses = { }
-
-    -- forced waypoints
-    self.cp.curTarget = { };
-    self.cp.curTargetMode7 = { };
-    self.cp.nextTargets = { };
-    self.cp.turnTargets = { };
-    self.cp.curTurnIndex = 1;
-
-    -- speed limits
-    self.cp.speeds = {
-        useRecordingSpeed = true;
-        reverse = 6;
-        turn = 10;
-        field = 24;
-        street = self.cruiseControl.maxSpeed or 50;
-        crawl = 3;
-        discharge = 8;
-        bunkerSilo = 20;
-
-        minReverse = 3;
-        minTurn = 3;
-        minField = 3;
-        minStreet = 3;
-        max = self.cruiseControl.maxSpeed or 60;
-    };
-
-    self.cp.tooIsDirty = false
-    self.cp.orgRpm = nil;
-
-    -- data basis for the Course list
-    self.cp.reloadCourseItems = true
-    self.cp.sorted = { item = { }, info = { } }
-    self.cp.folder_settings = { }
-    courseplay.settings.update_folders(self)
-
-    -- aiTrafficCollisionTrigger
-    if self.aiTrafficCollisionTrigger == nil then
-        local index = getXMLString(xmlFile, "vehicle.aiTrafficCollisionTrigger#index");
-        if index then
-            local triggerObject = Utils.indexToObject(self.components, index);
-            if triggerObject then
-                self.aiTrafficCollisionTrigger = triggerObject;
-            end;
-        end;
-    else
-        CpManager.trafficCollisionIgnoreList[self.aiTrafficCollisionTrigger] = true;
-        -- add AI traffic collision trigger to global ignore list
-    end;
-    if self.aiTrafficCollisionTrigger == nil and getNumOfChildren(self.rootNode) > 0 then
-        if getChild(self.rootNode, "trafficCollisionTrigger") ~= 0 then
-            self.aiTrafficCollisionTrigger = getChild(self.rootNode, "trafficCollisionTrigger");
-        else
-            for i = 0, getNumOfChildren(self.rootNode) -1 do
-                local child = getChildAt(self.rootNode, i);
-                if getChild(child, "trafficCollisionTrigger") ~= 0 then
-                    self.aiTrafficCollisionTrigger = getChild(child, "trafficCollisionTrigger");
-                    break;
-                end;
-            end;
-        end;
-    end;
-    if self.aiTrafficCollisionTrigger == nil then
-        print(string.format('## Courseplay: %s: aiTrafficCollisionTrigger missing. Traffic collision prevention will not work!', nameNum(self)));
-    end;
-
-    -- DIRECTION NODE SETUP
-    local DirectionNode;
-    if self.aiVehicleDirectionNode ~= nil then
-        if self.cp.componentNumAsDirectionNode then
-            DirectionNode = self.components[self.cp.componentNumAsDirectionNode].node;
-        else
-            DirectionNode = self.aiVehicleDirectionNode;
-        end;
-    else
-        if courseplay:isWheelloader(self) then
-            if self.cp.hasSpecializationArticulatedAxis then
-                local nodeIndex = Utils.getNoNil(self.cp.componentNumAsDirectionNode, 2)
-                if self.components[nodeIndex] ~= nil then
-                    DirectionNode = self.components[nodeIndex].node;
-                end
-            end;
-        end
-        if DirectionNode == nil then
-            DirectionNode = self.rootNode;
-        end
-    end;
-
-    if self.cp.directionNodeZOffset and self.cp.directionNodeZOffset ~= 0 then
-        self.cp.oldDirectionNode = DirectionNode;
-        -- Only used for debugging.
-        DirectionNode = courseplay:createNewLinkedNode(self, "realDirectionNode", DirectionNode);
-        setTranslation(DirectionNode, 0, 0, self.cp.directionNodeZOffset);
-    end;
-
-    self.cp.DirectionNode = DirectionNode;
-
-    -- TRIGGERS
-    self.findTipTriggerCallback = courseplay.findTipTriggerCallback;
-    self.findSpecialTriggerCallback = courseplay.findSpecialTriggerCallback;
-    self.cp.hasRunRaycastThisLoop = { };
-    self.findTrafficCollisionCallback = courseplay.findTrafficCollisionCallback;
-    self.findBlockingObjectCallbackLeft = courseplay.findBlockingObjectCallbackLeft;
-    self.findBlockingObjectCallbackRight = courseplay.findBlockingObjectCallbackRight;
-    self.findVehicleHeights = courseplay.findVehicleHeights;
-
-    -- traffic collision
-    self.cpOnTrafficCollisionTrigger = courseplay.cpOnTrafficCollisionTrigger;
-
-    self.cp.steeringAngle = Utils.getNoNil(math.deg(self.maxRotation), 30);
-    if self.cp.steeringAngleCorrection then
-        self.cp.steeringAngle = Utils.getNoNil(self.cp.steeringAngleCorrection, self.cp.steeringAngle);
-    elseif self.cp.steeringAngleMultiplier then
-        self.cp.steeringAngle = self.cp.steeringAngle * self.cp.steeringAngleMultiplier;
-    end;
-    self.cp.tempCollis = { }
-    self.CPnumCollidingVehicles = 0;
-    self.cpTrafficCollisionIgnoreList = { };
-    self.cp.TrafficBrake = false
-    self.cp.inTraffic = false
-
-    if self.trafficCollisionIgnoreList == nil then
-        self.trafficCollisionIgnoreList = { }
-    end
-    if self.numCollidingVehicles == nil then
-        self.numCollidingVehicles = { };
-    end
-
-    self.cp.numTrafficCollisionTriggers = 0;
-    self.cp.trafficCollisionTriggers = { };
-    self.cp.trafficCollisionTriggerToTriggerIndex = { };
-    self.cp.collidingObjects = {
-        all = { };
-    };
-    self.cp.numCollidingObjects = {
-        all = 0;
-    };
-    if self.aiTrafficCollisionTrigger ~= nil then
-        self.cp.numTrafficCollisionTriggers = 4;
-        for i = 1, self.cp.numTrafficCollisionTriggers do
-            local newTrigger = clone(self.aiTrafficCollisionTrigger, true);
-            self.cp.trafficCollisionTriggers[i] = newTrigger
-            if i > 1 then
-                unlink(newTrigger);
-                link(self.cp.trafficCollisionTriggers[i - 1], newTrigger);
-                setTranslation(newTrigger, 0, 0, 5);
-            end;
-            addTrigger(newTrigger, 'cpOnTrafficCollisionTrigger', self);
-            self.cp.trafficCollisionTriggerToTriggerIndex[newTrigger] = i;
-            CpManager.trafficCollisionIgnoreList[newTrigger] = true;
-            -- add all traffic collision triggers to global ignore list
-            self.cp.collidingObjects[i] = { };
-            self.cp.numCollidingObjects[i] = 0;
-        end;
-    end;
-
-    if not CpManager.trafficCollisionIgnoreList[g_currentMission.terrainRootNode] then
-        CpManager.trafficCollisionIgnoreList[g_currentMission.terrainRootNode] = true;
-    end;
-
-
-    courseplay:askForSpecialSettings(self, self)
-    courseplay:setOwnFillLevelsAndCapacities(self)
-
-    -- workTools
-    self.cp.workTools = { };
-    self.cp.numWorkTools = 0;
-    self.cp.workToolAttached = false;
-    self.cp.currentTrailerToFill = nil;
-    self.cp.trailerFillDistance = nil;
-    self.cp.isUnloaded = false;
-    self.cp.isLoaded = false;
-    self.cp.totalFillLevel = nil;
-    self.cp.totalCapacity = nil;
-    self.cp.totalFillLevelPercent = 0;
-    self.cp.prevFillLevelPct = nil;
-    self.cp.tipRefOffset = 0;
-    self.cp.isReverseBGATipping = nil;
-    -- Used for reverse BGA tipping
-    self.cp.isBGATipping = false;
-    -- Used for BGA tipping
-    self.cp.BGASectionInverted = false;
-    -- Used for BGA tipping
-    self.cp.inversedRearTipNode = nil;
-    -- Used for BGA tipping
-    self.cp.tipperHasCover = false;
-    self.cp.tippersWithCovers = { };
-    self.cp.automaticCoverHandling = true;
-
-    -- combines
-    self.cp.reachableCombines = { };
-    self.cp.activeCombine = nil;
-
-    self.cp.offset = nil
-    -- self = combine [flt]
-    self.cp.combineOffset = 0.0
-    self.cp.tipperOffset = 0.0
-
-    self.cp.forcedSide = nil
-    self.cp.forcedToStop = false
-
-    self.cp.allowFollowing = false
-    self.cp.followAtFillLevel = 50
-    self.cp.driveOnAtFillLevel = 90
-    self.cp.refillUntilPct = 100;
-
-    self.cp.vehicleTurnRadius = courseplay:getVehicleTurnRadius(self);
-    self.cp.turnDiameter = self.cp.vehicleTurnRadius * 2;
-    self.cp.turnDiameterAuto = self.cp.vehicleTurnRadius * 2;
-    self.cp.turnDiameterAutoMode = true;
-
-    -- Offset
-    self.cp.laneOffset = 0;
-    self.cp.toolOffsetX = 0;
-    self.cp.toolOffsetZ = 0;
-    self.cp.totalOffsetX = 0;
-    self.cp.symmetricLaneChange = false;
-    self.cp.switchLaneOffset = false;
-    self.cp.switchToolOffset = false;
-
-    self.cp.workWidth = 3
-
-    self.cp.searchCombineAutomatically = true;
-    self.cp.savedCombine = nil
-    self.cp.selectedCombineNumber = 0
-    self.cp.searchCombineOnField = 0;
-
-    -- Copy course
-    self.cp.hasFoundCopyDriver = false;
-    self.cp.copyCourseFromDriver = nil;
-    self.cp.selectedDriverNumber = 0;
-
-    -- Course generation
-    self.cp.startingCorner = 0;
-    self.cp.hasStartingCorner = false;
-    self.cp.startingDirection = 0;
-    self.cp.hasStartingDirection = false;
-    self.cp.returnToFirstPoint = false;
-    self.cp.hasGeneratedCourse = false;
-    self.cp.hasValidCourseGenerationData = false;
-    self.cp.ridgeMarkersAutomatic = true;
-    self.cp.headland = {
-        maxNumLanes = 6;
-        numLanes = 0;
-        userDirClockwise = true;
-        orderBefore = true;
-
-        tg = createTransformGroup('cpPointOrig_' .. tostring(self.rootNode));
-
-        rectWidthRatio = 1.25;
-        noGoWidthRatio = 0.975;
-        minPointDistance = 0.5;
-        maxPointDistance = 7.25;
-    };
-    link(getRootNode(), self.cp.headland.tg);
-    if CpManager.isDeveloper then
-        self.cp.headland.maxNumLanes = 50;
-    end;
-
-    self.cp.fieldEdge = {
-        selectedField =
-        {
-            fieldNum = 0;
-            numPoints = 0;
-            buttonsCreated = false;
-        };
-        customField = {
-            points = nil;
-            numPoints = 0;
-            isCreated = false;
-            show = false;
-            fieldNum = 0;
-            selectedFieldNumExists = false;
-        };
-    };
-
-    -- WOOD CUTTING: increase max cut length
-    if CpManager.isDeveloper then
-        self.cutLengthMax = 15;
-        self.cutLengthStep = 1;
-    end;
-
-    self.cp.mouseCursorActive = false;
-
-    -- 2D course
-    self.cp.drawCourseMode = courseplay.COURSE_2D_DISPLAY_OFF;
-    -- 2D pda map background -- TODO: MP?
-=======
 	local xmlFile = self.xmlFile;
 	self.setCourseplayFunc = courseplay.setCourseplayFunc;
 	self.getIsCourseplayDriving = courseplay.getIsCourseplayDriving;
@@ -932,414 +461,407 @@
 	-- 2D course
 	self.cp.drawCourseMode = courseplay.COURSE_2D_DISPLAY_OFF;
 	-- 2D pda map background -- TODO: MP?
->>>>>>> 099c8fc5
     if g_currentMission.ingameMap and g_currentMission.ingameMap.mapOverlay and g_currentMission.ingameMap.mapOverlay.filename then
-        self.cp.course2dPdaMapOverlay = Overlay:new('cpPdaMap', g_currentMission.ingameMap.mapOverlay.filename, 0, 0, 1, 1);
-        self.cp.course2dPdaMapOverlay:setColor(1, 1, 1, CpManager.course2dPdaMapOpacity);
-    end;
-
-    -- HUD
-    courseplay.hud:setupVehicleHud(self);
-
-    courseplay:validateCanSwitchMode(self);
-    courseplay.buttons:setActiveEnabled(self, 'all');
+		self.cp.course2dPdaMapOverlay = Overlay:new('cpPdaMap', g_currentMission.ingameMap.mapOverlay.filename, 0, 0, 1, 1);
+		self.cp.course2dPdaMapOverlay:setColor(1, 1, 1, CpManager.course2dPdaMapOpacity);
+	end;
+
+	-- HUD
+	courseplay.hud:setupVehicleHud(self);
+
+	courseplay:validateCanSwitchMode(self);
+	courseplay.buttons:setActiveEnabled(self, 'all');
 end;
 
 function courseplay:postLoad(savegame)
     if savegame ~= nil and savegame.key ~= nil and not savegame.resetVehicles then
-        courseplay.loadVehicleCPSettings(self, savegame.xmlFile, savegame.key, savegame.resetVehicles)
+		courseplay.loadVehicleCPSettings(self, savegame.xmlFile, savegame.key, savegame.resetVehicles)
     end
 
-    -- Drive Control (upsidedown)
-    if self.driveControl ~= nil and g_currentMission.driveControl ~= nil then
-        self.cp.hasDriveControl = true;
-        self.cp.driveControl = {
-            hasFourWD = g_currentMission.driveControl.useModules.fourWDandDifferentials and not self.driveControl.fourWDandDifferentials.isSurpressed;
-            hasHandbrake = g_currentMission.driveControl.useModules.handBrake;
-            hasManualMotorStart = g_currentMission.driveControl.useModules.manMotorStart;
-            hasMotorKeepTurnedOn = g_currentMission.driveControl.useModules.manMotorKeepTurnedOn;
-            hasShuttleMode = g_currentMission.driveControl.useModules.shuttle;
-            alwaysUseFourWD = false;
-        };
-
-        -- add "always use 4WD" button
-        if self.cp.driveControl.hasFourWD then
-            courseplay.button:new(self, 7, nil, 'toggleAlwaysUseFourWD', nil, courseplay.hud.col1posX, courseplay.hud.linesPosY[5], courseplay.hud.contentMaxWidth, 0.015, 5, nil, true);
-        end;
-    end;
+	-- Drive Control (upsidedown)
+	if self.driveControl ~= nil and g_currentMission.driveControl ~= nil then
+		self.cp.hasDriveControl = true;
+		self.cp.driveControl = {
+			hasFourWD = g_currentMission.driveControl.useModules.fourWDandDifferentials and not self.driveControl.fourWDandDifferentials.isSurpressed;
+			hasHandbrake = g_currentMission.driveControl.useModules.handBrake;
+			hasManualMotorStart = g_currentMission.driveControl.useModules.manMotorStart;
+			hasMotorKeepTurnedOn = g_currentMission.driveControl.useModules.manMotorKeepTurnedOn;
+			hasShuttleMode = g_currentMission.driveControl.useModules.shuttle;
+			alwaysUseFourWD = false;
+		};
+
+		-- add "always use 4WD" button
+		if self.cp.driveControl.hasFourWD then
+			courseplay.button:new(self, 7, nil, 'toggleAlwaysUseFourWD', nil, courseplay.hud.col1posX, courseplay.hud.linesPosY[5], courseplay.hud.contentMaxWidth, 0.015, 5, nil, true);
+		end;
+	end;
 end;
 
 function courseplay:onLeave()
-    if self.cp.mouseCursorActive then
-        courseplay:setMouseCursor(self, false);
-    end
-
-    -- hide visual i3D waypoint signs when not in vehicle
-    courseplay.signs:setSignsVisibility(self, true);
+	if self.cp.mouseCursorActive then
+		courseplay:setMouseCursor(self, false);
+	end
+
+	--hide visual i3D waypoint signs when not in vehicle
+	courseplay.signs:setSignsVisibility(self, true);
 end
 
 function courseplay:onEnter()
-    if self.cp.mouseCursorActive then
-        courseplay:setMouseCursor(self, true);
-    end;
-
-    if self:getIsCourseplayDriving() and self.steeringEnabled then
-        self.steeringEnabled = false;
-    end;
-
-    -- show visual i3D waypoint signs only when in vehicle
-    courseplay.signs:setSignsVisibility(self);
+	if self.cp.mouseCursorActive then
+		courseplay:setMouseCursor(self, true);
+	end;
+
+	if self:getIsCourseplayDriving() and self.steeringEnabled then
+		self.steeringEnabled = false;
+	end;
+
+	--show visual i3D waypoint signs only when in vehicle
+	courseplay.signs:setSignsVisibility(self);
 end
 
 function courseplay:draw()
-    local isDriving = self:getIsCourseplayDriving();
-    -- WORKWIDTH DISPLAY
-    if self.cp.mode ~= 7 and self.cp.timers.showWorkWidth and self.cp.timers.showWorkWidth > 0 then
-        if courseplay:timerIsThrough(self, 'showWorkWidth') then
-            -- stop showing, reset timer
-            courseplay:resetCustomTimer(self, 'showWorkWidth');
-        else
-            -- timer running, show
-            courseplay:showWorkWidth(self);
-        end;
-    end;
-    -- DEBUG Speed Setting
-    if courseplay.debugChannels[21] then
-        renderText(0.2, 0.105, 0.02, string.format("mode%d rn: %d", self.cp.mode, self.cp.waypointIndex));
-        renderText(0.2, 0.075, 0.02, self.cp.speedDebugLine);
-        if self.cp.speedDebugStreet then
-            local mode = "max"
-            local speed = self.cp.speeds.street
-            if self.cp.speeds.useRecordingSpeed then
-                mode = "wpt"
-                if self.Waypoints and self.Waypoints[self.cp.waypointIndex] and self.Waypoints[self.cp.waypointIndex].speed then
-                    speed = self.Waypoints[self.cp.waypointIndex].speed
-                else
-                    speed = "no speed"
-                end
-            end
-            renderText(0.2, 0.045, 0.02, string.format("mode[%s] speed: %s", mode, tostring(speed)));
-        end
-        if (self.cp.mode == 2 or self.cp.mode == 3) and self.cp.activeCombine ~= nil then
-            local combine = self.cp.activeCombine
-            renderText(0.2, 0.255, 0.02, string.format("combine.lastSpeedReal: %.6f ", combine.lastSpeedReal * 3600))
-            renderText(0.2, 0.225, 0.02, "combine.turnStage: " .. combine.turnStage)
-            renderText(0.2, 0.195, 0.02, "combine.cp.turnStage: " .. combine.cp.turnStage)
-            renderText(0.2, 0.165, 0.02, "combine.acTurnStage: " .. combine.acTurnStage)
-            renderText(0.2, 0.135, 0.02, "combineIsTurning: " .. tostring(self.cp.mode2DebugTurning))
-        end
-    end
-    if courseplay.debugChannels[10] and self.cp.BunkerSiloMap ~= nil and self.cp.actualTarget ~= nil then
-
-        local fillUnit = self.cp.BunkerSiloMap[self.cp.actualTarget.line][self.cp.actualTarget.column]
-        -- print(string.format("fillUnit %s; self.cp.actualTarget.line %s; self.cp.actualTarget.column %s",tostring(fillUnit),tostring(self.cp.actualTarget.line),tostring(self.cp.actualTarget.column)))
-        local sx, sz = fillUnit.sx, fillUnit.sz
-        local wx, wz = fillUnit.wx, fillUnit.wz
-        local bx, bz = fillUnit.bx, fillUnit.bz
-        local hx, hz = fillUnit.hx +(fillUnit.wx - fillUnit.sx), fillUnit.hz +(fillUnit.wz - fillUnit.sz)
-        local y = getTerrainHeightAtWorldPos(g_currentMission.terrainRootNode, sx, 1, sz) + 0.5;
-        drawDebugLine(sx, y, sz, 1, 0, 0, wx, y, wz, 1, 0, 0);
-        drawDebugLine(wx, y, wz, 1, 0, 0, hx, y, hz, 1, 0, 0);
-        drawDebugLine(fillUnit.hx, y, fillUnit.hz, 1, 0, 0, sx, y, sz, 1, 0, 0);
-        drawDebugLine(fillUnit.cx, y, fillUnit.cz, 1, 0, 1, bx, y, bz, 1, 0, 0);
-        drawDebugPoint(fillUnit.cx, y, fillUnit.cz, 1, 1, 1, 1);
-        if self.cp.mode == 9 then
-            renderText(0.2, 0.225, 0.02, "unit.fillLevel: " .. tostring(courseplay:round(fillUnit.fillLevel, 3)))
-            if self.cp.mode9SavedLastFillLevel ~= nil then
-                renderText(0.2, 0.195, 0.02, "SavedLastFillLevel: " .. tostring(courseplay:round(self.cp.mode9SavedLastFillLevel, 3)))
-                renderText(0.2, 0.165, 0.02, "triesTheSameFillUnit: " .. tostring(self.cp.mode9triesTheSameFillUnit))
-            end
-        elseif self.cp.mode == 10 then
-            local x, y, z = getWorldTranslation(self.cp.workTools[1].rootNode);
-            local ty = getTerrainHeightAtWorldPos(g_currentMission.terrainRootNode, x, 1, z);
-            local height = y - ty
-            renderText(0.2, 0.285, 0.02, "numStoppedCPs: " .. tostring(#self.cp.mode10.stoppedCourseplayers))
-            renderText(0.2, 0.255, 0.02, "height: " .. tostring(courseplay:round(height, 3)))
-            renderText(0.2, 0.225, 0.02, "shieldHeight: " .. tostring(self.cp.mode10.shieldHeight))
-            renderText(0.2, 0.195, 0.02, "lowestAlpha: " .. tostring(self.cp.mode10.lowestAlpha))
-            renderText(0.2, 0.165, 0.02, "speeds.bunkerSilo: " .. tostring(self.cp.speeds.bunkerSilo))
-            renderText(0.2, 0.135, 0.02, "jumpsPerRun: " .. tostring(self.cp.mode10.jumpsPerRun))
-            renderText(0.2, 0.105, 0.02, "targetHeigth: " .. tostring(courseplay:round(self.cp.mode10.targetHeigth, 3)))
-        end
-    end
-
-    -- DEBUG SHOW DIRECTIONNODE
-    if courseplay.debugChannels[12] then
-        -- For debugging when setting the directionNodeZOffset. (Visual points shown for old node)
-        -- In specialTools.lua -> courseplay:setNameVariable(workTool), add the value "workTool.cp.showDirectionNode = true;" to the specific vehicle, while testing.
-        if self.cp.oldDirectionNode and self.cp.showDirectionNode then
-            local ox, oy, oz = getWorldTranslation(self.cp.oldDirectionNode);
-            drawDebugPoint(ox, oy + 4, oz, 0.9098, 0.6902, 0.2706, 1);
-        end;
-
-        local nx, ny, nz = getWorldTranslation(self.cp.DirectionNode);
-        drawDebugPoint(nx, ny + 4, nz, 0.6196, 0.3490, 0, 1);
-    end;
-
-
-    -- HELP BUTTON TEXTS
-    if self:getIsActive() and self.isEntered and g_currentMission.showHelpText then
-        local modifierPressed = InputBinding.isPressed(InputBinding.COURSEPLAY_MODIFIER);
-
-        if (self.cp.canDrive or not self.cp.hud.openWithMouse) and not modifierPressed then
-            g_currentMission:addHelpButtonText(courseplay:loc('COURSEPLAY_FUNCTIONS'), InputBinding.COURSEPLAY_MODIFIER);
-        end;
-
-        if self.cp.hud.show then
-            if self.cp.mouseCursorActive then
-                g_currentMission:addHelpTextFunction(CpManager.drawMouseButtonHelp, self, CpManager.hudHelpMouseLineHeight, courseplay:loc('COURSEPLAY_MOUSEARROW_HIDE'));
-            else
-                g_currentMission:addHelpTextFunction(CpManager.drawMouseButtonHelp, self, CpManager.hudHelpMouseLineHeight, courseplay:loc('COURSEPLAY_MOUSEARROW_SHOW'));
-            end;
-        end;
-
-        if self.cp.hud.openWithMouse then
-            if not self.cp.hud.show then
-                g_currentMission:addHelpTextFunction(CpManager.drawMouseButtonHelp, self, CpManager.hudHelpMouseLineHeight, courseplay:loc('COURSEPLAY_HUD_OPEN'));
-            end;
-        else
-            if modifierPressed then
-                if not self.cp.hud.show then
-                    g_currentMission:addHelpButtonText(courseplay:loc('COURSEPLAY_HUD_OPEN'), InputBinding.COURSEPLAY_HUD);
-                else
-                    g_currentMission:addHelpButtonText(courseplay:loc('COURSEPLAY_HUD_CLOSE'), InputBinding.COURSEPLAY_HUD);
-                end;
-            end;
-        end;
-
-        if modifierPressed then
-            if self.cp.canDrive then
-                if isDriving then
-                    g_currentMission:addHelpButtonText(courseplay:loc('COURSEPLAY_STOP_COURSE'), InputBinding.COURSEPLAY_START_STOP);
-                    if self.cp.HUD1wait then
-                        g_currentMission:addHelpButtonText(courseplay:loc('COURSEPLAY_CONTINUE'), InputBinding.COURSEPLAY_CANCELWAIT);
-                    end;
-                    if self.cp.HUD1noWaitforFill then
-                        g_currentMission:addHelpButtonText(courseplay:loc('COURSEPLAY_DRIVE_NOW'), InputBinding.COURSEPLAY_DRIVENOW);
-                    end;
-                else
-                    g_currentMission:addHelpButtonText(courseplay:loc('COURSEPLAY_START_COURSE'), InputBinding.COURSEPLAY_START_STOP);
-                end;
-            else
-                if not self.cp.isRecording and not self.cp.recordingIsPaused and self.cp.numWaypoints == 0 then
-                    g_currentMission:addHelpButtonText(courseplay:loc('COURSEPLAY_RECORDING_START'), InputBinding.COURSEPLAY_START_STOP);
-                elseif self.cp.isRecording and not self.cp.recordingIsPaused and not self.cp.isRecordingTurnManeuver then
-                    g_currentMission:addHelpButtonText(courseplay:loc('COURSEPLAY_RECORDING_STOP'), InputBinding.COURSEPLAY_START_STOP);
-                end;
-            end;
-
-            if self.cp.canSwitchMode then
-                if self.cp.nextMode then
-                    g_currentMission:addHelpButtonText(courseplay:loc('input_COURSEPLAY_NEXTMODE'), InputBinding.COURSEPLAY_NEXTMODE);
-                end;
-                if self.cp.prevMode then
-                    g_currentMission:addHelpButtonText(courseplay:loc('input_COURSEPLAY_PREVMODE'), InputBinding.COURSEPLAY_PREVMODE);
-                end;
-            end;
-        end;
-    end;
-
-    if self:getIsActive() then
-        if self.cp.hud.show then
-            courseplay.hud:setContent(self);
-            courseplay.hud:renderHud(self);
-            if self.cp.distanceCheck and(isDriving or(not self.cp.canDrive and not self.cp.isRecording and not self.cp.recordingIsPaused)) then
-                -- turn off findFirstWaypoint when driving or no course loaded
-                courseplay:toggleFindFirstWaypoint(self);
-            end;
-
-            if self.cp.mouseCursorActive then
-                InputBinding.setShowMouseCursor(self.cp.mouseCursorActive);
-            end;
-        end;
-        if self.cp.distanceCheck and self.cp.numWaypoints > 1 then
-            courseplay:distanceCheck(self);
-        end;
-        if self.isEntered and self.cp.toolTip ~= nil then
-            courseplay:renderToolTip(self);
-        end;
-    end;
-
-
-    -- RENDER
-    courseplay:renderInfoText(self);
-
-    if self.cp.drawCourseMode == courseplay.COURSE_2D_DISPLAY_2DONLY or self.cp.drawCourseMode == courseplay.COURSE_2D_DISPLAY_BOTH then
-        courseplay:drawCourse2D(self, false);
-    end;
-end; -- END draw()
+	local isDriving = self:getIsCourseplayDriving();
+	--WORKWIDTH DISPLAY
+	if self.cp.mode ~= 7 and self.cp.timers.showWorkWidth and self.cp.timers.showWorkWidth > 0 then
+		if courseplay:timerIsThrough(self, 'showWorkWidth') then -- stop showing, reset timer
+			courseplay:resetCustomTimer(self, 'showWorkWidth');
+		else -- timer running, show
+			courseplay:showWorkWidth(self);
+		end;
+	end;
+	--DEBUG Speed Setting
+	if courseplay.debugChannels[21] then
+		renderText(0.2, 0.105, 0.02, string.format("mode%d rn: %d",self.cp.mode,self.cp.waypointIndex));
+		renderText(0.2, 0.075, 0.02, self.cp.speedDebugLine);
+		if self.cp.speedDebugStreet then
+			local mode = "max"
+			local speed = self.cp.speeds.street
+			if self.cp.speeds.useRecordingSpeed then
+				mode = "wpt"
+				if self.Waypoints and self.Waypoints[self.cp.waypointIndex] and self.Waypoints[self.cp.waypointIndex].speed then
+					speed = self.Waypoints[self.cp.waypointIndex].speed
+				else
+					speed = "no speed"
+				end
+			end			
+			renderText(0.2, 0.045, 0.02, string.format("mode[%s] speed: %s",mode,tostring(speed)));
+		end	
+		if (self.cp.mode == 2 or self.cp.mode ==3) and self.cp.activeCombine ~= nil then
+			local combine = self.cp.activeCombine	
+			renderText(0.2,0.255,0.02,string.format("combine.lastSpeedReal: %.6f ",combine.lastSpeedReal*3600))
+			renderText(0.2,0.225,0.02,"combine.turnStage: "..combine.turnStage)
+			renderText(0.2,0.195,0.02,"combine.cp.turnStage: "..combine.cp.turnStage)
+			renderText(0.2,0.165,0.02,"combine.acTurnStage: "..combine.acTurnStage)
+			renderText(0.2,0.135,0.02,"combineIsTurning: "..tostring(self.cp.mode2DebugTurning ))
+		end	
+	end
+	if courseplay.debugChannels[10] and self.cp.BunkerSiloMap ~= nil and self.cp.actualTarget ~= nil then
+
+		local fillUnit = self.cp.BunkerSiloMap[self.cp.actualTarget.line][self.cp.actualTarget.column]
+		--print(string.format("fillUnit %s; self.cp.actualTarget.line %s; self.cp.actualTarget.column %s",tostring(fillUnit),tostring(self.cp.actualTarget.line),tostring(self.cp.actualTarget.column)))
+		local sx,sz = fillUnit.sx,fillUnit.sz
+		local wx,wz = fillUnit.wx,fillUnit.wz
+		local bx,bz = fillUnit.bx,fillUnit.bz
+		local hx,hz = fillUnit.hx +(fillUnit.wx-fillUnit.sx) ,fillUnit.hz +(fillUnit.wz-fillUnit.sz)
+		local y = getTerrainHeightAtWorldPos(g_currentMission.terrainRootNode, sx, 1, sz)+0.5;
+		drawDebugLine(sx, y, sz, 1, 0, 0, wx, y, wz, 1, 0, 0);
+		drawDebugLine(wx, y, wz, 1, 0, 0, hx, y, hz, 1, 0, 0);
+		drawDebugLine(fillUnit.hx, y, fillUnit.hz, 1, 0, 0, sx, y, sz, 1, 0, 0);
+		drawDebugLine(fillUnit.cx, y, fillUnit.cz, 1, 0, 1, bx, y, bz, 1, 0, 0);
+		drawDebugPoint(fillUnit.cx, y, fillUnit.cz, 1, 1 , 1, 1);
+		if self.cp.mode == 9 then
+			renderText(0.2,0.225,0.02,"unit.fillLevel: "..tostring(fillUnit.fillLevel))
+			if self.cp.mode9SavedLastFillLevel ~= nil then
+				renderText(0.2,0.195,0.02,"SavedLastFillLevel: "..tostring(self.cp.mode9SavedLastFillLevel))
+				renderText(0.2,0.165,0.02,"triesTheSameFillUnit: "..tostring(self.cp.mode9triesTheSameFillUnit))
+			end
+		elseif self.cp.mode == 10 then
+			local x,y,z = getWorldTranslation(self.cp.workTools[1].rootNode);
+			local ty = getTerrainHeightAtWorldPos(g_currentMission.terrainRootNode, x, 1, z);
+			local height = y-ty
+			renderText(0.2,0.285,0.02,"numStoppedCPs: "..tostring(#self.cp.mode10.stoppedCourseplayers ))
+			renderText(0.2,0.255,0.02,"height: "..tostring(height))
+			renderText(0.2,0.225,0.02,"shieldHeight: "..tostring(self.cp.mode10.shieldHeight))
+			renderText(0.2,0.195,0.02,"lowestAlpha: "..tostring(self.cp.mode10.lowestAlpha))
+			renderText(0.2,0.165,0.02,"speeds.bunkerSilo: "..tostring(self.cp.speeds.bunkerSilo))
+			renderText(0.2,0.135,0.02,"jumpsPerRun: "..tostring(self.cp.mode10.jumpsPerRun))
+			renderText(0.2,0.105,0.02,"targetHeigth: "..tostring(self.cp.mode10.targetHeigth))
+		end
+	end
+
+	--DEBUG SHOW DIRECTIONNODE
+	if courseplay.debugChannels[12] then
+		-- For debugging when setting the directionNodeZOffset. (Visual points shown for old node)
+		-- In specialTools.lua -> courseplay:setNameVariable(workTool), add the value "workTool.cp.showDirectionNode = true;" to the specific vehicle, while testing.
+		if self.cp.oldDirectionNode and self.cp.showDirectionNode then
+			local ox,oy,oz = getWorldTranslation(self.cp.oldDirectionNode);
+			drawDebugPoint(ox, oy+4, oz, 0.9098, 0.6902 , 0.2706, 1);
+		end;
+
+		local nx,ny,nz = getWorldTranslation(self.cp.DirectionNode);
+		drawDebugPoint(nx, ny+4, nz, 0.6196, 0.3490 , 0, 1);
+	end;
+
+
+	-- HELP BUTTON TEXTS
+	if self:getIsActive() and self.isEntered and g_currentMission.showHelpText then
+		local modifierPressed = InputBinding.isPressed(InputBinding.COURSEPLAY_MODIFIER);
+
+		if (self.cp.canDrive or not self.cp.hud.openWithMouse) and not modifierPressed then
+			g_currentMission:addHelpButtonText(courseplay:loc('COURSEPLAY_FUNCTIONS'), InputBinding.COURSEPLAY_MODIFIER);
+		end;
+
+		if self.cp.hud.show then
+			if self.cp.mouseCursorActive then
+				g_currentMission:addHelpTextFunction(CpManager.drawMouseButtonHelp, self, CpManager.hudHelpMouseLineHeight, courseplay:loc('COURSEPLAY_MOUSEARROW_HIDE'));
+			else
+				g_currentMission:addHelpTextFunction(CpManager.drawMouseButtonHelp, self, CpManager.hudHelpMouseLineHeight, courseplay:loc('COURSEPLAY_MOUSEARROW_SHOW'));
+			end;
+		end;
+
+		if self.cp.hud.openWithMouse then
+			if not self.cp.hud.show then
+				g_currentMission:addHelpTextFunction(CpManager.drawMouseButtonHelp, self, CpManager.hudHelpMouseLineHeight, courseplay:loc('COURSEPLAY_HUD_OPEN'));
+			end;
+		else
+			if modifierPressed then
+				if not self.cp.hud.show then
+					g_currentMission:addHelpButtonText(courseplay:loc('COURSEPLAY_HUD_OPEN'), InputBinding.COURSEPLAY_HUD);
+				else
+					g_currentMission:addHelpButtonText(courseplay:loc('COURSEPLAY_HUD_CLOSE'), InputBinding.COURSEPLAY_HUD);
+				end;
+			end;
+		end;
+
+		if modifierPressed then
+			if self.cp.canDrive then
+				if isDriving then
+					g_currentMission:addHelpButtonText(courseplay:loc('COURSEPLAY_STOP_COURSE'), InputBinding.COURSEPLAY_START_STOP);
+					if self.cp.HUD1wait then
+						g_currentMission:addHelpButtonText(courseplay:loc('COURSEPLAY_CONTINUE'), InputBinding.COURSEPLAY_CANCELWAIT);
+					end;
+					if self.cp.HUD1noWaitforFill then
+						g_currentMission:addHelpButtonText(courseplay:loc('COURSEPLAY_DRIVE_NOW'), InputBinding.COURSEPLAY_DRIVENOW);
+					end;
+				else
+					g_currentMission:addHelpButtonText(courseplay:loc('COURSEPLAY_START_COURSE'), InputBinding.COURSEPLAY_START_STOP);
+				end;
+			else
+				if not self.cp.isRecording and not self.cp.recordingIsPaused and self.cp.numWaypoints == 0 then
+					g_currentMission:addHelpButtonText(courseplay:loc('COURSEPLAY_RECORDING_START'), InputBinding.COURSEPLAY_START_STOP);
+				elseif self.cp.isRecording and not self.cp.recordingIsPaused and not self.cp.isRecordingTurnManeuver then
+					g_currentMission:addHelpButtonText(courseplay:loc('COURSEPLAY_RECORDING_STOP'), InputBinding.COURSEPLAY_START_STOP);
+				end;
+			end;
+
+			if self.cp.canSwitchMode then
+				if self.cp.nextMode then
+					g_currentMission:addHelpButtonText(courseplay:loc('input_COURSEPLAY_NEXTMODE'), InputBinding.COURSEPLAY_NEXTMODE);
+				end;
+				if self.cp.prevMode then
+					g_currentMission:addHelpButtonText(courseplay:loc('input_COURSEPLAY_PREVMODE'), InputBinding.COURSEPLAY_PREVMODE);
+				end;
+			end;
+		end;
+	end;
+
+	if self:getIsActive() then
+		if self.cp.hud.show then
+			courseplay.hud:setContent(self);
+			courseplay.hud:renderHud(self);
+			if self.cp.distanceCheck and (isDriving or (not self.cp.canDrive and not self.cp.isRecording and not self.cp.recordingIsPaused)) then -- turn off findFirstWaypoint when driving or no course loaded
+				courseplay:toggleFindFirstWaypoint(self);
+			end;
+
+			if self.cp.mouseCursorActive then
+				InputBinding.setShowMouseCursor(self.cp.mouseCursorActive);
+			end;
+		end;
+		if self.cp.distanceCheck and self.cp.numWaypoints > 1 then 
+			courseplay:distanceCheck(self);
+		end;
+		if self.isEntered and self.cp.toolTip ~= nil then
+			courseplay:renderToolTip(self);
+		end;
+	end;
+
+
+	--RENDER
+	courseplay:renderInfoText(self);
+
+	if self.cp.drawCourseMode == courseplay.COURSE_2D_DISPLAY_2DONLY or self.cp.drawCourseMode == courseplay.COURSE_2D_DISPLAY_BOTH then
+		courseplay:drawCourse2D(self, false);
+	end;
+end; --END draw()
 
 function courseplay:showWorkWidth(vehicle)
-    local offsX, offsZ = vehicle.cp.toolOffsetX or 0, vehicle.cp.toolOffsetZ or 0;
-
-    local left =(vehicle.cp.workWidth * 0.5) + offsX;
-    local right =(vehicle.cp.workWidth * -0.5) + offsX;
-
-
-    if vehicle.cp.DirectionNode and vehicle.cp.backMarkerOffset and vehicle.cp.aiFrontMarker then
-        local p1x, p1y, p1z = localToWorld(vehicle.cp.DirectionNode, left, 1.6, vehicle.cp.backMarkerOffset - offsZ);
-        local p2x, p2y, p2z = localToWorld(vehicle.cp.DirectionNode, right, 1.6, vehicle.cp.backMarkerOffset - offsZ);
-        local p3x, p3y, p3z = localToWorld(vehicle.cp.DirectionNode, right, 1.6, vehicle.cp.aiFrontMarker - offsZ);
-        local p4x, p4y, p4z = localToWorld(vehicle.cp.DirectionNode, left, 1.6, vehicle.cp.aiFrontMarker - offsZ);
-
-        drawDebugPoint(p1x, p1y, p1z, 1, 1, 0, 1);
-        drawDebugPoint(p2x, p2y, p2z, 1, 1, 0, 1);
-        drawDebugPoint(p3x, p3y, p3z, 1, 1, 0, 1);
-        drawDebugPoint(p4x, p4y, p4z, 1, 1, 0, 1);
-
-        drawDebugLine(p1x, p1y, p1z, 1, 0, 0, p2x, p2y, p2z, 1, 0, 0);
-        drawDebugLine(p2x, p2y, p2z, 1, 0, 0, p3x, p3y, p3z, 1, 0, 0);
-        drawDebugLine(p3x, p3y, p3z, 1, 0, 0, p4x, p4y, p4z, 1, 0, 0);
-        drawDebugLine(p4x, p4y, p4z, 1, 0, 0, p1x, p1y, p1z, 1, 0, 0);
-    else
-        local lX, lY, lZ = localToWorld(vehicle.rootNode, left, 1.6, -6 - offsZ);
-        local rX, rY, rZ = localToWorld(vehicle.rootNode, right, 1.6, -6 - offsZ);
-
-        drawDebugPoint(lX, lY, lZ, 1, 1, 0, 1);
-        drawDebugPoint(rX, rY, rZ, 1, 1, 0, 1);
-
-        drawDebugLine(lX, lY, lZ, 1, 0, 0, rX, rY, rZ, 1, 0, 0);
-    end;
+	local offsX, offsZ = vehicle.cp.toolOffsetX or 0, vehicle.cp.toolOffsetZ or 0;
+
+	local left =  (vehicle.cp.workWidth *  0.5) + offsX;
+	local right = (vehicle.cp.workWidth * -0.5) + offsX;
+
+
+	if vehicle.cp.DirectionNode and vehicle.cp.backMarkerOffset and vehicle.cp.aiFrontMarker then
+		local p1x, p1y, p1z = localToWorld(vehicle.cp.DirectionNode, left,  1.6, vehicle.cp.backMarkerOffset - offsZ);
+		local p2x, p2y, p2z = localToWorld(vehicle.cp.DirectionNode, right, 1.6, vehicle.cp.backMarkerOffset - offsZ);
+		local p3x, p3y, p3z = localToWorld(vehicle.cp.DirectionNode, right, 1.6, vehicle.cp.aiFrontMarker - offsZ);
+		local p4x, p4y, p4z = localToWorld(vehicle.cp.DirectionNode, left,  1.6, vehicle.cp.aiFrontMarker - offsZ);
+
+		drawDebugPoint(p1x, p1y, p1z, 1, 1, 0, 1);
+		drawDebugPoint(p2x, p2y, p2z, 1, 1, 0, 1);
+		drawDebugPoint(p3x, p3y, p3z, 1, 1, 0, 1);
+		drawDebugPoint(p4x, p4y, p4z, 1, 1, 0, 1);
+
+		drawDebugLine(p1x, p1y, p1z, 1, 0, 0, p2x, p2y, p2z, 1, 0, 0);
+		drawDebugLine(p2x, p2y, p2z, 1, 0, 0, p3x, p3y, p3z, 1, 0, 0);
+		drawDebugLine(p3x, p3y, p3z, 1, 0, 0, p4x, p4y, p4z, 1, 0, 0);
+		drawDebugLine(p4x, p4y, p4z, 1, 0, 0, p1x, p1y, p1z, 1, 0, 0);
+	else
+		local lX, lY, lZ = localToWorld(vehicle.rootNode, left,  1.6, -6 - offsZ);
+		local rX, rY, rZ = localToWorld(vehicle.rootNode, right, 1.6, -6 - offsZ);
+
+		drawDebugPoint(lX, lY, lZ, 1, 1, 0, 1);
+		drawDebugPoint(rX, rY, rZ, 1, 1, 0, 1);
+
+		drawDebugLine(lX, lY, lZ, 1, 0, 0, rX, rY, rZ, 1, 0, 0);
+	end;
 end;
 
 function courseplay:drawWaypointsLines(vehicle)
-    if not CpManager.isDeveloper or not vehicle.isControlled or vehicle ~= g_currentMission.controlledVehicle then return; end;
-
-    local height = 2.5;
-    local r, g, b, a;
-    for i, wp in pairs(vehicle.Waypoints) do
-        if wp.cy == nil or wp.cy == 0 then
-            wp.cy = getTerrainHeightAtWorldPos(g_currentMission.terrainRootNode, wp.cx, 1, wp.cz);
-        end;
-        local np = vehicle.Waypoints[i + 1];
-        if np and(np.cy == nil or np.cy == 0) then
-            np.cy = getTerrainHeightAtWorldPos(g_currentMission.terrainRootNode, np.cx, 1, np.cz);
-        end;
-
-        if i == 1 or wp.turnStart then
-            r, g, b, a = 0, 1, 0, 1;
-        elseif i == vehicle.cp.numWaypoints or wp.turnEnd then
-            r, g, b, a = 1, 0, 0, 1;
-        elseif i == vehicle.cp.waypointIndex then
-            r, g, b, a = 0.9, 0, 0.6, 1;
-        else
-            r, g, b, a = 1, 1, 0, 1;
-        end;
-        drawDebugPoint(wp.cx, wp.cy + height, wp.cz, r, g, b, a);
-
-        if i < vehicle.cp.numWaypoints then
-            if i + 1 == vehicle.cp.waypointIndex then
-                drawDebugLine(wp.cx, wp.cy + height, wp.cz, 0.9, 0, 0.6, np.cx, np.cy + height, np.cz, 1, 0.4, 0.05);
-            else
-                drawDebugLine(wp.cx, wp.cy + height, wp.cz, 0, 1, 1, np.cx, np.cy + height, np.cz, 0, 1, 1);
-            end;
-        end;
-    end;
+	if not CpManager.isDeveloper or not vehicle.isControlled or vehicle ~= g_currentMission.controlledVehicle then return; end;
+
+	local height = 2.5;
+	local r,g,b,a;
+	for i,wp in pairs(vehicle.Waypoints) do
+		if wp.cy == nil or wp.cy == 0 then
+			wp.cy = getTerrainHeightAtWorldPos(g_currentMission.terrainRootNode, wp.cx, 1, wp.cz);
+		end;
+		local np = vehicle.Waypoints[i+1];
+		if np and (np.cy == nil or np.cy == 0) then
+			np.cy = getTerrainHeightAtWorldPos(g_currentMission.terrainRootNode, np.cx, 1, np.cz);
+		end;
+
+		if i == 1 or wp.turnStart then
+			r,g,b,a = 0, 1, 0, 1;
+		elseif i == vehicle.cp.numWaypoints or wp.turnEnd then
+			r,g,b,a = 1, 0, 0, 1;
+		elseif i == vehicle.cp.waypointIndex then
+			r,g,b,a = 0.9, 0, 0.6, 1;
+		else
+			r,g,b,a = 1, 1, 0, 1;
+		end;
+		drawDebugPoint(wp.cx, wp.cy + height, wp.cz, r,g,b,a);
+
+		if i < vehicle.cp.numWaypoints then
+			if i + 1 == vehicle.cp.waypointIndex then
+				drawDebugLine(wp.cx, wp.cy + height, wp.cz, 0.9, 0, 0.6, np.cx, np.cy + height, np.cz, 1, 0.4, 0.05);
+			else
+				drawDebugLine(wp.cx, wp.cy + height, wp.cz, 0, 1, 1, np.cx, np.cy + height, np.cz, 0, 1, 1);
+			end;
+		end;
+	end;
 end;
 
 function courseplay:update(dt)
-    -- KEYBOARD EVENTS
-    if self:getIsActive() and self.isEntered and InputBinding.isPressed(InputBinding.COURSEPLAY_MODIFIER) then
-        if InputBinding.hasEvent(InputBinding.COURSEPLAY_START_STOP) then
-            if self.cp.canDrive then
-                if self.cp.isDriving then
-                    self:setCourseplayFunc('stop', nil, false, 1);
-                else
-                    self:setCourseplayFunc('start', nil, false, 1);
-                end;
-            else
-                if not self.cp.isRecording and not self.cp.recordingIsPaused and self.cp.numWaypoints == 0 then
-                    self:setCourseplayFunc('start_record', nil, false, 1);
-                elseif self.cp.isRecording and not self.cp.recordingIsPaused and not self.cp.isRecordingTurnManeuver then
-                    self:setCourseplayFunc('stop_record', nil, false, 1);
-                end;
-            end;
-        elseif InputBinding.hasEvent(InputBinding.COURSEPLAY_CANCELWAIT) and self.cp.HUD1wait and self.cp.canDrive and self.cp.isDriving then
-            self:setCourseplayFunc('cancelWait', true, false, 1);
-        elseif InputBinding.hasEvent(InputBinding.COURSEPLAY_DRIVENOW) and self.cp.HUD1noWaitforFill and self.cp.canDrive and self.cp.isDriving then
-            self:setCourseplayFunc('setIsLoaded', true, false, 1);
-        elseif self.cp.canSwitchMode and self.cp.nextMode and InputBinding.hasEvent(InputBinding.COURSEPLAY_NEXTMODE) then
-            self:setCourseplayFunc('setCpMode', self.cp.nextMode, false, 1);
-        elseif self.cp.canSwitchMode and self.cp.prevMode and InputBinding.hasEvent(InputBinding.COURSEPLAY_PREVMODE) then
-            self:setCourseplayFunc('setCpMode', self.cp.prevMode, false, 1);
-        end;
-
-        if not self.cp.openHudWithMouse and InputBinding.hasEvent(InputBinding.COURSEPLAY_HUD) then
-            self:setCourseplayFunc('openCloseHud', not self.cp.hud.show, true);
-        end;
-    end;
-    -- self:getIsActive() and self.isEntered and modifierPressed
-
-    if not self.cp.remoteIsEntered then
-        if self.cp.isEntered ~= self.isEntered then
-            CourseplayEvent.sendEvent(self, "self.cp.remoteIsEntered", self.isEntered)
-        end
-        self:setCpVar('isEntered', self.isEntered)
-    end
-
-    if not courseplay.isClient then
-        -- and self.cp.infoText ~= nil then --(self.cp.isDriving or self.cp.isRecording or self.cp.recordingIsPaused) then
-        if self.cp.infoText == nil and not self.cp.infoTextNilSent then
-            CourseplayEvent.sendEvent(self, "self.cp.infoText", nil)
-            self.cp.infoTextNilSent = true
-        elseif self.cp.infoText ~= nil then
-            self.cp.infoText = nil
-        end
-    end;
-
-    if CpManager.isDeveloper and(self.cp.drawCourseMode == courseplay.COURSE_2D_DISPLAY_DBGONLY or self.cp.drawCourseMode == courseplay.COURSE_2D_DISPLAY_BOTH) then
-        courseplay:drawWaypointsLines(self);
-    end;
-
-    -- we are in record mode
-    if self.cp.isRecording then
-        courseplay:record(self);
-    end;
-
-    -- we are in drive mode and single player /MP server
-    if self.cp.isDriving and g_server ~= nil then
-        for refIdx, _ in pairs(CpManager.globalInfoText.msgReference) do
-            self.cp.hasSetGlobalInfoTextThisLoop[refIdx] = false;
-        end;
-
-        courseplay:drive(self, dt);
-
-        self.cp.isNotAllowedToDrive = false
-
-        for refIdx, _ in pairs(self.cp.activeGlobalInfoTexts) do
-            if not self.cp.hasSetGlobalInfoTextThisLoop[refIdx] then
-                CpManager:setGlobalInfoText(self, refIdx, true);
-                -- force remove
-            end;
-        end;
-    end
-
-    if self.cp.onSaveClick and not self.cp.doNotOnSaveClick then
-        inputCourseNameDialogue:onSaveClick()
-        self.cp.onSaveClick = false
-        self.cp.doNotOnSaveClick = false
-    end
-    if self.cp.onMpSetCourses then
-        courseplay.courses:reloadVehicleCourses(self)
-        self.cp.onMpSetCourses = nil
-    end
-
-    if not courseplay.isClient then
-        if self.cp.isDriving then
-            local showDriveOnButton = false;
-            if self.cp.mode == courseplay.MODE_FIELDWORK then
-                if self.cp.wait and(self.cp.waypointIndex == self.cp.stopWork or self.cp.previousWaypointIndex == self.cp.stopWork) and self.cp.abortWork == nil and not self.cp.isLoaded and not isFinishingWork and self.cp.hasUnloadingRefillingCourse then
-                    showDriveOnButton = true;
-                end;
-            else
-                if (self.cp.wait and(self.Waypoints[self.cp.waypointIndex].wait or self.Waypoints[self.cp.previousWaypointIndex].wait)) or(self.cp.stopAtEnd and(self.cp.waypointIndex == self.cp.numWaypoints or self.cp.currentTipTrigger ~= nil)) then
-                    showDriveOnButton = true;
-                end;
-            end;
-            self:setCpVar('HUD1wait', showDriveOnButton, courseplay.isClient);
-
-            self:setCpVar('HUD1noWaitforFill', not self.cp.isLoaded and self.cp.mode ~= 5, courseplay.isClient);
-            --[[ TODO (Jakob):
+	-- KEYBOARD EVENTS
+	if self:getIsActive() and self.isEntered and InputBinding.isPressed(InputBinding.COURSEPLAY_MODIFIER) then
+		if InputBinding.hasEvent(InputBinding.COURSEPLAY_START_STOP) then
+			if self.cp.canDrive then
+				if self.cp.isDriving then
+					self:setCourseplayFunc('stop', nil, false, 1);
+				else
+					self:setCourseplayFunc('start', nil, false, 1);
+				end;
+			else
+				if not self.cp.isRecording and not self.cp.recordingIsPaused and self.cp.numWaypoints == 0 then
+					self:setCourseplayFunc('start_record', nil, false, 1);
+				elseif self.cp.isRecording and not self.cp.recordingIsPaused and not self.cp.isRecordingTurnManeuver then
+					self:setCourseplayFunc('stop_record', nil, false, 1);
+				end;
+			end;
+		elseif InputBinding.hasEvent(InputBinding.COURSEPLAY_CANCELWAIT) and self.cp.HUD1wait and self.cp.canDrive and self.cp.isDriving then
+			self:setCourseplayFunc('cancelWait', true, false, 1);
+		elseif InputBinding.hasEvent(InputBinding.COURSEPLAY_DRIVENOW) and self.cp.HUD1noWaitforFill and self.cp.canDrive and self.cp.isDriving then
+			self:setCourseplayFunc('setIsLoaded', true, false, 1);
+		elseif self.cp.canSwitchMode and self.cp.nextMode and InputBinding.hasEvent(InputBinding.COURSEPLAY_NEXTMODE) then
+			self:setCourseplayFunc('setCpMode', self.cp.nextMode, false, 1);
+		elseif self.cp.canSwitchMode and self.cp.prevMode and InputBinding.hasEvent(InputBinding.COURSEPLAY_PREVMODE) then
+			self:setCourseplayFunc('setCpMode', self.cp.prevMode, false, 1);
+		end;
+
+		if not self.cp.openHudWithMouse and InputBinding.hasEvent(InputBinding.COURSEPLAY_HUD) then
+			self:setCourseplayFunc('openCloseHud', not self.cp.hud.show, true);
+		end;
+	end; -- self:getIsActive() and self.isEntered and modifierPressed
+	
+	if not self.cp.remoteIsEntered then
+		if self.cp.isEntered ~= self.isEntered then
+			CourseplayEvent.sendEvent(self, "self.cp.remoteIsEntered",self.isEntered)
+		end
+		self:setCpVar('isEntered',self.isEntered)
+	end
+	
+	if not courseplay.isClient then -- and self.cp.infoText ~= nil then --(self.cp.isDriving or self.cp.isRecording or self.cp.recordingIsPaused) then
+		if self.cp.infoText == nil and not self.cp.infoTextNilSent then
+			CourseplayEvent.sendEvent(self, "self.cp.infoText",nil)
+			self.cp.infoTextNilSent = true
+		elseif self.cp.infoText ~= nil then
+			self.cp.infoText = nil
+		end
+	end;
+
+	if CpManager.isDeveloper and (self.cp.drawCourseMode == courseplay.COURSE_2D_DISPLAY_DBGONLY or self.cp.drawCourseMode == courseplay.COURSE_2D_DISPLAY_BOTH) then
+		courseplay:drawWaypointsLines(self);
+	end;
+
+	-- we are in record mode
+	if self.cp.isRecording then
+		courseplay:record(self);
+	end;
+
+	-- we are in drive mode and single player /MP server
+	if self.cp.isDriving and g_server ~= nil then
+		for refIdx,_ in pairs(CpManager.globalInfoText.msgReference) do
+			self.cp.hasSetGlobalInfoTextThisLoop[refIdx] = false;
+		end;
+
+		courseplay:drive(self, dt);
+		
+		self.cp.isNotAllowedToDrive = false
+		
+		for refIdx,_ in pairs(self.cp.activeGlobalInfoTexts) do
+			if not self.cp.hasSetGlobalInfoTextThisLoop[refIdx] then
+				CpManager:setGlobalInfoText(self, refIdx, true); --force remove
+			end;
+		end;
+	end
+	 
+	if self.cp.onSaveClick and not self.cp.doNotOnSaveClick then
+		inputCourseNameDialogue:onSaveClick()
+		self.cp.onSaveClick = false
+		self.cp.doNotOnSaveClick = false
+	end
+	if self.cp.onMpSetCourses then
+		courseplay.courses:reloadVehicleCourses(self)
+		self.cp.onMpSetCourses = nil
+	end
+
+	if not courseplay.isClient then
+		if self.cp.isDriving then
+			local showDriveOnButton = false;
+			if self.cp.mode == courseplay.MODE_FIELDWORK then
+				if self.cp.wait and (self.cp.waypointIndex == self.cp.stopWork or self.cp.previousWaypointIndex == self.cp.stopWork) and self.cp.abortWork == nil and not self.cp.isLoaded and not isFinishingWork and self.cp.hasUnloadingRefillingCourse then
+					showDriveOnButton = true;
+				end;
+			else
+				if (self.cp.wait and (self.Waypoints[self.cp.waypointIndex].wait or self.Waypoints[self.cp.previousWaypointIndex].wait)) or (self.cp.stopAtEnd and (self.cp.waypointIndex == self.cp.numWaypoints or self.cp.currentTipTrigger ~= nil)) then
+					showDriveOnButton = true;
+				end;
+			end;
+			self:setCpVar('HUD1wait', showDriveOnButton,courseplay.isClient);
+
+			self:setCpVar('HUD1noWaitforFill', not self.cp.isLoaded and self.cp.mode ~= 5,courseplay.isClient);
+			--[[ TODO (Jakob):
 				* rename to "HUD1waitForFill"
 				* should only be applicable in following situations:
 					** mode 1: waypoint 1 (being filled)
@@ -1349,84 +871,84 @@
 					** mode 6: on field
 					** mode 7: ai threshing / unloading at wait point
 			]]
-        end;
-
-        if self.cp.hud.currentPage == 0 then
-            local combine = self;
-            if self.cp.attachedCombine then
-                combine = self.cp.attachedCombine;
-            end;
-            if combine.courseplayers == nil then
-                self:setCpVar('HUD0noCourseplayer', true, courseplay.isClient);
-                combine.courseplayers = { };
-            else
-                self:setCpVar('HUD0noCourseplayer', #combine.courseplayers == 0, courseplay.isClient);
-            end
-            self:setCpVar('HUD0wantsCourseplayer', combine.cp.wantsCourseplayer, courseplay.isClient);
-            self:setCpVar('HUD0combineForcedSide', combine.cp.forcedSide, courseplay.isClient);
-            self:setCpVar('HUD0isManual', not self.cp.isDriving and not combine.aiIsStarted, courseplay.isClient);
-            self:setCpVar('HUD0turnStage', self.cp.turnStage, courseplay.isClient);
-            local tractor = combine.courseplayers[1]
-            if tractor ~= nil then
-                self:setCpVar('HUD0tractorForcedToStop', tractor.cp.forcedToStop, courseplay.isClient);
-                self:setCpVar('HUD0tractorName', tostring(tractor.name), courseplay.isClient);
-                self:setCpVar('HUD0tractor', true, courseplay.isClient);
-            else
-                self:setCpVar('HUD0tractorForcedToStop', nil, courseplay.isClient);
-                self:setCpVar('HUD0tractorName', nil, courseplay.isClient);
-                self:setCpVar('HUD0tractor', false, courseplay.isClient);
-            end;
-
-        elseif self.cp.hud.currentPage == 1 then
-            if self:getIsActive() and not self.cp.canDrive and self.cp.fieldEdge.customField.show and self.cp.fieldEdge.customField.points ~= nil then
-                courseplay:showFieldEdgePath(self, "customField");
-            end;
-
-
-        elseif self.cp.hud.currentPage == 4 then
-            self:setCpVar('HUD4hasActiveCombine', self.cp.activeCombine ~= nil, courseplay.isClient);
-            if self.cp.HUD4hasActiveCombine == true then
-                self:setCpVar('HUD4combineName', self.cp.activeCombine.name, courseplay.isClient);
-            end
-            self:setCpVar('HUD4savedCombine', self.cp.savedCombine ~= nil and self.cp.savedCombine.rootNode ~= nil, courseplay.isClient);
-            if self.cp.savedCombine ~= nil then
-                self:setCpVar('HUD4savedCombineName', self.cp.savedCombine.name, courseplay.isClient);
-            end
-
-        elseif self.cp.hud.currentPage == 8 then
-            if self:getIsActive() and self.cp.fieldEdge.selectedField.show and self.cp.fieldEdge.selectedField.fieldNum > 0 and self == g_currentMission.controlledVehicle then
-                courseplay:showFieldEdgePath(self, "selectedField");
-            end;
-        end;
-    end;
-
-    --[[if g_server ~= nil and g_currentMission.missionDynamicInfo.isMultiplayer then
+		end;
+
+		if self.cp.hud.currentPage == 0 then
+			local combine = self;
+			if self.cp.attachedCombine then
+				combine = self.cp.attachedCombine;
+			end;
+			if combine.courseplayers == nil then
+				self:setCpVar('HUD0noCourseplayer', true,courseplay.isClient);
+				combine.courseplayers = {};
+			else
+				self:setCpVar('HUD0noCourseplayer', #combine.courseplayers == 0,courseplay.isClient);
+			end
+			self:setCpVar('HUD0wantsCourseplayer', combine.cp.wantsCourseplayer,courseplay.isClient);
+			self:setCpVar('HUD0combineForcedSide', combine.cp.forcedSide,courseplay.isClient);
+			self:setCpVar('HUD0isManual', not self.cp.isDriving and not combine.aiIsStarted,courseplay.isClient);
+			self:setCpVar('HUD0turnStage', self.cp.turnStage,courseplay.isClient);
+			local tractor = combine.courseplayers[1]
+			if tractor ~= nil then
+				self:setCpVar('HUD0tractorForcedToStop', tractor.cp.forcedToStop,courseplay.isClient);
+				self:setCpVar('HUD0tractorName', tostring(tractor.name),courseplay.isClient);
+				self:setCpVar('HUD0tractor', true,courseplay.isClient);
+			else
+				self:setCpVar('HUD0tractorForcedToStop', nil,courseplay.isClient);
+				self:setCpVar('HUD0tractorName', nil,courseplay.isClient);
+				self:setCpVar('HUD0tractor', false,courseplay.isClient);
+			end;
+
+		elseif self.cp.hud.currentPage == 1 then
+			if self:getIsActive() and not self.cp.canDrive and self.cp.fieldEdge.customField.show and self.cp.fieldEdge.customField.points ~= nil then
+				courseplay:showFieldEdgePath(self, "customField");
+			end;
+
+
+		elseif self.cp.hud.currentPage == 4 then
+			self:setCpVar('HUD4hasActiveCombine', self.cp.activeCombine ~= nil,courseplay.isClient);
+			if self.cp.HUD4hasActiveCombine == true then
+				self:setCpVar('HUD4combineName', self.cp.activeCombine.name,courseplay.isClient);
+			end
+			self:setCpVar('HUD4savedCombine', self.cp.savedCombine ~= nil and self.cp.savedCombine.rootNode ~= nil,courseplay.isClient);
+			if self.cp.savedCombine ~= nil then
+				self:setCpVar('HUD4savedCombineName', self.cp.savedCombine.name,courseplay.isClient);
+			end
+
+		elseif self.cp.hud.currentPage == 8 then
+			if self:getIsActive() and self.cp.fieldEdge.selectedField.show and self.cp.fieldEdge.selectedField.fieldNum > 0 and self == g_currentMission.controlledVehicle then
+				courseplay:showFieldEdgePath(self, "selectedField");
+			end;
+		end;
+	end;
+
+	--[[if g_server ~= nil and g_currentMission.missionDynamicInfo.isMultiplayer then 
 		for k,v in pairs(courseplay.checkValues) do
 			self.cp[v .. "Memory"] = courseplay:checkForChangeAndBroadcast(self, "self.cp." .. v , self.cp[v], self.cp[v .. "Memory"]);
 		end;
 	end;]]
-
-
-    if self.cp.collidingVehicleId ~= nil and g_currentMission.nodeToVehicle[self.cp.collidingVehicleId] ~= nil and g_currentMission.nodeToVehicle[self.cp.collidingVehicleId].isCpPathvehicle then
-        courseplay:setPathVehiclesSpeed(self, dt)
-    end
-
-    -- MODE 9: move shovel to positions (manually)
-    if self.cp.mode == courseplay.MODE_SHOVEL_FILL_AND_EMPTY and self.cp.manualShovelPositionOrder ~= nil and self.cp.movingToolsPrimary then
-        if courseplay:checkAndSetMovingToolsPosition(self, self.cp.movingToolsPrimary, self.cp.movingToolsSecondary, self.cp.shovelStatePositions[self.cp.manualShovelPositionOrder], dt) or courseplay:timerIsThrough(self, 'manualShovelPositionOrder') then
-            courseplay:resetManualShovelPositionOrder(self);
-        end;
-    end;
-    -- MODE 3: move pipe to positions (manually)
-    if self.cp.mode == courseplay.MODE_OVERLOADER and self.cp.manualPipePositionOrder ~= nil and self.cp.pipeWorkToolIndex then
-        local workTool = self.attachedImplements[self.cp.pipeWorkToolIndex].object
-        if courseplay:checkAndSetMovingToolsPosition(self, workTool.movingTools, nil, self.cp.pipePositions, dt, self.cp.pipeIndex) or courseplay:timerIsThrough(self, 'manualPipePositionOrder') then
-            courseplay:resetManualPipePositionOrder(self);
-        end;
-    end;
-
-
-end; -- END update()
+	
+	
+	if self.cp.collidingVehicleId ~= nil and g_currentMission.nodeToVehicle[self.cp.collidingVehicleId] ~= nil and g_currentMission.nodeToVehicle[self.cp.collidingVehicleId].isCpPathvehicle then
+		courseplay:setPathVehiclesSpeed(self,dt)
+	end
+
+	-- MODE 9: move shovel to positions (manually)
+	if self.cp.mode == courseplay.MODE_SHOVEL_FILL_AND_EMPTY and self.cp.manualShovelPositionOrder ~= nil and self.cp.movingToolsPrimary then
+		if courseplay:checkAndSetMovingToolsPosition(self, self.cp.movingToolsPrimary, self.cp.movingToolsSecondary, self.cp.shovelStatePositions[ self.cp.manualShovelPositionOrder ], dt) or courseplay:timerIsThrough(self, 'manualShovelPositionOrder') then
+			courseplay:resetManualShovelPositionOrder(self);
+		end;
+	end;
+	-- MODE 3: move pipe to positions (manually)
+	if self.cp.mode == courseplay.MODE_OVERLOADER and self.cp.manualPipePositionOrder ~= nil and self.cp.pipeWorkToolIndex then
+		local workTool = self.attachedImplements[self.cp.pipeWorkToolIndex].object
+		if courseplay:checkAndSetMovingToolsPosition(self, workTool.movingTools, nil, self.cp.pipePositions, dt , self.cp.pipeIndex ) or courseplay:timerIsThrough(self, 'manualPipePositionOrder') then
+			courseplay:resetManualPipePositionOrder(self);
+		end;
+	end;
+	
+	
+end; --END update()
 
 --[[
 function courseplay:postUpdate(dt)
@@ -1434,17 +956,17 @@
 ]]
 
 function courseplay:updateTick(dt)
-    if not self.cp.fieldEdge.selectedField.buttonsCreated and courseplay.fields.numAvailableFields > 0 then
-        courseplay:createFieldEdgeButtons(self);
-    end;
-
-    -- attached or detached implement?
-    if self.cp.tooIsDirty then
-        self.cpTrafficCollisionIgnoreList = { }
-        courseplay:resetTools(self)
-    end
-
-    self.timer = self.timer + dt;
+	if not self.cp.fieldEdge.selectedField.buttonsCreated and courseplay.fields.numAvailableFields > 0 then
+		courseplay:createFieldEdgeButtons(self);
+	end;
+
+	--attached or detached implement?
+	if self.cp.tooIsDirty then
+		self.cpTrafficCollisionIgnoreList = {}
+		courseplay:resetTools(self)
+	end
+
+	self.timer = self.timer + dt;
 end
 
 --[[
@@ -1453,593 +975,590 @@
 ]]
 
 function courseplay:preDelete()
-    if self.cp ~= nil and self.cp.numActiveGlobalInfoTexts ~= 0 then
-        for refIdx, _ in pairs(CpManager.globalInfoText.msgReference) do
-            if self.cp.activeGlobalInfoTexts[refIdx] ~= nil then
-                CpManager:setGlobalInfoText(self, refIdx, true);
-                -- print(('%s: preDelete(): self.cp.activeGlobalInfoTexts[%s]=%s'):format(nameNum(self), tostring(refIdx), tostring(self.cp.activeGlobalInfoTexts[refIdx])));
-            end;
-            self.cp.hasSetGlobalInfoTextThisLoop[refIdx] = false;
-        end;
-    end;
+	if self.cp ~= nil and self.cp.numActiveGlobalInfoTexts ~= 0 then
+		for refIdx,_ in pairs(CpManager.globalInfoText.msgReference) do
+			if self.cp.activeGlobalInfoTexts[refIdx] ~= nil then
+				CpManager:setGlobalInfoText(self, refIdx, true);
+				-- print(('%s: preDelete(): self.cp.activeGlobalInfoTexts[%s]=%s'):format(nameNum(self), tostring(refIdx), tostring(self.cp.activeGlobalInfoTexts[refIdx])));
+			end;
+			self.cp.hasSetGlobalInfoTextThisLoop[refIdx] = false;
+		end;
+	end;
 end;
 
 function courseplay:delete()
-    if self.aiTrafficCollisionTrigger ~= nil then
-        removeTrigger(self.aiTrafficCollisionTrigger);
-    end;
-    for i, trigger in pairs(self.cp.trafficCollisionTriggers) do
-        removeTrigger(trigger);
-    end;
-
-    if self.cp ~= nil then
-        if self.cp.headland and self.cp.headland.tg then
-            unlink(self.cp.headland.tg);
-            delete(self.cp.headland.tg);
-            self.cp.headland.tg = nil;
-        end;
-
-        if self.cp.hud.bg ~= nil then
-            self.cp.hud.bg:delete();
-        end;
-        if self.cp.hud.bgWithModeButtons ~= nil then
-            self.cp.hud.bgWithModeButtons:delete();
-        end;
-        if self.cp.hud.suc ~= nil then
-            self.cp.hud.suc:delete();
-        end;
-        if self.cp.directionArrowOverlay ~= nil then
-            self.cp.directionArrowOverlay:delete();
-        end;
-        if self.cp.buttons ~= nil then
-            courseplay.buttons:deleteButtonOverlays(self);
-        end;
-        if self.cp.signs ~= nil then
-            for _, section in pairs(self.cp.signs) do
-                for k, signData in pairs(section) do
-                    courseplay.signs:deleteSign(signData.sign);
-                end;
-            end;
-            self.cp.signs = nil;
-        end;
-        if self.cp.course2dPdaMapOverlay then
-            self.cp.course2dPdaMapOverlay:delete();
-        end;
-    end;
+	if self.aiTrafficCollisionTrigger ~= nil then
+		removeTrigger(self.aiTrafficCollisionTrigger);
+	end;
+	for i,trigger in pairs(self.cp.trafficCollisionTriggers) do
+		removeTrigger(trigger);
+	end;
+
+	if self.cp ~= nil then
+		if self.cp.headland and self.cp.headland.tg then
+			unlink(self.cp.headland.tg);
+			delete(self.cp.headland.tg);
+			self.cp.headland.tg = nil;
+		end;
+
+		if self.cp.hud.bg ~= nil then
+			self.cp.hud.bg:delete();
+		end;
+		if self.cp.hud.bgWithModeButtons ~= nil then
+			self.cp.hud.bgWithModeButtons:delete();
+		end;
+		if self.cp.hud.suc ~= nil then
+			self.cp.hud.suc:delete();
+		end;
+		if self.cp.directionArrowOverlay ~= nil then
+			self.cp.directionArrowOverlay:delete();
+		end;
+		if self.cp.buttons ~= nil then
+			courseplay.buttons:deleteButtonOverlays(self);
+		end;
+		if self.cp.signs ~= nil then
+			for _,section in pairs(self.cp.signs) do
+				for k,signData in pairs(section) do
+					courseplay.signs:deleteSign(signData.sign);
+				end;
+			end;
+			self.cp.signs = nil;
+		end;
+		if self.cp.course2dPdaMapOverlay then
+			self.cp.course2dPdaMapOverlay:delete();
+		end;
+	end;
 end;
 
 function courseplay:setInfoText(vehicle, text)
-    if not vehicle.cp.isEntered then
-        return
-    end
-    if vehicle.cp.infoText ~= text and text ~= nil and vehicle.cp.lastInfoText ~= text then
-        vehicle:setCpVar('infoText', text, courseplay.isClient)
-        vehicle.cp.lastInfoText = text
-        vehicle.cp.infoTextNilSent = false
-    elseif vehicle.cp.infoText ~= text and text ~= nil and vehicle.cp.lastInfoText == text then
-        vehicle:setCpVar('infoText', text, true)
-        vehicle.cp.infoTextNilSent = false
-    end;
+	if not vehicle.cp.isEntered then
+		return
+	end
+	if vehicle.cp.infoText ~= text and  text ~= nil and vehicle.cp.lastInfoText ~= text then
+		vehicle:setCpVar('infoText',text,courseplay.isClient)
+		vehicle.cp.lastInfoText = text
+		vehicle.cp.infoTextNilSent = false
+	elseif vehicle.cp.infoText ~= text and  text ~= nil and vehicle.cp.lastInfoText == text then
+		vehicle:setCpVar('infoText',text,true)
+		vehicle.cp.infoTextNilSent = false
+	end;
 end;
 
 function courseplay:renderInfoText(vehicle)
-    if vehicle.isEntered and vehicle.cp.infoText ~= nil and vehicle.cp.toolTip == nil then
-        local text;
-        local what = Utils.splitString(";", vehicle.cp.infoText);
-
-        if what[1] == "COURSEPLAY_LOADING_AMOUNT"
-            or what[1] == "COURSEPLAY_TURNING_TO_COORDS"
-            or what[1] == "COURSEPLAY_DRIVE_TO_WAYPOINT" then
-            if what[3] then
-                text = string.format(courseplay:loc(what[1]), tonumber(what[2]), tonumber(what[3]));
-            end
-        elseif what[1] == "COURSEPLAY_STARTING_UP_TOOL"
-            or what[1] == "COURSEPLAY_WAITING_POINTS_TOO_FEW"
-            or what[1] == "COURSEPLAY_WAITING_POINTS_TOO_MANY" then
-            if what[2] then
-                text = string.format(courseplay:loc(what[1]), what[2]);
-            end
-        elseif what[1] == "COURSEPLAY_DISTANCE" then
-            if what[2] then
-                local dist = tonumber(what[2]);
-                if dist >= 1000 then
-                    text =('%s: %.1f%s'):format(courseplay:loc('COURSEPLAY_DISTANCE'), dist * 0.001, courseplay:getMeasuringUnit());
-                else
-                    text =('%s: %d%s'):format(courseplay:loc('COURSEPLAY_DISTANCE'), dist, courseplay:loc('COURSEPLAY_UNIT_METER'));
-                end;
-            end
-        else
-            text = courseplay:loc(vehicle.cp.infoText)
-        end;
-
-        if text then
-            courseplay:setFontSettings('white', false, 'left');
-            renderText(courseplay.hud.infoTextPosX, courseplay.hud.infoTextPosY, courseplay.hud.fontSizes.infoText, text);
-        end;
-    end;
+	if vehicle.isEntered and vehicle.cp.infoText ~= nil and vehicle.cp.toolTip == nil then
+		local text;
+		local what = Utils.splitString(";", vehicle.cp.infoText);
+		
+		if what[1] == "COURSEPLAY_LOADING_AMOUNT"
+		or what[1] == "COURSEPLAY_TURNING_TO_COORDS"
+		or what[1] == "COURSEPLAY_DRIVE_TO_WAYPOINT" then
+			if what[3] then	 
+				text = string.format(courseplay:loc(what[1]), tonumber(what[2]), tonumber(what[3]));
+			end		
+		elseif what[1] == "COURSEPLAY_STARTING_UP_TOOL" 
+		or what[1] == "COURSEPLAY_WAITING_POINTS_TOO_FEW"
+		or what[1] == "COURSEPLAY_WAITING_POINTS_TOO_MANY" then
+			if what[2] then
+				text = string.format(courseplay:loc(what[1]), what[2]);
+			end
+		elseif what[1] == "COURSEPLAY_DISTANCE" then  
+			if what[2] then
+				local dist = tonumber(what[2]);
+				if dist >= 1000 then
+					text = ('%s: %.1f%s'):format(courseplay:loc('COURSEPLAY_DISTANCE'), dist * 0.001, courseplay:getMeasuringUnit());
+				else
+					text = ('%s: %d%s'):format(courseplay:loc('COURSEPLAY_DISTANCE'), dist, courseplay:loc('COURSEPLAY_UNIT_METER'));
+				end;
+			end
+		else
+			text = courseplay:loc(vehicle.cp.infoText)
+		end;
+
+		if text then
+			courseplay:setFontSettings('white', false, 'left');
+			renderText(courseplay.hud.infoTextPosX, courseplay.hud.infoTextPosY, courseplay.hud.fontSizes.infoText, text);
+		end;
+	end;
 end;
 
 function courseplay:setToolTip(vehicle, text)
-    if vehicle.cp.toolTip ~= text then
-        vehicle.cp.toolTip = text;
-    end;
+	if vehicle.cp.toolTip ~= text then
+		vehicle.cp.toolTip = text;
+	end;
 end;
 
 function courseplay:renderToolTip(vehicle)
-    courseplay:setFontSettings('white', false, 'left');
-    renderText(courseplay.hud.toolTipTextPosX, courseplay.hud.toolTipTextPosY, courseplay.hud.fontSizes.infoText, vehicle.cp.toolTip);
-    vehicle.cp.hud.toolTipIcon:render();
+	courseplay:setFontSettings('white', false, 'left');
+	renderText(courseplay.hud.toolTipTextPosX, courseplay.hud.toolTipTextPosY, courseplay.hud.fontSizes.infoText, vehicle.cp.toolTip);
+	vehicle.cp.hud.toolTipIcon:render();
 end;
 
 
 function courseplay:readStream(streamId, connection)
-    courseplay:debug("id: " .. tostring(self.id) .. "  base: readStream", 5)
-    -- print(tostring(self.name).."  base: readStream")
-    self.cp.automaticCoverHandling = streamDebugReadBool(streamId);
-    self.cp.automaticUnloadingOnField = streamDebugReadBool(streamId);
-    courseplay:setCpMode(self, streamDebugReadInt32(streamId));
-    self.cp.turnDiameterAuto = streamDebugReadFloat32(streamId)
-    self.cp.canDrive = streamDebugReadBool(streamId);
-    self.cp.combineOffsetAutoMode = streamDebugReadBool(streamId);
-    self.cp.combineOffset = streamDebugReadFloat32(streamId)
-    self.cp.currentCourseName = streamDebugReadString(streamId);
-    self.cp.driverPriorityUseFillLevel = streamDebugReadBool(streamId);
-    self.cp.drivingDirReverse = streamDebugReadBool(streamId);
-    self.cp.fieldEdge.customField.isCreated = streamDebugReadBool(streamId);
-    self.cp.fieldEdge.customField.fieldNum = streamDebugReadInt32(streamId)
-    self.cp.fieldEdge.customField.selectedFieldNumExists = streamDebugReadBool(streamId)
-    self.cp.fieldEdge.selectedField.fieldNum = streamDebugReadInt32(streamId)
-    self.cp.globalInfoTextLevel = streamDebugReadInt32(streamId)
-    self.cp.hasBaleLoader = streamDebugReadBool(streamId);
-    self.cp.hasStartingCorner = streamDebugReadBool(streamId);
-    self.cp.hasStartingDirection = streamDebugReadBool(streamId);
-    self.cp.hasValidCourseGenerationData = streamDebugReadBool(streamId);
-    self.cp.headland.numLanes = streamDebugReadInt32(streamId)
-    self.cp.hasUnloadingRefillingCourse = streamDebugReadBool(streamId);
-    courseplay:setInfoText(self, streamDebugReadString(streamId));
-    self.cp.returnToFirstPoint = streamDebugReadBool(streamId);
-    self.cp.ridgeMarkersAutomatic = streamDebugReadBool(streamId);
-    self.cp.shovelStopAndGo = streamDebugReadBool(streamId);
-    self.cp.startAtPoint = streamDebugReadInt32(streamId);
-    courseplay:setStopAtEnd(self, streamDebugReadBool(streamId));
-    self:setIsCourseplayDriving(streamDebugReadBool(streamId));
-    self.cp.hud.openWithMouse = streamDebugReadBool(streamId)
-    self.cp.realisticDriving = streamDebugReadBool(streamId);
-    self.cp.driveOnAtFillLevel = streamDebugReadFloat32(streamId)
-    self.cp.followAtFillLevel = streamDebugReadFloat32(streamId)
-    self.cp.refillUntilPct = streamDebugReadFloat32(streamId)
-    self.cp.tipperOffset = streamDebugReadFloat32(streamId)
-    self.cp.tipperHasCover = streamDebugReadBool(streamId);
-    self.cp.workWidth = streamDebugReadFloat32(streamId)
-    self.cp.turnDiameterAutoMode = streamDebugReadBool(streamId);
-    self.cp.turnDiameter = streamDebugReadFloat32(streamId)
-    self.cp.speeds.useRecordingSpeed = streamDebugReadBool(streamId)
-    self.cp.coursePlayerNum = streamReadFloat32(streamId)
-    self.cp.laneOffset = streamDebugReadFloat32(streamId)
-    self.cp.toolOffsetX = streamDebugReadFloat32(streamId)
-    self.cp.toolOffsetZ = streamDebugReadFloat32(streamId)
-    courseplay:setHudPage(self, streamDebugReadInt32(streamId));
-    self.cp.HUD0noCourseplayer = streamDebugReadBool(streamId);
-    self.cp.HUD0wantsCourseplayer = streamDebugReadBool(streamId);
-    self.cp.HUD0combineForcedSide = streamDebugReadString(streamId);
-    self.cp.HUD0isManual = streamDebugReadBool(streamId);
-    self.cp.HUD0turnStage = streamDebugReadInt32(streamId);
-    self.cp.HUD0tractorForcedToStop = streamDebugReadBool(streamId);
-    self.cp.HUD0tractorName = streamDebugReadString(streamId);
-    self.cp.HUD0tractor = streamDebugReadBool(streamId);
-    self.cp.HUD1wait = streamDebugReadBool(streamId);
-    self.cp.HUD1noWaitforFill = streamDebugReadBool(streamId);
-    self.cp.HUD4hasActiveCombine = streamDebugReadBool(streamId);
-    self.cp.HUD4combineName = streamDebugReadString(streamId);
-    self.cp.HUD4savedCombine = streamDebugReadBool(streamId);
-    self.cp.HUD4savedCombineName = streamDebugReadString(streamId);
-    self.cp.waypointIndex = streamDebugReadInt32(streamId);
-    self.cp.isRecording = streamDebugReadBool(streamId);
-    self.cp.recordingIsPaused = streamDebugReadBool(streamId);
-    self.cp.searchCombineAutomatically = streamDebugReadBool(streamId)
-    self.cp.searchCombineOnField = streamDebugReadInt32(streamId)
-    self.cp.speeds.turn = streamDebugReadFloat32(streamId)
-    self.cp.speeds.field = streamDebugReadFloat32(streamId)
-    self.cp.speeds.reverse = streamDebugReadFloat32(streamId)
-    self.cp.speeds.street = streamDebugReadFloat32(streamId)
-    self.cp.visualWaypointsStartEnd = streamDebugReadBool(streamId);
-    self.cp.visualWaypointsAll = streamDebugReadBool(streamId);
-    self.cp.visualWaypointsCrossing = streamDebugReadBool(streamId);
-    self.cp.warningLightsMode = streamDebugReadInt32(streamId)
-    self.cp.waitTime = streamDebugReadInt32(streamId)
-    self.cp.symmetricLaneChange = streamDebugReadBool(streamId)
-    self.cp.startingCorner = streamDebugReadInt32(streamId)
-    self.cp.startingDirection = streamDebugReadInt32(streamId)
-    self.cp.hasShovelStatePositions[2] = streamDebugReadBool(streamId)
-    self.cp.hasShovelStatePositions[3] = streamDebugReadBool(streamId)
-    self.cp.hasShovelStatePositions[4] = streamDebugReadBool(streamId)
-    self.cp.hasShovelStatePositions[5] = streamDebugReadBool(streamId)
-
-    local copyCourseFromDriverId = streamDebugReadInt32(streamId)
-    if copyCourseFromDriverId then
-        self.cp.copyCourseFromDriver = networkGetObject(copyCourseFromDriverId)
-    end
-
-    local savedCombineId = streamDebugReadInt32(streamId)
-    if savedCombineId then
-        self.cp.savedCombine = networkGetObject(savedCombineId)
-    end
-
-    local activeCombineId = streamDebugReadInt32(streamId)
-    if activeCombineId then
-        self.cp.activeCombine = networkGetObject(activeCombineId)
-    end
-
-    local current_trailer_id = streamDebugReadInt32(streamId)
-    if current_trailer_id then
-        self.cp.currentTrailerToFill = networkGetObject(current_trailer_id)
-    end
-
-    courseplay.courses:reinitializeCourses()
-
-
-    -- kurs daten
-    local courses = streamDebugReadString(streamId)
-    -- 60.
-    if courses ~= nil then
-        self.cp.loadedCourses = Utils.splitString(",", courses);
-        courseplay:reloadCourses(self, true)
-    end
-
-    local debugChannelsString = streamDebugReadString(streamId)
-    for k, v in pairs(Utils.splitString(",", debugChannelsString)) do
-        courseplay:toggleDebugChannel(self, k, v == 'true');
-    end;
-    courseplay:debug("id: " .. tostring(self.id) .. "  base: readStream end", 5)
+	courseplay:debug("id: "..tostring(self.id).."  base: readStream", 5)
+	--print(tostring(self.name).."  base: readStream")
+	self.cp.automaticCoverHandling = streamDebugReadBool(streamId);
+	self.cp.automaticUnloadingOnField = streamDebugReadBool(streamId);
+	courseplay:setCpMode(self, streamDebugReadInt32(streamId));
+	self.cp.turnDiameterAuto = streamDebugReadFloat32(streamId)
+	self.cp.canDrive = streamDebugReadBool(streamId);
+	self.cp.combineOffsetAutoMode = streamDebugReadBool(streamId);
+	self.cp.combineOffset = streamDebugReadFloat32(streamId)
+	self.cp.currentCourseName = streamDebugReadString(streamId);
+	self.cp.driverPriorityUseFillLevel = streamDebugReadBool(streamId);
+	self.cp.drivingDirReverse = streamDebugReadBool(streamId);
+	self.cp.fieldEdge.customField.isCreated = streamDebugReadBool(streamId);
+	self.cp.fieldEdge.customField.fieldNum = streamDebugReadInt32(streamId)
+	self.cp.fieldEdge.customField.selectedFieldNumExists = streamDebugReadBool(streamId)
+	self.cp.fieldEdge.selectedField.fieldNum = streamDebugReadInt32(streamId) 
+	self.cp.globalInfoTextLevel = streamDebugReadInt32(streamId)
+	self.cp.hasBaleLoader = streamDebugReadBool(streamId);
+	self.cp.hasStartingCorner = streamDebugReadBool(streamId);
+	self.cp.hasStartingDirection = streamDebugReadBool(streamId);
+	self.cp.hasValidCourseGenerationData = streamDebugReadBool(streamId);
+	self.cp.headland.numLanes = streamDebugReadInt32(streamId)
+    self.cp.hasUnloadingRefillingCourse	 = streamDebugReadBool(streamId);
+	courseplay:setInfoText(self, streamDebugReadString(streamId));
+	self.cp.returnToFirstPoint = streamDebugReadBool(streamId);
+	self.cp.ridgeMarkersAutomatic = streamDebugReadBool(streamId);
+	self.cp.shovelStopAndGo = streamDebugReadBool(streamId);
+	self.cp.startAtPoint = streamDebugReadInt32(streamId);
+	courseplay:setStopAtEnd(self, streamDebugReadBool(streamId));
+	self:setIsCourseplayDriving(streamDebugReadBool(streamId));
+	self.cp.hud.openWithMouse = streamDebugReadBool(streamId)
+	self.cp.realisticDriving = streamDebugReadBool(streamId);
+	self.cp.driveOnAtFillLevel = streamDebugReadFloat32(streamId)
+	self.cp.followAtFillLevel = streamDebugReadFloat32(streamId)
+	self.cp.refillUntilPct = streamDebugReadFloat32(streamId)
+	self.cp.tipperOffset = streamDebugReadFloat32(streamId)
+	self.cp.tipperHasCover = streamDebugReadBool(streamId);
+	self.cp.workWidth = streamDebugReadFloat32(streamId) 
+	self.cp.turnDiameterAutoMode = streamDebugReadBool(streamId);
+	self.cp.turnDiameter = streamDebugReadFloat32(streamId)
+	self.cp.speeds.useRecordingSpeed = streamDebugReadBool(streamId) 
+	self.cp.coursePlayerNum = streamReadFloat32(streamId)
+	self.cp.laneOffset = streamDebugReadFloat32(streamId)
+	self.cp.toolOffsetX = streamDebugReadFloat32(streamId)
+	self.cp.toolOffsetZ = streamDebugReadFloat32(streamId)
+	courseplay:setHudPage(self, streamDebugReadInt32(streamId));
+	self.cp.HUD0noCourseplayer = streamDebugReadBool(streamId);
+	self.cp.HUD0wantsCourseplayer = streamDebugReadBool(streamId);
+	self.cp.HUD0combineForcedSide = streamDebugReadString(streamId);
+	self.cp.HUD0isManual = streamDebugReadBool(streamId);
+	self.cp.HUD0turnStage = streamDebugReadInt32(streamId);
+	self.cp.HUD0tractorForcedToStop = streamDebugReadBool(streamId);
+	self.cp.HUD0tractorName = streamDebugReadString(streamId);
+	self.cp.HUD0tractor = streamDebugReadBool(streamId);
+	self.cp.HUD1wait = streamDebugReadBool(streamId);
+	self.cp.HUD1noWaitforFill = streamDebugReadBool(streamId);
+	self.cp.HUD4hasActiveCombine = streamDebugReadBool(streamId);
+	self.cp.HUD4combineName = streamDebugReadString(streamId);
+	self.cp.HUD4savedCombine = streamDebugReadBool(streamId);
+	self.cp.HUD4savedCombineName = streamDebugReadString(streamId);
+	self.cp.waypointIndex = streamDebugReadInt32(streamId);
+	self.cp.isRecording = streamDebugReadBool(streamId);
+	self.cp.recordingIsPaused = streamDebugReadBool(streamId);
+	self.cp.searchCombineAutomatically = streamDebugReadBool(streamId)
+	self.cp.searchCombineOnField = streamDebugReadInt32(streamId)
+	self.cp.speeds.turn = streamDebugReadFloat32(streamId)
+	self.cp.speeds.field = streamDebugReadFloat32(streamId)
+	self.cp.speeds.reverse = streamDebugReadFloat32(streamId)
+	self.cp.speeds.street = streamDebugReadFloat32(streamId)
+	self.cp.visualWaypointsStartEnd = streamDebugReadBool(streamId);
+	self.cp.visualWaypointsAll = streamDebugReadBool(streamId);
+	self.cp.visualWaypointsCrossing = streamDebugReadBool(streamId);
+	self.cp.warningLightsMode = streamDebugReadInt32(streamId)
+	self.cp.waitTime = streamDebugReadInt32(streamId)
+	self.cp.symmetricLaneChange = streamDebugReadBool(streamId)
+	self.cp.startingCorner = streamDebugReadInt32(streamId)
+	self.cp.startingDirection = streamDebugReadInt32(streamId)
+	self.cp.hasShovelStatePositions[2] = streamDebugReadBool(streamId)
+	self.cp.hasShovelStatePositions[3] = streamDebugReadBool(streamId)
+	self.cp.hasShovelStatePositions[4] = streamDebugReadBool(streamId)
+	self.cp.hasShovelStatePositions[5] = streamDebugReadBool(streamId) 
+	
+	local copyCourseFromDriverId = streamDebugReadInt32(streamId)
+	if copyCourseFromDriverId then
+		self.cp.copyCourseFromDriver = networkGetObject(copyCourseFromDriverId) 
+	end
+		
+	local savedCombineId = streamDebugReadInt32(streamId)
+	if savedCombineId then
+		self.cp.savedCombine = networkGetObject(savedCombineId)
+	end
+
+	local activeCombineId = streamDebugReadInt32(streamId)
+	if activeCombineId then
+		self.cp.activeCombine = networkGetObject(activeCombineId)
+	end
+
+	local current_trailer_id = streamDebugReadInt32(streamId)
+	if current_trailer_id then
+		self.cp.currentTrailerToFill = networkGetObject(current_trailer_id)
+	end
+
+	courseplay.courses:reinitializeCourses()
+
+
+	-- kurs daten
+	local courses = streamDebugReadString(streamId) -- 60.
+	if courses ~= nil then
+		self.cp.loadedCourses = Utils.splitString(",", courses);
+		courseplay:reloadCourses(self, true)
+	end
+
+	local debugChannelsString = streamDebugReadString(streamId)
+	for k,v in pairs(Utils.splitString(",", debugChannelsString)) do
+		courseplay:toggleDebugChannel(self, k, v == 'true');
+	end;
+	courseplay:debug("id: "..tostring(self.id).."  base: readStream end", 5)
 end
 
 function courseplay:writeStream(streamId, connection)
-    courseplay:debug("id: " .. tostring(networkGetObjectId(self)) .. "  base: write stream", 5)
-    -- print(tostring(self.name).."  base: write stream")
-    streamDebugWriteBool(streamId, self.cp.automaticCoverHandling)
-    streamDebugWriteBool(streamId, self.cp.automaticUnloadingOnField)
-    streamDebugWriteInt32(streamId, self.cp.mode)
-    streamDebugWriteFloat32(streamId, self.cp.turnDiameterAuto)
-    streamDebugWriteBool(streamId, self.cp.canDrive)
-    streamDebugWriteBool(streamId, self.cp.combineOffsetAutoMode);
-    streamDebugWriteFloat32(streamId, self.cp.combineOffset)
-    streamDebugWriteString(streamId, self.cp.currentCourseName);
-    streamDebugWriteBool(streamId, self.cp.driverPriorityUseFillLevel);
-    streamDebugWriteBool(streamId, self.cp.drivingDirReverse)
-    streamDebugWriteBool(streamId, self.cp.fieldEdge.customField.isCreated)
-    streamDebugWriteInt32(streamId, self.cp.fieldEdge.customField.fieldNum)
-    streamDebugWriteBool(streamId, self.cp.fieldEdge.customField.selectedFieldNumExists)
-    streamDebugWriteInt32(streamId, self.cp.fieldEdge.selectedField.fieldNum)
-    streamDebugWriteInt32(streamId, self.cp.globalInfoTextLevel);
-    streamDebugWriteBool(streamId, self.cp.hasBaleLoader)
-    streamDebugWriteBool(streamId, self.cp.hasStartingCorner);
-    streamDebugWriteBool(streamId, self.cp.hasStartingDirection);
-    streamDebugWriteBool(streamId, self.cp.hasValidCourseGenerationData);
-    streamDebugWriteInt32(streamId, self.cp.headland.numLanes);
-    streamDebugWriteBool(streamId, self.cp.hasUnloadingRefillingCourse)
-    streamDebugWriteString(streamId, self.cp.infoText);
-    streamDebugWriteBool(streamId, self.cp.returnToFirstPoint);
-    streamDebugWriteBool(streamId, self.cp.ridgeMarkersAutomatic);
-    streamDebugWriteBool(streamId, self.cp.shovelStopAndGo);
-    streamDebugWriteInt32(streamId, self.cp.startAtPoint);
-    streamDebugWriteBool(streamId, self.cp.stopAtEnd)
-    streamDebugWriteBool(streamId, self:getIsCourseplayDriving());
-    streamDebugWriteBool(streamId, self.cp.hud.openWithMouse)
-    streamDebugWriteBool(streamId, self.cp.realisticDriving);
-    streamDebugWriteFloat32(streamId, self.cp.driveOnAtFillLevel)
-    streamDebugWriteFloat32(streamId, self.cp.followAtFillLevel)
-    streamDebugWriteFloat32(streamId, self.cp.refillUntilPct)
-    streamDebugWriteFloat32(streamId, self.cp.tipperOffset)
-    streamDebugWriteBool(streamId, self.cp.tipperHasCover)
-    streamDebugWriteFloat32(streamId, self.cp.workWidth);
-    streamDebugWriteBool(streamId, self.cp.turnDiameterAutoMode)
-    streamDebugWriteFloat32(streamId, self.cp.turnDiameter)
-    streamDebugWriteBool(streamId, self.cp.speeds.useRecordingSpeed)
-    streamDebugWriteFloat32(streamId, self.cp.coursePlayerNum);
-    streamDebugWriteFloat32(streamId, self.cp.laneOffset)
-    streamDebugWriteFloat32(streamId, self.cp.toolOffsetX)
-    streamDebugWriteFloat32(streamId, self.cp.toolOffsetZ)
-    streamDebugWriteInt32(streamId, self.cp.hud.currentPage)
-    streamDebugWriteBool(streamId, self.cp.HUD0noCourseplayer)
-    streamDebugWriteBool(streamId, self.cp.HUD0wantsCourseplayer)
-    streamDebugWriteString(streamId, self.cp.HUD0combineForcedSide)
-    streamDebugWriteBool(streamId, self.cp.HUD0isManual)
-    streamDebugWriteInt32(streamId, self.cp.HUD0turnStage)
-    streamDebugWriteBool(streamId, self.cp.HUD0tractorForcedToStop)
-    streamDebugWriteString(streamId, self.cp.HUD0tractorName)
-    streamDebugWriteBool(streamId, self.cp.HUD0tractor)
-    streamDebugWriteBool(streamId, self.cp.HUD1wait)
-    streamDebugWriteBool(streamId, self.cp.HUD1noWaitforFill)
-    streamDebugWriteBool(streamId, self.cp.HUD4hasActiveCombine)
-    streamDebugWriteString(streamId, self.cp.HUD4combineName)
-    streamDebugWriteBool(streamId, self.cp.HUD4savedCombine)
-    streamDebugWriteString(streamId, self.cp.HUD4savedCombineName)
-    streamDebugWriteInt32(streamId, self.cp.waypointIndex)
-    streamDebugWriteBool(streamId, self.cp.isRecording)
-    streamDebugWriteBool(streamId, self.cp.recordingIsPaused)
-    streamDebugWriteBool(streamId, self.cp.searchCombineAutomatically)
-    streamDebugWriteInt32(streamId, self.cp.searchCombineOnField)
-    streamDebugWriteFloat32(streamId, self.cp.speeds.turn)
-    streamDebugWriteFloat32(streamId, self.cp.speeds.field)
-    streamDebugWriteFloat32(streamId, self.cp.speeds.reverse)
-    streamDebugWriteFloat32(streamId, self.cp.speeds.street)
-    streamDebugWriteInt32(streamId, self.cp.visualWaypointsMode)
-    streamDebugWriteBool(streamId, self.cp.visualWaypointsStartEnd);
-    streamDebugWriteBool(streamId, self.cp.visualWaypointsAll);
-    streamDebugWriteBool(streamId, self.cp.visualWaypointsCrossing);
-    streamDebugWriteInt32(streamId, self.cp.warningLightsMode)
-    streamDebugWriteInt32(streamId, self.cp.waitTime)
-    streamDebugWriteInt32(streamId, self.cp.startingCorner)
-    streamDebugWriteInt32(streamId, self.cp.startingDirection)
-    streamDebugWriteBool(streamId, self.cp.hasShovelStatePositions[2])
-    streamDebugWriteBool(streamId, self.cp.hasShovelStatePositions[3])
-    streamDebugWriteBool(streamId, self.cp.hasShovelStatePositions[4])
-    streamDebugWriteBool(streamId, self.cp.hasShovelStatePositions[5])
-
-    local copyCourseFromDriverID;
-    if self.cp.copyCourseFromDriver ~= nil then
-        copyCourseFromDriverID = networkGetObjectId(self.cp.copyCourseFromDriver)
-    end
-    streamDebugWriteInt32(streamId, copyCourseFromDriverID)
-
-
-    local savedCombineId;
-    if self.cp.savedCombine ~= nil then
-        savedCombineId = networkGetObjectId(self.cp.savedCombine)
-    end
-    streamDebugWriteInt32(streamId, savedCombineId)
-
-    local activeCombineId;
-    if self.cp.activeCombine ~= nil then
-        activeCombineId = networkGetObjectId(self.cp.activeCombine)
-    end
-    streamDebugWriteInt32(streamId, activeCombineId)
-
-    local current_trailer_id;
-    if self.cp.currentTrailerToFill ~= nil then
-        current_trailer_id = networkGetObjectId(self.cp.currentTrailerToFill)
-    end
-    streamDebugWriteInt32(streamId, current_trailer_id)
-
-    local loadedCourses;
-    if #self.cp.loadedCourses then
-        loadedCourses = table.concat(self.cp.loadedCourses, ",")
-    end
-    streamDebugWriteString(streamId, loadedCourses)
-    -- 60.
-
-    local debugChannelsString = table.concat(table.map(courseplay.debugChannels, tostring), ",");
-    streamDebugWriteString(streamId, debugChannelsString)
-    courseplay:debug("id: " .. tostring(networkGetObjectId(self)) .. "  base: write stream end", 5)
+	courseplay:debug("id: "..tostring(networkGetObjectId(self)).."  base: write stream", 5)
+	--print(tostring(self.name).."  base: write stream")
+	streamDebugWriteBool(streamId, self.cp.automaticCoverHandling)
+	streamDebugWriteBool(streamId, self.cp.automaticUnloadingOnField)
+	streamDebugWriteInt32(streamId,self.cp.mode)
+	streamDebugWriteFloat32(streamId,self.cp.turnDiameterAuto)
+	streamDebugWriteBool(streamId, self.cp.canDrive)
+	streamDebugWriteBool(streamId, self.cp.combineOffsetAutoMode);
+	streamDebugWriteFloat32(streamId,self.cp.combineOffset)
+	streamDebugWriteString(streamId, self.cp.currentCourseName);
+	streamDebugWriteBool(streamId, self.cp.driverPriorityUseFillLevel);
+	streamDebugWriteBool(streamId, self.cp.drivingDirReverse)
+	streamDebugWriteBool(streamId, self.cp.fieldEdge.customField.isCreated)
+	streamDebugWriteInt32(streamId,self.cp.fieldEdge.customField.fieldNum)
+	streamDebugWriteBool(streamId, self.cp.fieldEdge.customField.selectedFieldNumExists)
+	streamDebugWriteInt32(streamId, self.cp.fieldEdge.selectedField.fieldNum)
+	streamDebugWriteInt32(streamId, self.cp.globalInfoTextLevel);
+	streamDebugWriteBool(streamId, self.cp.hasBaleLoader)
+	streamDebugWriteBool(streamId, self.cp.hasStartingCorner);
+	streamDebugWriteBool(streamId, self.cp.hasStartingDirection);
+	streamDebugWriteBool(streamId, self.cp.hasValidCourseGenerationData);
+	streamDebugWriteInt32(streamId,self.cp.headland.numLanes);
+	streamDebugWriteBool(streamId, self.cp.hasUnloadingRefillingCourse)
+	streamDebugWriteString(streamId, self.cp.infoText);
+	streamDebugWriteBool(streamId, self.cp.returnToFirstPoint);
+	streamDebugWriteBool(streamId, self.cp.ridgeMarkersAutomatic);
+	streamDebugWriteBool(streamId, self.cp.shovelStopAndGo);
+	streamDebugWriteInt32(streamId, self.cp.startAtPoint);
+	streamDebugWriteBool(streamId, self.cp.stopAtEnd)
+	streamDebugWriteBool(streamId, self:getIsCourseplayDriving());
+	streamDebugWriteBool(streamId,self.cp.hud.openWithMouse)
+	streamDebugWriteBool(streamId, self.cp.realisticDriving);
+	streamDebugWriteFloat32(streamId,self.cp.driveOnAtFillLevel)
+	streamDebugWriteFloat32(streamId,self.cp.followAtFillLevel)
+	streamDebugWriteFloat32(streamId,self.cp.refillUntilPct)
+	streamDebugWriteFloat32(streamId,self.cp.tipperOffset)
+	streamDebugWriteBool(streamId, self.cp.tipperHasCover)
+	streamDebugWriteFloat32(streamId,self.cp.workWidth);
+	streamDebugWriteBool(streamId,self.cp.turnDiameterAutoMode)
+	streamDebugWriteFloat32(streamId,self.cp.turnDiameter)
+	streamDebugWriteBool(streamId,self.cp.speeds.useRecordingSpeed)
+	streamDebugWriteFloat32(streamId,self.cp.coursePlayerNum);
+	streamDebugWriteFloat32(streamId,self.cp.laneOffset)
+	streamDebugWriteFloat32(streamId,self.cp.toolOffsetX)
+	streamDebugWriteFloat32(streamId,self.cp.toolOffsetZ)
+	streamDebugWriteInt32(streamId,self.cp.hud.currentPage)
+	streamDebugWriteBool(streamId,self.cp.HUD0noCourseplayer)
+	streamDebugWriteBool(streamId,self.cp.HUD0wantsCourseplayer)
+	streamDebugWriteString(streamId,self.cp.HUD0combineForcedSide)
+	streamDebugWriteBool(streamId,self.cp.HUD0isManual)
+	streamDebugWriteInt32(streamId,self.cp.HUD0turnStage)
+	streamDebugWriteBool(streamId,self.cp.HUD0tractorForcedToStop)
+	streamDebugWriteString(streamId,self.cp.HUD0tractorName)
+	streamDebugWriteBool(streamId,self.cp.HUD0tractor)
+	streamDebugWriteBool(streamId,self.cp.HUD1wait)
+	streamDebugWriteBool(streamId,self.cp.HUD1noWaitforFill)
+	streamDebugWriteBool(streamId,self.cp.HUD4hasActiveCombine)
+	streamDebugWriteString(streamId,self.cp.HUD4combineName)
+	streamDebugWriteBool(streamId,self.cp.HUD4savedCombine)
+	streamDebugWriteString(streamId,self.cp.HUD4savedCombineName)
+	streamDebugWriteInt32(streamId,self.cp.waypointIndex)
+	streamDebugWriteBool(streamId,self.cp.isRecording)
+	streamDebugWriteBool(streamId,self.cp.recordingIsPaused)
+	streamDebugWriteBool(streamId,self.cp.searchCombineAutomatically)
+	streamDebugWriteInt32(streamId,self.cp.searchCombineOnField)
+	streamDebugWriteFloat32(streamId,self.cp.speeds.turn)
+	streamDebugWriteFloat32(streamId,self.cp.speeds.field)
+	streamDebugWriteFloat32(streamId,self.cp.speeds.reverse)
+	streamDebugWriteFloat32(streamId,self.cp.speeds.street)
+	streamDebugWriteInt32(streamId,self.cp.visualWaypointsMode)
+	streamDebugWriteBool(streamId, self.cp.visualWaypointsStartEnd);
+	streamDebugWriteBool(streamId, self.cp.visualWaypointsAll);
+	streamDebugWriteBool(streamId, self.cp.visualWaypointsCrossing);
+	streamDebugWriteInt32(streamId,self.cp.warningLightsMode)
+	streamDebugWriteInt32(streamId,self.cp.waitTime)
+	streamDebugWriteInt32(streamId,self.cp.startingCorner)
+	streamDebugWriteInt32(streamId,self.cp.startingDirection)
+	streamDebugWriteBool(streamId,self.cp.hasShovelStatePositions[2])
+	streamDebugWriteBool(streamId,self.cp.hasShovelStatePositions[3])
+	streamDebugWriteBool(streamId,self.cp.hasShovelStatePositions[4])
+	streamDebugWriteBool(streamId,self.cp.hasShovelStatePositions[5])
+
+	local copyCourseFromDriverID;
+	if self.cp.copyCourseFromDriver ~= nil then
+		copyCourseFromDriverID = networkGetObjectId(self.cp.copyCourseFromDriver)
+	end
+	streamDebugWriteInt32(streamId, copyCourseFromDriverID)
+	
+	
+	local savedCombineId;
+	if self.cp.savedCombine ~= nil then
+		savedCombineId = networkGetObjectId(self.cp.savedCombine)
+	end
+	streamDebugWriteInt32(streamId, savedCombineId)
+
+	local activeCombineId;
+	if self.cp.activeCombine ~= nil then
+		activeCombineId = networkGetObjectId(self.cp.activeCombine)
+	end
+	streamDebugWriteInt32(streamId, activeCombineId)
+
+	local current_trailer_id;
+	if self.cp.currentTrailerToFill ~= nil then
+		current_trailer_id = networkGetObjectId(self.cp.currentTrailerToFill)
+	end
+	streamDebugWriteInt32(streamId, current_trailer_id)
+
+	local loadedCourses;
+	if #self.cp.loadedCourses then
+		loadedCourses = table.concat(self.cp.loadedCourses, ",")
+	end
+	streamDebugWriteString(streamId, loadedCourses) -- 60.
+
+	local debugChannelsString = table.concat(table.map(courseplay.debugChannels, tostring), ",");
+	streamDebugWriteString(streamId, debugChannelsString) 
+	courseplay:debug("id: "..tostring(networkGetObjectId(self)).."  base: write stream end", 5)
 end
 
 
 function courseplay:loadVehicleCPSettings(xmlFile, key, resetVehicles)
-    if not resetVehicles and g_server ~= nil then
-        -- COURSEPLAY
-        local curKey = key .. '.courseplay';
-        courseplay:setCpMode(self, Utils.getNoNil(getXMLInt(xmlFile, curKey .. '#aiMode'), self.cp.mode));
-        self.cp.hud.openWithMouse = Utils.getNoNil(getXMLBool(xmlFile, curKey .. '#openHudWithMouse'), true);
-        self.cp.warningLightsMode = Utils.getNoNil(getXMLInt(xmlFile, curKey .. '#lights'), 1);
-        self.cp.waitTime = Utils.getNoNil(getXMLInt(xmlFile, curKey .. '#waitTime'), 0);
-        local courses = Utils.getNoNil(getXMLString(xmlFile, curKey .. '#courses'), '');
-        self.cp.loadedCourses = Utils.splitString(",", courses);
-        courseplay:reloadCourses(self, true);
-
-        local visualWaypointsStartEnd = getXMLBool(xmlFile, curKey .. '#visualWaypointsStartEnd');
-        local visualWaypointsAll = getXMLBool(xmlFile, curKey .. '#visualWaypointsAll');
-        local visualWaypointsCrossing = getXMLBool(xmlFile, curKey .. '#visualWaypointsCrossing');
-        if visualWaypointsStartEnd ~= nil then
-            courseplay:toggleShowVisualWaypointsStartEnd(self, visualWaypointsStartEnd, false);
-        end;
-        if visualWaypointsAll ~= nil then
-            courseplay:toggleShowVisualWaypointsAll(self, visualWaypointsAll, false);
-        end;
-        if visualWaypointsCrossing ~= nil then
-            courseplay:toggleShowVisualWaypointsCrossing(self, visualWaypointsCrossing, false);
-        end;
-        courseplay.buttons:setActiveEnabled(self, 'visualWaypoints');
-        courseplay.signs:setSignsVisibility(self);
-
-        self.cp.siloSelectedFillType = FillUtil.fillTypeNameToInt[Utils.getNoNil(getXMLString(xmlFile, curKey .. '#siloSelectedFillType'), 'unknown')];
-        if self.cp.siloSelectedFillType == nil then self.cp.siloSelectedFillType = FillUtil.FILLTYPE_UNKNOWN; end;
-
-        -- SPEEDS
-        curKey = key .. '.courseplay.speeds';
-        self.cp.speeds.useRecordingSpeed = Utils.getNoNil(getXMLBool(xmlFile, curKey .. '#useRecordingSpeed'), true);
-        -- use string so we can get both ints and proper floats without LUA's rounding errors
-        -- if float speeds (old speed system) are loaded, the default speeds are used instead
-        local reverse = floor(tonumber(getXMLString(xmlFile, curKey .. '#reverse') or '0'));
-        local turn = floor(tonumber(getXMLString(xmlFile, curKey .. '#turn') or '0'));
-        local field = floor(tonumber(getXMLString(xmlFile, curKey .. '#field') or '0'));
-        local street = floor(tonumber(getXMLString(xmlFile, curKey .. '#max') or '0'));
-        if reverse ~= 0 then self.cp.speeds.reverse = reverse; end;
-        if turn ~= 0 then self.cp.speeds.turn = turn; end;
-        if field ~= 0 then self.cp.speeds.field = field; end;
-        if street ~= 0 then self.cp.speeds.street = street; end;
-
-        -- MODE 2
-        curKey = key .. '.courseplay.combi';
-        self.cp.tipperOffset = Utils.getNoNil(getXMLFloat(xmlFile, curKey .. '#tipperOffset'), 0);
-        self.cp.combineOffset = Utils.getNoNil(getXMLFloat(xmlFile, curKey .. '#combineOffset'), 0);
-        self.cp.combineOffsetAutoMode = Utils.getNoNil(getXMLBool(xmlFile, curKey .. '#combineOffsetAutoMode'), true);
-        self.cp.followAtFillLevel = Utils.getNoNil(getXMLInt(xmlFile, curKey .. '#fillFollow'), 50);
-        self.cp.driveOnAtFillLevel = Utils.getNoNil(getXMLInt(xmlFile, curKey .. '#fillDriveOn'), 90);
-        self.cp.turnDiameter = Utils.getNoNil(getXMLInt(xmlFile, curKey .. '#turnDiameter'), self.cp.vehicleTurnRadius * 2);
-        self.cp.realisticDriving = Utils.getNoNil(getXMLBool(xmlFile, curKey .. '#realisticDriving'), true);
-
-        -- MODES 4 / 6
-        curKey = key .. '.courseplay.fieldWork';
-        self.cp.turnOnField = Utils.getNoNil(getXMLBool(xmlFile, curKey .. '#turnOnField'), true);
-        self.cp.workWidth = Utils.getNoNil(getXMLFloat(xmlFile, curKey .. '#workWidth'), 3);
-        self.cp.ridgeMarkersAutomatic = Utils.getNoNil(getXMLBool(xmlFile, curKey .. '#ridgeMarkersAutomatic'), true);
-        self.cp.abortWork = Utils.getNoNil(getXMLInt(xmlFile, curKey .. '#abortWork'), 0);
-        if self.cp.abortWork == 0 then
-            self.cp.abortWork = nil;
-        end;
-        self.cp.refillUntilPct = Utils.getNoNil(getXMLInt(xmlFile, curKey .. '#refillUntilPct'), 100);
-        local offsetData = Utils.getNoNil(getXMLString(xmlFile, curKey .. '#offsetData'), '0;0;0;false');
-        -- 1=laneOffset, 2=toolOffsetX, 3=toolOffsetZ, 4=symmetricalLaneChange
-        offsetData = Utils.splitString(';', offsetData);
-        courseplay:changeLaneOffset(self, nil, tonumber(offsetData[1]));
-        courseplay:changeToolOffsetX(self, nil, tonumber(offsetData[2]), true);
-        courseplay:changeToolOffsetZ(self, nil, tonumber(offsetData[3]), true);
-        courseplay:toggleSymmetricLaneChange(self, offsetData[4] == 'true');
-
-        -- SHOVEL POSITIONS
-        curKey = key .. '.courseplay.shovel';
-        local shovelRots = getXMLString(xmlFile, curKey .. '#rot');
-        local shovelTrans = getXMLString(xmlFile, curKey .. '#trans');
-        courseplay:debug(tableShow(self.cp.shovelStatePositions, nameNum(self) .. ' shovelStatePositions (before loading)', 10), 10);
-        if shovelRots and shovelTrans then
-            self.cp.shovelStatePositions = { };
-            shovelRots = Utils.splitString(';', shovelRots);
-            shovelTrans = Utils.splitString(';', shovelTrans);
-            if #shovelRots == 4 and #shovelTrans == 4 then
-                for state = 2, 5 do
-                    local shovelRotsSplit = table.map(Utils.splitString(' ', shovelRots[state - 1]), tonumber);
-                    local shovelTransSplit = table.map(Utils.splitString(' ', shovelTrans[state - 1]), tonumber);
-                    if shovelRotsSplit and shovelTransSplit then
-                        self.cp.shovelStatePositions[state] = {
-                            rot = shovelRotsSplit,
-                            trans = shovelTransSplit
-                        };
-                    end;
-                    self.cp.hasShovelStatePositions[state] = self.cp.shovelStatePositions[state] ~= nil and self.cp.shovelStatePositions[state].rot ~= nil and self.cp.shovelStatePositions[state].trans ~= nil;
-                end;
-            end;
-        end;
-        courseplay:debug(tableShow(self.cp.shovelStatePositions, nameNum(self) .. ' shovelStatePositions (after loading)', 10), 10);
-        courseplay.buttons:setActiveEnabled(self, 'shovel');
-
-        -- COMBINE
-        if self.cp.isCombine then
-            curKey = key .. '.courseplay.combine';
-            self.cp.driverPriorityUseFillLevel = Utils.getNoNil(getXMLBool(xmlFile, curKey .. '#driverPriorityUseFillLevel'), false);
-            self.cp.stopWhenUnloading = Utils.getNoNil(getXMLBool(xmlFile, curKey .. '#stopWhenUnloading'), false);
-        end;
-
-        -- overLoaderPipe
-        curKey = key .. '.courseplay.overLoaderPipe';
-        local rot = getXMLFloat(xmlFile, curKey .. '#rot')
-        local trans = getXMLFloat(xmlFile, curKey .. '#trans')
-        local pipeIndex = getXMLInt(xmlFile, curKey .. '#pipeIndex')
-        local pipeWorkToolIndex = getXMLInt(xmlFile, curKey .. '#pipeWorkToolIndex')
-
-        if rot and trans and pipeIndex and pipeWorkToolIndex then
-            self.cp.pipePositions = { }
-            self.cp.pipePositions.rot = { }
-            self.cp.pipePositions.trans = { }
-            table.insert(self.cp.pipePositions.rot, rot)
-            table.insert(self.cp.pipePositions.trans, trans)
-
-            self.cp.pipeIndex = pipeIndex
-            self.cp.pipeWorkToolIndex = pipeWorkToolIndex
-        end
-
-        -- mode10
-        curKey = key .. '.courseplay.mode10';
-        self.cp.mode10.leveling = Utils.getNoNil(getXMLBool(xmlFile, curKey .. '#leveling'), true);
-        self.cp.mode10.searchCourseplayersOnly = Utils.getNoNil(getXMLBool(xmlFile, curKey .. '#CourseplayersOnly'), true);
-        self.cp.mode10.searchRadius = Utils.getNoNil(getXMLInt(xmlFile, curKey .. '#searchRadius'), 50);
-        self.cp.speeds.bunkerSilo = Utils.getNoNil(getXMLInt(xmlFile, curKey .. '#maxSiloSpeed'), 20);
-        self.cp.mode10.shieldHeight = Utils.getNoNil(getXMLFloat(xmlFile, curKey .. '#shieldHeigth'), 0.3);
-        self.cp.mode10.shieldHeight = courseplay:round(self.cp.mode10.shieldHeight, 1)
-        self.cp.mode10.automaticSpeed = Utils.getNoNil(getXMLBool(xmlFile, curKey .. '#automaticSpeed'), true);
-        self.cp.mode10.automaticHeigth = Utils.getNoNil(getXMLBool(xmlFile, curKey .. '#automaticHeight'), true);
-
-        courseplay:validateCanSwitchMode(self);
-    end;
-    return BaseMission.VEHICLE_LOAD_OK;
+	if not resetVehicles and g_server ~= nil then
+		-- COURSEPLAY
+		local curKey = key .. '.courseplay';
+		courseplay:setCpMode(self,  Utils.getNoNil(   getXMLInt(xmlFile, curKey .. '#aiMode'),			 self.cp.mode));
+		self.cp.hud.openWithMouse = Utils.getNoNil(  getXMLBool(xmlFile, curKey .. '#openHudWithMouse'), true);
+		self.cp.warningLightsMode  = Utils.getNoNil(  getXMLInt(xmlFile, curKey .. '#lights'),			 1);
+		self.cp.waitTime 		  = Utils.getNoNil(   getXMLInt(xmlFile, curKey .. '#waitTime'),		 0);
+		local courses 			  = Utils.getNoNil(getXMLString(xmlFile, curKey .. '#courses'),			 '');
+		self.cp.loadedCourses = Utils.splitString(",", courses);
+		courseplay:reloadCourses(self, true);
+
+		local visualWaypointsStartEnd = getXMLBool(xmlFile, curKey .. '#visualWaypointsStartEnd');
+		local visualWaypointsAll = getXMLBool(xmlFile, curKey .. '#visualWaypointsAll');
+		local visualWaypointsCrossing = getXMLBool(xmlFile, curKey .. '#visualWaypointsCrossing');
+		if visualWaypointsStartEnd ~= nil then
+			courseplay:toggleShowVisualWaypointsStartEnd(self, visualWaypointsStartEnd, false);
+		end;
+		if visualWaypointsAll ~= nil then
+			courseplay:toggleShowVisualWaypointsAll(self, visualWaypointsAll, false);
+		end;
+		if visualWaypointsCrossing ~= nil then
+			courseplay:toggleShowVisualWaypointsCrossing(self, visualWaypointsCrossing, false);
+		end;
+		courseplay.buttons:setActiveEnabled(self, 'visualWaypoints');
+		courseplay.signs:setSignsVisibility(self);
+
+		self.cp.siloSelectedFillType = FillUtil.fillTypeNameToInt[Utils.getNoNil(getXMLString(xmlFile, curKey .. '#siloSelectedFillType'), 'unknown')];
+		if self.cp.siloSelectedFillType == nil then self.cp.siloSelectedFillType = FillUtil.FILLTYPE_UNKNOWN; end;
+
+		-- SPEEDS
+		curKey = key .. '.courseplay.speeds';
+		self.cp.speeds.useRecordingSpeed = Utils.getNoNil(getXMLBool(xmlFile, curKey .. '#useRecordingSpeed'), true);
+		-- use string so we can get both ints and proper floats without LUA's rounding errors
+		-- if float speeds (old speed system) are loaded, the default speeds are used instead
+		local reverse = floor(tonumber(getXMLString(xmlFile, curKey .. '#reverse') or '0'));
+		local turn    = floor(tonumber(getXMLString(xmlFile, curKey .. '#turn')	   or '0'));
+		local field   = floor(tonumber(getXMLString(xmlFile, curKey .. '#field')   or '0'));
+		local street  = floor(tonumber(getXMLString(xmlFile, curKey .. '#max')	   or '0'));
+		if reverse ~= 0	then self.cp.speeds.reverse	= reverse; end;
+		if turn ~= 0	then self.cp.speeds.turn	= turn;   end;
+		if field ~= 0	then self.cp.speeds.field	= field;  end;
+		if street ~= 0	then self.cp.speeds.street	= street; end;
+
+		-- MODE 2
+		curKey = key .. '.courseplay.combi';
+		self.cp.tipperOffset 		  = Utils.getNoNil(getXMLFloat(xmlFile, curKey .. '#tipperOffset'),			 0);
+		self.cp.combineOffset 		  = Utils.getNoNil(getXMLFloat(xmlFile, curKey .. '#combineOffset'),		 0);
+		self.cp.combineOffsetAutoMode = Utils.getNoNil( getXMLBool(xmlFile, curKey .. '#combineOffsetAutoMode'), true);
+		self.cp.followAtFillLevel 	  = Utils.getNoNil(  getXMLInt(xmlFile, curKey .. '#fillFollow'),			 50);
+		self.cp.driveOnAtFillLevel 	  = Utils.getNoNil(  getXMLInt(xmlFile, curKey .. '#fillDriveOn'),			 90);
+		self.cp.turnDiameter		  = Utils.getNoNil(  getXMLInt(xmlFile, curKey .. '#turnDiameter'),			 self.cp.vehicleTurnRadius * 2);
+		self.cp.realisticDriving 	  = Utils.getNoNil( getXMLBool(xmlFile, curKey .. '#realisticDriving'),		 true);
+
+		-- MODES 4 / 6
+		curKey = key .. '.courseplay.fieldWork';
+		self.cp.turnOnField  		  = Utils.getNoNil( getXMLBool(xmlFile, curKey .. '#turnOnField'), 			 true);
+		self.cp.workWidth 			  = Utils.getNoNil(getXMLFloat(xmlFile, curKey .. '#workWidth'),			 3);
+		self.cp.ridgeMarkersAutomatic = Utils.getNoNil( getXMLBool(xmlFile, curKey .. '#ridgeMarkersAutomatic'), true);
+		self.cp.abortWork 			  = Utils.getNoNil(  getXMLInt(xmlFile, curKey .. '#abortWork'),			 0);
+		if self.cp.abortWork 		  == 0 then
+			self.cp.abortWork = nil;
+		end;
+		self.cp.refillUntilPct = Utils.getNoNil(getXMLInt(xmlFile, curKey .. '#refillUntilPct'), 100);
+		local offsetData = Utils.getNoNil(getXMLString(xmlFile, curKey .. '#offsetData'), '0;0;0;false'); -- 1=laneOffset, 2=toolOffsetX, 3=toolOffsetZ, 4=symmetricalLaneChange
+		offsetData = Utils.splitString(';', offsetData);
+		courseplay:changeLaneOffset(self, nil, tonumber(offsetData[1]));
+		courseplay:changeToolOffsetX(self, nil, tonumber(offsetData[2]), true);
+		courseplay:changeToolOffsetZ(self, nil, tonumber(offsetData[3]), true);
+		courseplay:toggleSymmetricLaneChange(self, offsetData[4] == 'true');
+
+		-- SHOVEL POSITIONS
+		curKey = key .. '.courseplay.shovel';
+		local shovelRots = getXMLString(xmlFile, curKey .. '#rot');
+		local shovelTrans = getXMLString(xmlFile, curKey .. '#trans');
+		courseplay:debug(tableShow(self.cp.shovelStatePositions, nameNum(self) .. ' shovelStatePositions (before loading)', 10), 10);
+		if shovelRots and shovelTrans then
+			self.cp.shovelStatePositions = {};
+			shovelRots = Utils.splitString(';', shovelRots);
+			shovelTrans = Utils.splitString(';', shovelTrans);
+			if #shovelRots == 4 and #shovelTrans == 4 then
+				for state=2, 5 do
+					local shovelRotsSplit = table.map(Utils.splitString(' ', shovelRots[state-1]), tonumber);
+					local shovelTransSplit = table.map(Utils.splitString(' ', shovelTrans[state-1]), tonumber);
+					if shovelRotsSplit and shovelTransSplit then
+						self.cp.shovelStatePositions[state] = {
+							rot = shovelRotsSplit,
+							trans = shovelTransSplit
+						};
+					end;
+					self.cp.hasShovelStatePositions[state] = self.cp.shovelStatePositions[state] ~= nil and self.cp.shovelStatePositions[state].rot ~= nil and self.cp.shovelStatePositions[state].trans ~= nil;
+				end;
+			end;
+		end;
+		courseplay:debug(tableShow(self.cp.shovelStatePositions, nameNum(self) .. ' shovelStatePositions (after loading)', 10), 10);
+		courseplay.buttons:setActiveEnabled(self, 'shovel');
+
+		-- COMBINE
+		if self.cp.isCombine then
+			curKey = key .. '.courseplay.combine';
+			self.cp.driverPriorityUseFillLevel = Utils.getNoNil(getXMLBool(xmlFile, curKey .. '#driverPriorityUseFillLevel'), false);
+			self.cp.stopWhenUnloading = Utils.getNoNil(getXMLBool(xmlFile, curKey .. '#stopWhenUnloading'), false);
+		end;
+
+		--overLoaderPipe
+		curKey = key .. '.courseplay.overLoaderPipe';
+		local rot =  getXMLFloat(xmlFile, curKey .. '#rot')
+		local trans = getXMLFloat(xmlFile, curKey .. '#trans')
+		local pipeIndex =  getXMLInt(xmlFile, curKey .. '#pipeIndex')
+		local pipeWorkToolIndex = getXMLInt(xmlFile, curKey .. '#pipeWorkToolIndex')
+		
+		if rot and trans and pipeIndex and pipeWorkToolIndex then
+			self.cp.pipePositions = {}
+			self.cp.pipePositions.rot = {}
+			self.cp.pipePositions.trans={}
+			table.insert(self.cp.pipePositions.rot,rot)
+			table.insert(self.cp.pipePositions.trans,trans)
+
+			self.cp.pipeIndex =  pipeIndex
+			self.cp.pipeWorkToolIndex = pipeWorkToolIndex
+		end
+	
+		--mode10
+		curKey = key .. '.courseplay.mode10';
+		self.cp.mode10.leveling =  Utils.getNoNil( getXMLBool(xmlFile, curKey .. '#leveling'), true);
+		self.cp.mode10.searchCourseplayersOnly = Utils.getNoNil( getXMLBool(xmlFile, curKey .. '#CourseplayersOnly'), true);
+		self.cp.mode10.searchRadius = Utils.getNoNil( getXMLInt(xmlFile, curKey .. '#searchRadius'), 50);
+		self.cp.speeds.bunkerSilo = Utils.getNoNil( getXMLInt(xmlFile, curKey .. '#maxSiloSpeed'), 20);
+		self.cp.mode10.shieldHeight = Utils.getNoNil( getXMLFloat(xmlFile, curKey .. '#shieldHeigth'), 0.3);
+		self.cp.mode10.shieldHeight = courseplay:round(self.cp.mode10.shieldHeight,1)
+		self.cp.mode10.automaticSpeed =  Utils.getNoNil( getXMLBool(xmlFile, curKey .. '#automaticSpeed'), true);
+		self.cp.mode10.automaticHeigth = Utils.getNoNil( getXMLBool(xmlFile, curKey .. '#automaticHeight'), true);
+		
+		courseplay:validateCanSwitchMode(self);
+	end;
+	return BaseMission.VEHICLE_LOAD_OK;
 end
 
 
 function courseplay:getSaveAttributesAndNodes(nodeIdent)
-    local attributes = '';
-
-    -- Shovel positions (<shovel rot="1;2;3;4" trans="1;2;3;4" />)
-    local shovelRotsAttrNodes, shovelTransAttrNodes;
-    local shovelRotsTmp, shovelTransTmp = { }, { };
-    if self.cp.shovelStatePositions and self.cp.shovelStatePositions[2] and self.cp.shovelStatePositions[3] and self.cp.shovelStatePositions[4] and self.cp.shovelStatePositions[5] then
-        if self.cp.shovelStatePositions[2].rot and self.cp.shovelStatePositions[3].rot and self.cp.shovelStatePositions[4].rot and self.cp.shovelStatePositions[5].rot then
-            local shovelStateRotSaveTable = { };
-            for a = 1, 4 do
-                shovelStateRotSaveTable[a] = { };
-                local rotTable = self.cp.shovelStatePositions[a + 1].rot;
-                for i = 1, #rotTable do
-                    shovelStateRotSaveTable[a][i] = courseplay:round(rotTable[i], 4);
-                end;
-                table.insert(shovelRotsTmp, tostring(table.concat(shovelStateRotSaveTable[a], ' ')));
-            end;
-            if #shovelRotsTmp > 0 then
-                shovelRotsAttrNodes = tostring(table.concat(shovelRotsTmp, ';'));
-                courseplay:debug(nameNum(self) .. ": shovelRotsAttrNodes=" .. shovelRotsAttrNodes, 10);
-            end;
-        end;
-        if self.cp.shovelStatePositions[2].trans and self.cp.shovelStatePositions[3].trans and self.cp.shovelStatePositions[4].trans and self.cp.shovelStatePositions[5].trans then
-            local shovelStateTransSaveTable = { };
-            for a = 1, 4 do
-                shovelStateTransSaveTable[a] = { };
-                local transTable = self.cp.shovelStatePositions[a + 1].trans;
-                for i = 1, #transTable do
-                    shovelStateTransSaveTable[a][i] = courseplay:round(transTable[i], 4);
-                end;
-                table.insert(shovelTransTmp, tostring(table.concat(shovelStateTransSaveTable[a], ' ')));
-            end;
-            if #shovelTransTmp > 0 then
-                shovelTransAttrNodes = tostring(table.concat(shovelTransTmp, ';'));
-                courseplay:debug(nameNum(self) .. ": shovelTransAttrNodes=" .. shovelTransAttrNodes, 10);
-            end;
-        end;
-    end;
-    -- overloader pipe position
-
-    local overLoaderPipe = '';
-
-    if self.cp.pipeWorkToolIndex ~= nil then
-        overLoaderPipe = string.format('<overLoaderPipe rot=%q trans=%q pipeIndex ="%i" pipeWorkToolIndex="%i" />', tostring(table.concat(self.cp.pipePositions.rot)), tostring(table.concat(self.cp.pipePositions.trans)), self.cp.pipeIndex, self.cp.pipeWorkToolIndex)
-    end
-
-
-    -- Offset data
-    local offsetData = string.format('%.1f;%.1f;%.1f;%s', self.cp.laneOffset, self.cp.toolOffsetX, self.cp.toolOffsetZ, tostring(self.cp.symmetricLaneChange));
-
-
-    -- NODES
-    local cpOpen = string.format('<courseplay aiMode=%q courses=%q openHudWithMouse=%q lights=%q visualWaypointsStartEnd=%q visualWaypointsAll=%q visualWaypointsCrossing=%q waitTime=%q siloSelectedFillType=%q>', tostring(self.cp.mode), tostring(table.concat(self.cp.loadedCourses, ",")), tostring(self.cp.hud.openWithMouse), tostring(self.cp.warningLightsMode), tostring(self.cp.visualWaypointsStartEnd), tostring(self.cp.visualWaypointsAll), tostring(self.cp.visualWaypointsCrossing), tostring(self.cp.waitTime), FillUtil.fillTypeIntToName[self.cp.siloSelectedFillType]);
-    -- local cpOpen = string.format('<courseplay aiMode=%q courses=%q openHudWithMouse=%q lights=%q visualWaypointsStartEnd=%q visualWaypointsAll=%q visualWaypointsCrossing=%q waitTime=%q >', tostring(self.cp.mode), tostring(table.concat(self.cp.loadedCourses, ",")), tostring(self.cp.hud.openWithMouse), tostring(self.cp.warningLightsMode), tostring(self.cp.visualWaypointsStartEnd), tostring(self.cp.visualWaypointsAll), tostring(self.cp.visualWaypointsCrossing), tostring(self.cp.waitTime));
-    local speeds = string.format('<speeds useRecordingSpeed=%q reverse="%d" turn="%d" field="%d" max="%d" />', tostring(self.cp.speeds.useRecordingSpeed), self.cp.speeds.reverse, self.cp.speeds.turn, self.cp.speeds.field, self.cp.speeds.street);
-    local combi = string.format('<combi tipperOffset="%.1f" combineOffset="%.1f" combineOffsetAutoMode=%q fillFollow="%d" fillDriveOn="%d" turnDiameter="%d" realisticDriving=%q />', self.cp.tipperOffset, self.cp.combineOffset, tostring(self.cp.combineOffsetAutoMode), self.cp.followAtFillLevel, self.cp.driveOnAtFillLevel, self.cp.turnDiameter, tostring(self.cp.realisticDriving));
-    local fieldWork = string.format('<fieldWork workWidth="%.1f" ridgeMarkersAutomatic=%q offsetData=%q abortWork="%d" refillUntilPct="%d" turnOnField=%q />', self.cp.workWidth, tostring(self.cp.ridgeMarkersAutomatic), offsetData, Utils.getNoNil(self.cp.abortWork, 0), self.cp.refillUntilPct, tostring(self.cp.turnOnField));
-    local mode10 = string.format('<mode10 leveling=%q  CourseplayersOnly=%q searchRadius="%i" maxSiloSpeed="%i" shieldHeight="%.1f" automaticSpeed=%q  automaticHeight=%q />', tostring(self.cp.mode10.leveling), tostring(self.cp.mode10.searchCourseplayersOnly), self.cp.mode10.searchRadius, self.cp.speeds.bunkerSilo, self.cp.mode10.shieldHeight, tostring(self.cp.mode10.automaticSpeed), tostring(self.cp.mode10.automaticHeigth));
-    local shovels, combine = '', '';
-    if shovelRotsAttrNodes or shovelTransAttrNodes then
-        shovels = string.format('<shovel rot=%q trans=%q />', shovelRotsAttrNodes, shovelTransAttrNodes);
-    end;
-    if self.cp.isCombine then
-        combine = string.format('<combine driverPriorityUseFillLevel=%q stopWhenUnloading=%q />', tostring(self.cp.driverPriorityUseFillLevel), tostring(self.cp.stopWhenUnloading));
-    end;
-
-    local cpClose = '</courseplay>';
-
-    local indent = '   ';
-    local nodes = nodeIdent .. cpOpen .. '\n';
-    nodes = nodes .. nodeIdent .. indent .. speeds .. '\n';
-    nodes = nodes .. nodeIdent .. indent .. combi .. '\n';
-    nodes = nodes .. nodeIdent .. indent .. fieldWork .. '\n';
-    nodes = nodes .. nodeIdent .. indent .. mode10 .. '\n';
-    if shovelRotsAttrNodes or shovelTransAttrNodes then
-        nodes = nodes .. nodeIdent .. indent .. shovels .. '\n';
-    end;
-    if self.cp.isCombine then
-        nodes = nodes .. nodeIdent .. indent .. combine .. '\n';
-    end;
-    if self.cp.pipeWorkToolIndex ~= nil then
-        nodes = nodes .. nodeIdent .. indent .. overLoaderPipe .. '\n';
-    end
-    nodes = nodes .. nodeIdent .. cpClose;
-
-    courseplay:debug(nameNum(self) .. ": getSaveAttributesAndNodes(): nodes\n" .. nodes, 10)
-
-    return attributes, nodes;
+	local attributes = '';
+
+	--Shovel positions (<shovel rot="1;2;3;4" trans="1;2;3;4" />)
+	local shovelRotsAttrNodes, shovelTransAttrNodes;
+	local shovelRotsTmp, shovelTransTmp = {}, {};
+	if self.cp.shovelStatePositions and self.cp.shovelStatePositions[2] and self.cp.shovelStatePositions[3] and self.cp.shovelStatePositions[4] and self.cp.shovelStatePositions[5] then
+		if self.cp.shovelStatePositions[2].rot and self.cp.shovelStatePositions[3].rot and self.cp.shovelStatePositions[4].rot and self.cp.shovelStatePositions[5].rot then
+			local shovelStateRotSaveTable = {};
+			for a=1,4 do
+				shovelStateRotSaveTable[a] = {};
+				local rotTable = self.cp.shovelStatePositions[a+1].rot;
+				for i=1,#rotTable do
+					shovelStateRotSaveTable[a][i] = courseplay:round(rotTable[i], 4);
+				end;
+				table.insert(shovelRotsTmp, tostring(table.concat(shovelStateRotSaveTable[a], ' ')));
+			end;
+			if #shovelRotsTmp > 0 then
+				shovelRotsAttrNodes = tostring(table.concat(shovelRotsTmp, ';'));
+				courseplay:debug(nameNum(self) .. ": shovelRotsAttrNodes=" .. shovelRotsAttrNodes, 10);
+			end;
+		end;
+		if self.cp.shovelStatePositions[2].trans and self.cp.shovelStatePositions[3].trans and self.cp.shovelStatePositions[4].trans and self.cp.shovelStatePositions[5].trans then
+			local shovelStateTransSaveTable = {};
+			for a=1,4 do
+				shovelStateTransSaveTable[a] = {};
+				local transTable = self.cp.shovelStatePositions[a+1].trans;
+				for i=1,#transTable do
+					shovelStateTransSaveTable[a][i] = courseplay:round(transTable[i], 4);
+				end;
+				table.insert(shovelTransTmp, tostring(table.concat(shovelStateTransSaveTable[a], ' ')));
+			end;
+			if #shovelTransTmp > 0 then
+				shovelTransAttrNodes = tostring(table.concat(shovelTransTmp, ';'));
+				courseplay:debug(nameNum(self) .. ": shovelTransAttrNodes=" .. shovelTransAttrNodes, 10);
+			end;
+		end;
+	end;
+	--overloader pipe position
+
+	local overLoaderPipe = '';
+	
+	if self.cp.pipeWorkToolIndex ~= nil then
+		overLoaderPipe = string.format('<overLoaderPipe rot=%q trans=%q pipeIndex ="%i" pipeWorkToolIndex="%i" />',tostring(table.concat(self.cp.pipePositions.rot)),tostring(table.concat(self.cp.pipePositions.trans)),self.cp.pipeIndex,self.cp.pipeWorkToolIndex)
+	end
+
+	
+	--Offset data
+	local offsetData = string.format('%.1f;%.1f;%.1f;%s', self.cp.laneOffset, self.cp.toolOffsetX, self.cp.toolOffsetZ, tostring(self.cp.symmetricLaneChange));
+
+
+	--NODES
+	local cpOpen = string.format('<courseplay aiMode=%q courses=%q openHudWithMouse=%q lights=%q visualWaypointsStartEnd=%q visualWaypointsAll=%q visualWaypointsCrossing=%q waitTime=%q siloSelectedFillType=%q>', tostring(self.cp.mode), tostring(table.concat(self.cp.loadedCourses, ",")), tostring(self.cp.hud.openWithMouse), tostring(self.cp.warningLightsMode), tostring(self.cp.visualWaypointsStartEnd), tostring(self.cp.visualWaypointsAll), tostring(self.cp.visualWaypointsCrossing), tostring(self.cp.waitTime), FillUtil.fillTypeIntToName[self.cp.siloSelectedFillType]);
+	--local cpOpen = string.format('<courseplay aiMode=%q courses=%q openHudWithMouse=%q lights=%q visualWaypointsStartEnd=%q visualWaypointsAll=%q visualWaypointsCrossing=%q waitTime=%q >', tostring(self.cp.mode), tostring(table.concat(self.cp.loadedCourses, ",")), tostring(self.cp.hud.openWithMouse), tostring(self.cp.warningLightsMode), tostring(self.cp.visualWaypointsStartEnd), tostring(self.cp.visualWaypointsAll), tostring(self.cp.visualWaypointsCrossing), tostring(self.cp.waitTime));
+	local speeds = string.format('<speeds useRecordingSpeed=%q reverse="%d" turn="%d" field="%d" max="%d" />', tostring(self.cp.speeds.useRecordingSpeed), self.cp.speeds.reverse, self.cp.speeds.turn, self.cp.speeds.field, self.cp.speeds.street);
+	local combi = string.format('<combi tipperOffset="%.1f" combineOffset="%.1f" combineOffsetAutoMode=%q fillFollow="%d" fillDriveOn="%d" turnDiameter="%d" realisticDriving=%q />', self.cp.tipperOffset, self.cp.combineOffset, tostring(self.cp.combineOffsetAutoMode), self.cp.followAtFillLevel, self.cp.driveOnAtFillLevel, self.cp.turnDiameter, tostring(self.cp.realisticDriving));
+	local fieldWork = string.format('<fieldWork workWidth="%.1f" ridgeMarkersAutomatic=%q offsetData=%q abortWork="%d" refillUntilPct="%d" turnOnField=%q />', self.cp.workWidth, tostring(self.cp.ridgeMarkersAutomatic), offsetData, Utils.getNoNil(self.cp.abortWork, 0), self.cp.refillUntilPct, tostring(self.cp.turnOnField));
+	local mode10 = string.format('<mode10 leveling=%q  CourseplayersOnly=%q searchRadius="%i" maxSiloSpeed="%i" shieldHeight="%.1f" automaticSpeed=%q  automaticHeight=%q />', tostring(self.cp.mode10.leveling), tostring(self.cp.mode10.searchCourseplayersOnly), self.cp.mode10.searchRadius, self.cp.speeds.bunkerSilo, self.cp.mode10.shieldHeight, tostring(self.cp.mode10.automaticSpeed),tostring(self.cp.mode10.automaticHeigth));
+	local shovels, combine = '', '';
+	if shovelRotsAttrNodes or shovelTransAttrNodes then
+		shovels = string.format('<shovel rot=%q trans=%q />', shovelRotsAttrNodes, shovelTransAttrNodes);
+	end;
+	if self.cp.isCombine then
+		combine = string.format('<combine driverPriorityUseFillLevel=%q stopWhenUnloading=%q />', tostring(self.cp.driverPriorityUseFillLevel), tostring(self.cp.stopWhenUnloading));
+	end;
+	
+	local cpClose = '</courseplay>';
+
+	local indent = '   ';
+	local nodes = nodeIdent .. cpOpen .. '\n';
+	nodes = nodes .. nodeIdent .. indent .. speeds .. '\n';
+	nodes = nodes .. nodeIdent .. indent .. combi .. '\n';
+	nodes = nodes .. nodeIdent .. indent .. fieldWork .. '\n';
+	nodes = nodes .. nodeIdent .. indent .. mode10 .. '\n';
+	if shovelRotsAttrNodes or shovelTransAttrNodes then
+		nodes = nodes .. nodeIdent .. indent .. shovels .. '\n';
+	end;
+	if self.cp.isCombine then
+		nodes = nodes .. nodeIdent .. indent .. combine .. '\n';
+	end;
+	if self.cp.pipeWorkToolIndex ~= nil then
+		nodes = nodes .. nodeIdent .. indent .. overLoaderPipe .. '\n';
+	end
+	nodes = nodes .. nodeIdent .. cpClose;
+
+	courseplay:debug(nameNum(self) .. ": getSaveAttributesAndNodes(): nodes\n" .. nodes, 10)
+
+	return attributes, nodes;
 end
