--- conflicted
+++ resolved
@@ -80,17 +80,10 @@
 	end
 	
 	if  inBunker or vehicle.cp.mode10.isStuck then 
-<<<<<<< HEAD
-	if vehicle.cp.actualTarget == nil or vehicle.cp.BunkerSiloMap == nil then
-		courseplay:getActualTarget(vehicle)
-	end
-	
-=======
 		if vehicle.cp.actualTarget == nil or vehicle.cp.BunkerSiloMap == nil then
 			courseplay:getActualTarget(vehicle)
 		end
 		
->>>>>>> fdea1f67
 		if vehicle.cp.modeState == 1 then --push
 			courseplay:setShieldTarget(vehicle,"down")
 			fwd = false
@@ -156,7 +149,7 @@
 				local closestIndex = 99
 				local closestValue = 99
 				if vehicle.cp.mode10.alphaList[targetHeigth] then
-					closestIndex = targetHeigth                    
+					closestIndex = targetHeigth
 				else
 					for indexHeight,alpha in pairs (vehicle.cp.mode10.alphaList) do
 						local diff = math.abs(targetHeigth-indexHeight)
