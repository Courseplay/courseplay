-- triggers
local _;


-- FIND TRIGGERS
function courseplay:doTriggerRaycasts(vehicle, triggerType, direction, sides, x, y, z, nx, ny, nz, raycastDistance)
	local numIntendedRaycasts = sides and 3 or 1;
	--[[if vehicle.cp.hasRunRaycastThisLoop[triggerType] and vehicle.cp.hasRunRaycastThisLoop[triggerType] >= numIntendedRaycasts then
		return;
	end;]]
	local callBack, debugChannel, r, g, b;
	if triggerType == 'tipTrigger' then
		callBack = 'findTipTriggerCallback';
		debugChannel = 1;
		r, g, b = 1, 0, 1;
	elseif triggerType == 'specialTrigger' then
		callBack = 'findSpecialTriggerCallback';
		debugChannel = 19;
		r, g, b = 0, 1, 0.6;
	elseif triggerType == 'fuelTrigger' then
		callBack = 'findFuelTriggerCallback';
		debugChannel = 19;
		r, g, b = 0, 1, 0.6;
	else
		return;
	end;

	local distance = raycastDistance or 10;
	direction = direction or 'fwd';

	--------------------------------------------------

	courseplay:doSingleRaycast(vehicle, triggerType, direction, callBack, x, y, z, nx, ny, nz, distance, debugChannel, r, g, b, 1);
	
	if sides and vehicle.cp.tipRefOffset ~= 0 then
		if (triggerType == 'tipTrigger' and vehicle.cp.currentTipTrigger == nil) 
		or (triggerType == 'specialTrigger') 
		or (triggerType == 'fuelTrigger' and vehicle.cp.fuelFillTrigger == nil) then
			local x, _, z = localToWorld(vehicle.cp.DirectionNode, vehicle.cp.tipRefOffset, 0, 0);
			--local x, _, z = localToWorld(vehicle.aiTrafficCollisionTrigger, vehicle.cp.tipRefOffset, 0, 0);
			courseplay:doSingleRaycast(vehicle, triggerType, direction, callBack, x, y, z, nx, ny, nz, distance, debugChannel, r, g, b, 2);
		end;

		if (triggerType == 'tipTrigger' and vehicle.cp.currentTipTrigger == nil) 
		or (triggerType == 'specialTrigger') 
		or (triggerType == 'fuelTrigger' and vehicle.cp.fuelFillTrigger == nil) then
			local x, _, z = localToWorld(vehicle.cp.DirectionNode, -vehicle.cp.tipRefOffset, 0, 0);
			--local x, _, z = localToWorld(vehicle.aiTrafficCollisionTrigger, -vehicle.cp.tipRefOffset, 0, 0);
			courseplay:doSingleRaycast(vehicle, triggerType, direction, callBack, x, y, z, nx, ny, nz, distance, debugChannel, r, g, b, 3);
		end;
	end;

	vehicle.cp.hasRunRaycastThisLoop[triggerType] = numIntendedRaycasts;
end;

function courseplay:doSingleRaycast(vehicle, triggerType, direction, callBack, x, y, z, nx, ny, nz, distance, debugChannel, r, g, b, raycastNumber)
	if courseplay.debugChannels[debugChannel] then
		courseplay:debug(('%s: call %s raycast (%s) #%d'):format(nameNum(vehicle), triggerType, direction, raycastNumber), debugChannel);
	end;
	local num = raycastAll(x,y,z, nx,ny,nz, callBack, distance, vehicle);
	if courseplay.debugChannels[debugChannel] then
		if num > 0 then
			--courseplay:debug(('%s: %s raycast (%s) #%d: object found'):format(nameNum(vehicle), triggerType, direction, raycastNumber), debugChannel);
		end;
		cpDebug:drawLine(x,y,z, r,g,b, x+(nx*distance),y+(ny*distance),z+(nz*distance));
	end;
end;

-- FIND TIP TRIGGER CALLBACK
-- target object in raycastAll() was the vehicle, so here, super confusingly, self is the vehicle and not courseplay,
-- TODO: function signature should really be courseplay.findTipTriggerCallback(vehicle, transformId, x, y, z) for clarity.
-- When a trigger with a suitable fill type is found, vehicle.cp.currentTipTrigger is set to the trigger (definition unclear)
-- and vehicle.cp.currentTipTrigger.cpActualLength is set to a twice the distance from the trigger (reason for twice is undocumented)
function courseplay:findTipTriggerCallback(transformId, x, y, z, distance)
	if CpManager.confirmedNoneTipTriggers[transformId] == true then
		return true;
	end;

	if courseplay.debugChannels[1] then
		cpDebug:drawPoint( x, y, z, 1, 1, 0);
	end;

	local name = tostring(getName(transformId));

	
	-- TIPTRIGGERS
	local tipTriggers, tipTriggersCount = courseplay.triggers.tipTriggers, courseplay.triggers.tipTriggersCount
	courseplay:debug(('%s: found %s'):format(nameNum(self), name), 1);

	if self.cp.workTools[1] ~= nil and tipTriggers ~= nil and tipTriggersCount > 0 then
		courseplay:debug(('%s: transformId=%s: %s'):format(nameNum(self), tostring(transformId), name), 1);
		local trailerFillType = self.cp.workTools[1].cp.fillType;
		if trailerFillType == nil or trailerFillType == 0 then
			for i=1,#(self.cp.workTools) do
				trailerFillType = self.cp.workTools[i].cp.fillType;
				if trailerFillType ~= nil and trailerFillType ~= 0 then 
					break
				end
			end
		end
		if transformId ~= nil then
			local trigger = tipTriggers[transformId]
			if trigger ~= nil then
				if trigger.bunkerSilo ~= nil and trigger.state ~= 0 then 
					courseplay:debug(('%s: bunkerSilo.state=%d -> ignoring trigger'):format(nameNum(self), trigger.state), 1);
					return true
				end
				if self.cp.hasShield and trigger.bunkerSilo == nil then
					courseplay:debug(nameNum(self) .. ": has silage shield and trigger is not BGA -> ignoring trigger", 1);
					return true
				end

				local triggerId = trigger.triggerId;
				if triggerId == nil then
					triggerId = trigger.tipTriggerId;
				end;
				courseplay:debug(('%s: transformId %s is in tipTriggers (#%s) (triggerId=%s)'):format(nameNum(self), tostring(transformId), tostring(tipTriggersCount), tostring(triggerId)), 1);

				if trigger.isFermentingSiloTrigger then
					trigger = trigger.TipTrigger
					courseplay:debug('    trigger is FermentingSiloTrigger', 1);
				elseif trigger.isAlternativeTipTrigger then
					courseplay:debug('    trigger is AlternativeTipTrigger', 1);
				elseif trigger.isPlaceableHeapTrigger then
					courseplay:debug('    trigger is PlaceableHeap', 1);
				end;

				courseplay:debug(('    trailerFillType=%s %s'):format(tostring(trailerFillType), trailerFillType and g_fillTypeManager.indexToName[trailerFillType] or ''), 1);
				if trailerFillType and trigger.acceptedFillTypes ~= nil and trigger.acceptedFillTypes[trailerFillType] then
					courseplay:debug(('    trigger (%s) accepts trailerFillType'):format(tostring(triggerId)), 1);
					-- check trigger fillLevel / capacity
					if trigger.unloadingStation then
						local fillLevel = trigger.unloadingStation:getFillLevel(trailerFillType,1)
						local capacity = trigger.unloadingStation:getCapacity(trailerFillType,1)
						courseplay:debug(('    trigger (%s) fillLevel=%d, capacity=%d '):format(tostring(triggerId), fillLevel, capacity), 1);
						if fillLevel>=capacity then
							courseplay:debug(('    trigger (%s) Trigger is full -> abort'):format(tostring(triggerId)), 1);
							return true;
						end
					end;

					-- check single fillType validity
					local fillTypeIsValid = true;
					if trigger.currentFillType then
						fillTypeIsValid = trigger.currentFillType == 0 or trigger.currentFillType == trailerFillType;
						courseplay:debug(('    trigger (%s): currentFillType=%d -> fillTypeIsValid=%s'):format(tostring(triggerId), trigger.currentFillType, tostring(fillTypeIsValid)), 1);
					elseif trigger.getFillType then
						local triggerFillType = trigger:getFillType();
						fillTypeIsValid = triggerFillType == 0 or triggerFillType == trailerFillType;
						courseplay:debug(('    trigger (%s): trigger:getFillType()=%d -> fillTypeIsValid=%s'):format(tostring(triggerId), triggerFillType, tostring(fillTypeIsValid)), 1);
					end;

					if fillTypeIsValid then
						self.cp.currentTipTrigger = trigger;
						self.cp.currentTipTrigger.cpActualLength = courseplay:nodeToNodeDistance(self.cp.DirectionNode or self.rootNode, trigger.triggerId)*2
						courseplay:debug(('%s: self.cp.currentTipTrigger=%s , cpActualLength=%s'):format(nameNum(self), tostring(triggerId),tostring(self.cp.currentTipTrigger.cpActualLength)), 1);
						return false
					end;
				elseif trigger.acceptedFillTypes ~= nil then

					if courseplay.debugChannels[1] then
						courseplay:debug(('    trigger (%s) does not accept trailerFillType (%s)'):format(tostring(triggerId), tostring(trailerFillType)), 1);
						courseplay:debug(('    trigger (%s) acceptedFillTypes:'):format(tostring(triggerId)), 1);
						courseplay:printTipTriggersFruits(trigger)
					end
				else
					courseplay:debug(string.format("%s: trigger %s does not have acceptedFillTypes (trailerFillType=%s)", nameNum(self), tostring(triggerId), tostring(trailerFillType)), 1);
				end;
				return true;
			end;

		end;
	end;

	CpManager.confirmedNoneTipTriggers[transformId] = true;
	CpManager.confirmedNoneTipTriggersCounter = CpManager.confirmedNoneTipTriggersCounter + 1;
	courseplay:debug(('%s: added %s to trigger blacklist -> total=%d'):format(nameNum(self), name, CpManager.confirmedNoneTipTriggersCounter), 1);

	return true;
end;

-- FIND SPECIAL TRIGGER CALLBACK
function courseplay:findSpecialTriggerCallback(transformId, x, y, z, distance)
	if CpManager.confirmedNoneSpecialTriggers[transformId] then
		return true;
	end;
	
	if courseplay.debugChannels[19] then
		cpDebug:drawPoint(x, y, z, 1, 1, 0);
	end;
	
	--[[Tommi TODO check if its still nessesary (mode8) 
	local name = tostring(getName(transformId));
	local parent = getParent(transformId);
	for _,implement in pairs(self:getAttachedImplements()) do
		if (implement.object ~= nil and implement.object.rootNode == parent) then
			courseplay:debug(('%s: trigger %s is from my own implement'):format(nameNum(self), tostring(transformId)), 19);
			return true
		end
	end	
	]]
	
	--print("findSpecialTriggerCallback found "..tostring(transformId).." "..getName(transformId))
	if courseplay.triggers.fillTriggers[transformId] then
		--print(transformId.." is in fillTrigers")
		courseplay:addFoundFillTrigger(self, transformId)
		courseplay:setCustomTimer(self, 'triggerFailBackup', 10);
		return false;
	end
			
	CpManager.confirmedNoneSpecialTriggers[transformId] = true;
	CpManager.confirmedNoneSpecialTriggersCounter = CpManager.confirmedNoneSpecialTriggersCounter + 1;
	courseplay:debug(('%s: added %d (%s) to trigger blacklist -> total=%d'):format(nameNum(self), transformId, name, CpManager.confirmedNoneSpecialTriggersCounter), 19);

	return true;
end;

function courseplay:addFoundFillTrigger(vehicle, transformId)
	--if we dont have a fillTrigger, set cp.fillTrigger
	if vehicle.cp.fillTrigger == nil then
		vehicle.cp.fillTrigger = transformId;
	end
	-- check whether we have it in our list allready
	local allreadyThere = false
	if  #vehicle.cp.fillTriggers >0 then
		for i=1,#vehicle.cp.fillTriggers do
			if vehicle.cp.fillTriggers[i] == transformId then	
				allreadyThere = true;
				break;
			end
		end
	end
	--if not, add it
	if not allreadyThere then
		table.insert(vehicle.cp.fillTriggers,transformId)
		--print(string.format("add %s to vehicle.cp.fillTriggers; new: %d",tostring(transformId),#vehicle.cp.fillTriggers))
	end
end

-- FIND Fuel TRIGGER CALLBACK
function courseplay:findFuelTriggerCallback(transformId, x, y, z, distance)
	if CpManager.confirmedNoneSpecialTriggers[transformId] then
		return true;
	end;
		
	if courseplay.debugChannels[19] then
		cpDebug:drawPoint(x, y, z, 1, 1, 0);
	end;
	
	--[[Tommi TODO check if its still nessesary (mode8) 
	local name = tostring(getName(transformId));
	local parent = getParent(transformId);
	for _,implement in pairs(self:getAttachedImplements()) do
		if (implement.object ~= nil and implement.object.rootNode == parent) then
			courseplay:debug(('%s: trigger %s is from my own implement'):format(nameNum(self), tostring(transformId)), 19);
			return true
		end
	end	
	]]
	
	--print("findSpecialTriggerCallback found "..tostring(transformId).." "..getName(transformId))
	if courseplay.triggers.fillTriggers[transformId] then
		--print(transformId.." is in fillTrigers")
		self.cp.fuelFillTrigger = transformId;
		courseplay:setCustomTimer(self, 'triggerFailBackup', 10);
		return false;
	end
			
	CpManager.confirmedNoneSpecialTriggers[transformId] = true;
	CpManager.confirmedNoneSpecialTriggersCounter = CpManager.confirmedNoneSpecialTriggersCounter + 1;
	courseplay:debug(('%s: added %d (%s) to trigger blacklist -> total=%d'):format(nameNum(self), transformId, name, CpManager.confirmedNoneSpecialTriggersCounter), 19);

	return true;
end;

--FIND Trailer CALLBACK
function courseplay:findTrailerRaycastCallback(transformId, x, y, z, distance)
	local trailer = g_currentMission.nodeToObject[transformId];
	if trailer~= nil then
		local shovelFillUnits =  self.cp.shovel:getFillUnits()
		local shovelFillType = shovelFillUnits[1].fillType
		local fillUnits = trailer:getFillUnits()
		--print(string.format("trailer found; shovelFillType=%s ",tostring(shovelFillType)))
		for i=1,#fillUnits do
			local fillTypes = trailer:getFillUnitSupportedFillTypes(i)
			--print(string.format("fillUnit%s: supported:%s; fillType:%s; fillLevel:%s capacity:%s"
			--,tostring(i),tostring(fillTypes[shovelFillType]),tostring(fillUnits[i].fillType),tostring(fillUnits[i].fillLevel),tostring(fillUnits[i].capacity)))
			if fillTypes[shovelFillType]	
			and (fillUnits[i].fillType == shovelFillType or fillUnits[i].fillType == FillType.UNKNOWN)
			and fillUnits[i].fillLevel < fillUnits[i].capacity then
				self.cp.shovel.targetFound = trailer;
			end
		end
	end
	return true
end

function courseplay:updateAllTriggers()
	courseplay:debug('updateAllTriggers()', 1);

	--RESET
	if courseplay.triggers ~= nil then
		for k,triggerGroup in pairs(courseplay.triggers) do
			triggerGroup = nil;
		end;
		courseplay.triggers = nil;
	end;
	courseplay.triggers = {
		tipTriggers = {};
		fillTriggers = {};
		damageModTriggers = {};
		gasStationTriggers = {};
		liquidManureFillTriggers = {};
		sowingMachineFillTriggers = {};
		sprayerFillTriggers = {};
		waterReceivers = {};
		waterTrailerFillTriggers = {};
		weightStations = {};
		allNonUpdateables = {};
		all = {};
	};
	courseplay.triggers.tipTriggersCount = 0;
	courseplay.triggers.fillTriggersCount = 0;
	courseplay.triggers.allCount = 0;
	
	--[[
	courseplay.triggers.damageModTriggersCount = 0;
	courseplay.triggers.gasStationTriggersCount = 0;
	courseplay.triggers.liquidManureFillTriggersCount = 0;
	courseplay.triggers.sowingMachineFillTriggersCount = 0;
	courseplay.triggers.sprayerFillTriggersCount = 0;
	courseplay.triggers.waterReceiversCount = 0;
	courseplay.triggers.waterTrailerFillTriggersCount = 0;
	courseplay.triggers.weightStationsCount = 0;
	courseplay.triggers.allNonUpdateablesCount = 0;
	


	-- UPDATE
]]
	if g_currentMission.itemsToSave ~= nil then
		courseplay:debug('\tcheck itemsToSave', 1);
		
		local counter = 0;
		for index,itemToSave in pairs (g_currentMission.itemsToSave) do
			counter = counter +1;
			local item = itemToSave.item
			if item.sellingStation ~= nil then
				local trigger = {}
				for _,unloadTrigger in pairs(item.sellingStation.unloadTriggers) do
					if unloadTrigger.baleTriggerNode then
						local triggerId = unloadTrigger.baleTriggerNode;
						trigger = {
									triggerId = triggerId;
									acceptedFillTypes = item.sellingStation.acceptedFillTypes;
									unloadTrigger = unloadTrigger;				
								}
						
						courseplay:debug(string.format('\t\tadd %s(%s) to tipTriggers',item.sellingStation.stationName,tostring(triggerId)), 1);
						courseplay:cpAddTrigger(triggerId, trigger, 'tipTrigger');
					end
				end
			end
		end
		courseplay:debug(('\t%i in list'):format(counter), 1);		
	end


	-- placeables objects
	if g_currentMission.placeables ~= nil then
		courseplay:debug('\tcheck placeables', 1);
		local counter = 0
		for placeableIndex, placeable in pairs(g_currentMission.placeables) do
			counter = counter +1 

			if placeable.unloadingStation ~= nil then
				local trigger = {}
				for _,unloadTrigger in pairs(placeable.unloadingStation.unloadTriggers) do
					local triggerId = unloadTrigger.exactFillRootNode;
					trigger = {
								triggerId = triggerId;
								acceptedFillTypes = placeable.storages[1].fillTypes;
								unloadingStation = placeable.unloadingStation;
								unloadTrigger = unloadTrigger;
							}
					
					courseplay:debug(string.format('\t\tadd %s(%s) to tipTriggers',placeable.unloadingStation.stationName,tostring(triggerId)), 1);
					courseplay:cpAddTrigger(triggerId, trigger, 'tipTrigger');
				end
			end
			
			
			if placeable.sellingStation ~= nil then
				local trigger = {}
				for _,unloadTrigger in pairs(placeable.sellingStation.unloadTriggers) do
					local triggerId = unloadTrigger.exactFillRootNode or unloadTrigger.baleTriggerNode;
					trigger = {
								triggerId = triggerId;
								acceptedFillTypes = placeable.sellingStation.acceptedFillTypes;
								unloadTrigger = unloadTrigger;				
							}
					courseplay:debug(string.format('\t\tadd %s(%s) to tipTriggers',placeable.sellingStation.stationName,tostring(triggerId)), 1);
					courseplay:cpAddTrigger(triggerId, trigger, 'tipTrigger');
				end
			end
			
			if placeable.modulesById ~= nil then
				for i=1,#placeable.modulesById do
					local myModule = placeable.modulesById[i]
					--[[print(string.format("myModule[%i]:",i))
					for index,value in pairs (myModule) do
						print(string.format("__%s:%s",tostring(index),tostring(value)))
					end]]
					if myModule.unloadPlace ~= nil then
							local triggerId = myModule.unloadPlace.target.unloadPlace.exactFillRootNode;
							local trigger = {	
												triggerId = triggerId;
												acceptedFillTypes = myModule.unloadPlace.fillTypes;
												--capacity = myModule.fillCapacity;
												--fillLevels = myModule.fillLevels;
											}
							courseplay:debug(string.format('\t\tadd %s(%s) to tipTriggers',myModule.moduleName,tostring(triggerId)), 1);
							courseplay:cpAddTrigger(triggerId, trigger, 'tipTrigger');							
					end
										
					if myModule.feedingTrough ~= nil then
						local triggerId = myModule.feedingTrough.target.feedingTrough.exactFillRootNode;
						local trigger = {	
											triggerId = triggerId;
											acceptedFillTypes = myModule.feedingTrough.fillTypes;
											--capacity = myModule.fillCapacity;
											--fillLevels = myModule.fillLevels;
										}
						courseplay:debug(string.format('\t\tadd %s(%s) to tipTriggers',myModule.moduleName,tostring(triggerId)), 1);
						courseplay:cpAddTrigger(triggerId, trigger, 'tipTrigger');
<<<<<<< HEAD
					end							
=======
					end
					if myModule.loadPlace ~= nil then                                            
                        local triggerId = myModule.loadPlace.triggerNode;                        						      
						courseplay:debug(string.format('\t\tadd %s(%s) to fillTriggers',myModule.moduleName,tostring(triggerId)), 1);
						courseplay:cpAddTrigger(triggerId, myModule.loadPlace, 'fillTrigger');
                    end					
>>>>>>> 4e38c57c
				end
			end
			
			
			
			if placeable.buyingStation ~= nil then
				for _,loadTrigger in pairs (placeable.buyingStation.loadTriggers) do
					local triggerId = loadTrigger.triggerNode;
					courseplay:debug(string.format('\t\tadd %s(%s) to fillTriggers (buyingStation)', placeable.buyingStation.stationName,tostring(triggerId)), 1);
					courseplay:cpAddTrigger(triggerId, loadTrigger, 'fillTrigger');
				end
			end
			
			if placeable.loadingStation ~= nil then
				for _,loadTrigger in pairs (placeable.loadingStation.loadTriggers) do
					local triggerId = loadTrigger.triggerNode;
					courseplay:debug(string.format('\t\tadd %s(%s) to fillTriggers (loadingStation)', placeable.loadingStation.stationName,tostring(triggerId)), 1);
					courseplay:cpAddTrigger(triggerId, loadTrigger, 'fillTrigger');
				end
			end


		end
		courseplay:debug(('\t%i found'):format(counter), 1);
	end;
	
	--Add storage system loading stations, such as BioGaz / Farm Silos
	if g_currentMission.storageSystem ~= nil then
        for _station,loadStation in pairs (g_currentMission.storageSystem.loadingStations) do
            for _,loadTrigger in pairs (loadStation.loadTriggers) do
                local triggerId = loadTrigger.triggerNode;
                courseplay:debug(string.format('\t\tadd %s(%s) to fillTriggers (storage system)', loadStation.stationName,tostring(triggerId)), 1);
    			courseplay:cpAddTrigger(triggerId, loadTrigger, 'fillTrigger');
	        end
  		end
    end 
	
	if g_currentMission.vehicles ~= nil then
		courseplay:debug('\tcheck fillTriggerVehicles', 1);
		local counter = 0
		for vehicleIndex, vehicle in pairs(g_currentMission.vehicles) do
				if vehicle.spec_fillTriggerVehicle then
					if vehicle.spec_fillTriggerVehicle.fillTrigger ~= nil then
						counter = counter +1
						local trigger = vehicle.spec_fillTriggerVehicle.fillTrigger
						local triggerId = trigger.triggerId

						courseplay:cpAddTrigger(triggerId, trigger, 'fillTrigger');
						courseplay:debug(string.format('\t\tadd %s(%i) to fillTriggers (fillTriggerVehicle)', vehicle:getName(),triggerId), 1);
					end
				end
		end
		courseplay:debug(('\t%i found'):format(counter), 1);
	end;

	if g_currentMission.bunkerSilos ~= nil then
		courseplay:debug('\tcheck bunkerSilos', 1);
		for _, trigger in pairs(g_currentMission.bunkerSilos) do
			if courseplay:isValidTipTrigger(trigger) and trigger.bunkerSilo then
				local triggerId = trigger.triggerId;
				local name = tostring(getName(triggerId));
				local className = tostring(trigger.className);
				local detailId = g_currentMission.terrainDetailId
				--local area = trigger.bunkerSiloArea
				--local px,pz, pWidthX,pWidthZ, pHeightX,pHeightZ = Utils.getXZWidthAndHeight(detailId, area.sx,area.sz, area.wx, area.wz, area.hx, area.hz);
				--local _ ,_,totalArea = getDensityParallelogram(detailId, px, pz, pWidthX, pWidthZ, pHeightX, pHeightZ, g_currentMission.terrainDetailTypeFirstChannel, g_currentMission.terrainDetailTypeNumChannels);
				trigger.capacity = 10000000 --DensityMapHeightUtil.volumePerPixel*totalArea*800 ;
				--print(string.format("capacity= %s  fillLevel= %s ",tostring(trigger.capacity),tostring(trigger.fillLevel)))
				courseplay:cpAddTrigger(triggerId, trigger, 'tipTrigger');
				courseplay:debug(('\t\tadd tipTrigger: id=%d, name=%q, className=%q, is BunkerSiloTipTrigger '):format(triggerId, name, className), 1);
			end
		end
	end
	
end;

function courseplay:cpAddTrigger(triggerId, trigger, groupType)
	--courseplay:debug(('%s: courseplay:cpAddTrigger: TriggerId: %s,trigger: %s, triggerType: %s,groupType: %s'):format(nameNum(self), tostring(triggerId), tostring(trigger), tostring(triggerType), tostring(groupType)), 1);
	local t = courseplay.triggers;
	if t.all[triggerId] ~= nil then return; end;

	t.all[triggerId] = trigger;
	t.allCount = t.allCount + 1;
--[[
	if groupType then
		if groupType == 'nonUpdateable' then
			t.allNonUpdateables[triggerId] = trigger;
			t.allNonUpdateablesCount = t.allNonUpdateablesCount + 1;
		end;
	end;
]]
	-- tipTriggers
	if groupType == 'tipTrigger' then
		t.tipTriggers[triggerId] = trigger;
		t.tipTriggersCount = t.fillTriggersCount + 1;
	elseif groupType == 'fillTrigger' then	
		t.fillTriggers[triggerId] = trigger;
		t.fillTriggersCount = t.fillTriggersCount + 1;
		
		
--[[
	-- other triggers
	elseif triggerType == 'damageMod' then
		t.damageModTriggers[triggerId] = trigger;
		t.damageModTriggersCount = t.damageModTriggersCount + 1;
	elseif triggerType == 'gasStation' then
		t.gasStationTriggers[triggerId] = trigger;
		t.gasStationTriggersCount = t.gasStationTriggersCount + 1;
	elseif triggerType == 'liquidManure' then
		t.liquidManureFillTriggers[triggerId] = trigger;
		t.liquidManureFillTriggersCount = t.liquidManureFillTriggersCount + 1;
	elseif triggerType == 'sowingMachine' then
		t.sowingMachineFillTriggers[triggerId] = trigger;
		t.sowingMachineFillTriggersCount = t.sowingMachineFillTriggersCount + 1;
	elseif triggerType == 'sprayer' then
		t.sprayerFillTriggers[triggerId] = trigger;
		t.sprayerFillTriggersCount = t.sprayerFillTriggersCount + 1;
	elseif triggerType == 'water' then
		t.waterTrailerFillTriggers[triggerId] = trigger;
		t.waterTrailerFillTriggersCount = t.waterTrailerFillTriggersCount + 1;
	elseif triggerType == 'weightStation' then
		t.weightStations[triggerId] = trigger;
		t.weightStationsCount = t.weightStationsCount + 1;
	elseif triggerType == 'waterReceiver' then
		t.waterReceivers[triggerId] = trigger;
		t.waterReceiversCount = t.waterReceiversCount + 1;]]
	end;
end;

--Tommi TODO check if its still needed
function courseplay:isValidTipTrigger(trigger)
	local isValid = trigger.className and (trigger.className == 'SiloTrigger' or trigger.isAlternativeTipTrigger or StringUtil.endsWith(trigger.className, 'TipTrigger'));
	return isValid;
end;


function courseplay:printTipTriggersFruits(trigger)
	for k,_ in pairs(trigger.acceptedFillTypes) do
		print(('    %s: %s'):format(tostring(k), tostring(g_fillTypeManager.indexToName[k])));
	end
end;



--------------------------------------------------
-- Adding easy access to SiloTrigger
--------------------------------------------------
local SiloTrigger_TriggerCallback = function(self, triggerId, otherActorId, onEnter, onLeave, onStay, otherShapeId)
	local trailer = g_currentMission.nodeToObject[otherShapeId];
	if trailer ~= nil then
		-- Make sure cp table is present in the trailer.
		if not trailer.cp then
			trailer.cp = {};
		end;
		if not trailer.cp.siloTriggerHits then
			trailer.cp.siloTriggerHits = 0;
		end;
		-- self.Schnecke is only set for MischStation and that one is not an real SiloTrigger and should not be used as one.
		if onEnter then --and not self.Schnecke and trailer.getAllowFillFromAir ~= nil and trailer:getAllowFillFromAir() then
			-- Add the current SiloTrigger to the cp table, for easier access.
			if not trailer.cp.currentSiloTrigger then
				trailer.cp.currentSiloTrigger = self;
				courseplay:debug(('%s: SiloTrigger Added! (onEnter)'):format(nameNum(trailer)), 2);
			end;
			trailer.cp.siloTriggerHits = trailer.cp.siloTriggerHits + 1;
		elseif onLeave and not self.Schnecke and trailer.cp.siloTriggerHits >= 1 then 
			-- Remove the current SiloTrigger.
			if trailer.cp.currentSiloTrigger ~= nil and trailer.cp.siloTriggerHits == 1 then
				trailer.cp.currentSiloTrigger = nil;
				courseplay:debug(('%s: SiloTrigger Removed! (onLeave)'):format(nameNum(trailer)), 2);
			end;
			trailer.cp.siloTriggerHits = trailer.cp.siloTriggerHits - 1;
		end;
	end;
end;
LoadTrigger.loadTriggerCallback = Utils.appendedFunction(LoadTrigger.loadTriggerCallback, SiloTrigger_TriggerCallback);

-- this could be used to fill sowing machines, but better may be a better way to find out what Vehicle.addFillUnitTrigger() does.
local cpFillTriggerCallback = function(self, triggerId, otherActorId, onEnter, onLeave, onStay, otherShapeId)
	if onEnter then
		courseplay.debugFormat(2, 'fillTrigger onEnter')
	elseif onLeave then
		courseplay.debugFormat(2, 'fillTrigger onLeave')
	end
end
FillTrigger.fillTriggerCallback = Utils.appendedFunction(FillTrigger.fillTriggerCallback, cpFillTriggerCallback)

local oldBunkerSiloLoad = BunkerSilo.load;
function BunkerSilo:load(...)
	local old = oldBunkerSiloLoad(self,...);
	local trigger = self
	
	trigger.triggerId = trigger.interactionTriggerNode
	trigger.bunkerSilo = true
	trigger.className = "BunkerSiloTipTrigger"
	trigger.rootNode = self.nodeId
	trigger.triggerStartId = trigger.bunkerSiloArea.start
	trigger.triggerEndId = trigger.bunkerSiloArea.height
	trigger.triggerWidth = courseplay:nodeToNodeDistance(trigger.bunkerSiloArea.start, trigger.bunkerSiloArea.width)
	--trigger.getTipDistanceFromTrailer = TipTrigger.getTipDistanceFromTrailer
	--trigger.getTipInfoForTrailer = TipTrigger.getTipInfoForTrailer
	--trigger.getAllowFillTypeFromTool = TipTrigger.getAllowFillTypeFromTool
	--[[trigger.allowedToolTypes = 	{
								[trigger.inputFillType] = 	{
															[TipTrigger.TOOL_TYPE_TRAILER] = true
															}
								}
	]]
	if g_currentMission.bunkerSilos == nil then
		g_currentMission.bunkerSilos = {}
	end
	g_currentMission.bunkerSilos[trigger.triggerId] = trigger
	
	return old
end
-- do not remove this comment
-- vim: set noexpandtab:<|MERGE_RESOLUTION|>--- conflicted
+++ resolved
@@ -433,16 +433,6 @@
 										}
 						courseplay:debug(string.format('\t\tadd %s(%s) to tipTriggers',myModule.moduleName,tostring(triggerId)), 1);
 						courseplay:cpAddTrigger(triggerId, trigger, 'tipTrigger');
-<<<<<<< HEAD
-					end							
-=======
-					end
-					if myModule.loadPlace ~= nil then                                            
-                        local triggerId = myModule.loadPlace.triggerNode;                        						      
-						courseplay:debug(string.format('\t\tadd %s(%s) to fillTriggers',myModule.moduleName,tostring(triggerId)), 1);
-						courseplay:cpAddTrigger(triggerId, myModule.loadPlace, 'fillTrigger');
-                    end					
->>>>>>> 4e38c57c
 				end
 			end
 			
