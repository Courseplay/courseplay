--- conflicted
+++ resolved
@@ -2574,11 +2574,7 @@
 					}
   
   --courseplay.button:new(vehicle, hudPage, img, functionToCall, parameter, x, y, width, height, hudRow, modifiedParameter, hoverText, isMouseWheelArea, isToggleButton, toolTip)
-<<<<<<< HEAD
-	courseplay.button:new(vehicle, hudPage, nil, funct, line, self.col1posX, self.linesPosY[line], width[1], self.lineHeight, line, nil, true);
-=======
 	button = courseplay.button:new(vehicle, hudPage, nil, funct, parameter, self.col1posX, self.linesPosY[line], width[1], self.lineHeight, line, nil, true);
->>>>>>> 22972a4e
 	vehicle.cp.hud.content.pages[hudPage][line][column].functionToCall = funct
 	return button
 end
