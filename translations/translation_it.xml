--- conflicted
+++ resolved
@@ -163,22 +163,17 @@
 		<text name="COURSEPLAY_CORNER_2" 								 text="Nord-Ovest" />
 		<text name="COURSEPLAY_CORNER_3" 								 text="Nord-Est" />
 		<text name="COURSEPLAY_CORNER_4" 								 text="Sud-Est" />
-<<<<<<< HEAD
-		<text name="COURSEPLAY_CORNER_5" 								 text="posizione corrente del veicolo" />  	
-		<text name="COURSEPLAY_CORNER_6" 								 text="ultima posizione usata" />	
-=======
+
 		<text name="COURSEPLAY_CORNER_5" 								 text="Posizione attuale" />
 		<text name="COURSEPLAY_CORNER_6" 								 text="Ultima posizione utilizzata" />
->>>>>>> 023fe573
+
 		<text name="COURSEPLAY_DIRECTION_1" 							 text="Nord" />
 		<text name="COURSEPLAY_DIRECTION_2" 							 text="Est" />
 		<text name="COURSEPLAY_DIRECTION_3" 							 text="Sud" />
 		<text name="COURSEPLAY_DIRECTION_4" 							 text="Ovest" />
-<<<<<<< HEAD
-		<text name="COURSEPLAY_DIRECTION_5" 							 text="Automatico" /> 
-=======
+
 		<text name="COURSEPLAY_DIRECTION_5" 							 text="Automatico" />
->>>>>>> 023fe573
+
 		<text name="COURSEPLAY_HEADLAND" 								 text="Testata del campo" />
 		<text name="COURSEPLAY_ACTIVATED" 								 text="attivato" />
 		<text name="COURSEPLAY_NAME_ONLY" 								 text="solo nome" />
@@ -261,11 +256,11 @@
 		<text name="COURSEPLAY_RECORDING_ADD_SPLIT_POINTS"				 text="Aggiungi punti intermedi" />
 		<text name="COURSEPLAY_INGAMEMAP_ICONS_SHOWTEXT" 				 text="Icone mappa: visualizza il testo" />
 		<text name="COURSEPLAY_DRIVECONTROL" 							 text="Drive Control Setting" />
-		<text name="COURSEPLAY_DRIVECONTROL_MODE_0" 					 text="Off" /> <!-- TODO: TRANSLATION! -->
-		<text name="COURSEPLAY_DRIVECONTROL_MODE_1" 					 text="4WD Always" /> <!-- TODO: TRANSLATION! -->
-		<text name="COURSEPLAY_DRIVECONTROL_MODE_2" 					 text="4WD Always &amp; Foward Diff on for Fieldwork" /> <!-- TODO: TRANSLATION! -->
-		<text name="COURSEPLAY_DRIVECONTROL_MODE_3" 					 text="4WD Always &amp; Rear Diff on for Fieldwork" /> <!-- TODO: TRANSLATION! -->
-		<text name="COURSEPLAY_DRIVECONTROL_MODE_4" 					 text="4WD Always &amp; Both Diffs on for Fieldwork" /> <!-- TODO: TRANSLATION! -->
+		<text name="COURSEPLAY_DRIVECONTROL_MODE_0" 					 text="Spento" /> 
+		<text name="COURSEPLAY_DRIVECONTROL_MODE_1" 					 text="4WD Attivo" /> 
+		<text name="COURSEPLAY_DRIVECONTROL_MODE_2" 					 text="4WD Attivo &amp; Differenziale anteriore attivo" /> 
+		<text name="COURSEPLAY_DRIVECONTROL_MODE_3" 					 text="4WD Attivo &amp; Differenziale posteriore attivo" />
+		<text name="COURSEPLAY_DRIVECONTROL_MODE_4" 					 text="4WD Attivo &amp; Entrambi differenziali attivi" />
 		<text name="COURSEPLAY_YES_NO_FIELDSCAN" 						 text="Vuoi analizzare i campi automaticamente?" />
 		<text name="COURSEPLAY_YES_NO_WAGES" 							 text="Vuoi che i tuoi lavoratori guadagnino i salari (%s /ora)?" />
 		<text name="COURSEPLAY_SEEDUSAGECALCULATOR" 					 text="Utilizzo dei semi" />
@@ -318,12 +313,9 @@
 		<text name="COURSEPLAY_FUELSAVEOPTION"							 text="Risparmio carburante" />
 
 		<text name="COURSEPLAY_RELOAD_COURSE_LIST" 						 text="Ricarica lista percorsi" />
-<<<<<<< HEAD
-		<text name="COURSEPLAY_COULDNT_GENERATE_COURSE" 			 	 text="Impossibile generare il percorso. Riprovare cambiando impostazioni o spostando il veicolo."/>
-		
-=======
+
 		<text name="COURSEPLAY_COULDNT_GENERATE_COURSE" 				 text="Couldn't generate course. Try changing the settings or moving the vehicle."/>
 
->>>>>>> 023fe573
+
 	</texts>
 </l10n>