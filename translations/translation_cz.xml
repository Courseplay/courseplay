<?xml version="1.0" encoding="utf-8" standalone="no" ?>
<l10n>
	<texts>
		<text name="COURSEPLAY_RECORDING_START" 							text="Zapnout ukládání trasy" />
		<text name="COURSEPLAY_DRIVER" 										text="Odvozce:" />
		<text name="COURSEPLAY_PPC_OFF" 									text="normal mode" />
		<text name="COURSEPLAY_PPC_ON" 										text="experimentální mód" /> <!-- a new driving algorithm using a pure pursuit controller -->
		<text name="COURSEPLAY_AIDRIVER" 									text="AI driver" /> <!-- enable new AI driver -->
		<text name="COURSEPLAY_UNLOADING_DRIVER_START" 						text="Aktivovat odvozce" />
		<text name="COURSEPLAY_UNLOADING_DRIVER_STOP" 						text="Zastavit odvozce" />
		<text name="COURSEPLAY_STOP_AT_LAST_POINT" 							text="Čekat na posledním bodě nebo triggeru:" />
		<text name="COURSEPLAY_NUMBER_OF_RUNS" 								text="Počet jízd" />
		<text name="COURSEPLAY_RESET_NUMBER_OF_RUNS" 						text="resetovat aktualní počet jízd"/>  
 		<text name="COURSEPLAY_UNLIMITED" 									text="Neomezený" />
		<text name="COURSEPLAY_UNLOADING_SIDE" 								text="Strana odvozce:" />
		<text name="COURSEPLAY_UNLOADING_SIDE_NONE" 						text="automaticky" />
		<text name="COURSEPLAY_LEFT" 										text="vlevo" />
		<text name="COURSEPLAY_RIGHT" 										text="vpravo" />
		<text name="COURSEPLAY_CENTER" 										text="střed" />
		<text name="COURSEPLAY_UNLOADING_DRIVER_SEND_HOME" 					text="Poslat odvozce domů" />
		<text name="COURSEPLAY_REQUEST_UNLOADING_DRIVER" 					text="Zavolat odvozce" />
		<text name="COURSEPLAY_UNLOADING_DRIVER_REQUESTED" 					text="Odvozce zavolán" />
		<text name="COURSEPLAY_START_COURSE" 								text="Aktivovat stroj" />
		<text name="COURSEPLAY_STOP_COURSE" 								text="Zastavit stroj" />
		<text name="COURSEPLAY_MODE_1" 										text="Mod: Odvozce (naložení v místě startu)" />
		<text name="COURSEPLAY_MODE_2" 										text="Mod: Kombajn (ke kombajnu/rezačce a pak odvézt)" />
		<text name="COURSEPLAY_MODE_3" 										text="Mod: Překládací vůz (odvoz od kombajnu na překládku)" />
		<text name="COURSEPLAY_MODE_4" 										text="Mod: Hnojení a setí" />
		<text name="COURSEPLAY_MODE_5" 										text="Mod: Průjezd (projede trasu bez zastavení)" />
		<text name="COURSEPLAY_MODE_6" 										text="Mod: Polní práce" />
		<text name="COURSEPLAY_MODE_7" 										text="Mod: Kombajn se jede sám vysypat" />
		<text name="COURSEPLAY_MODE_8" 										text="Mod: Převoz kapalin" />
		<text name="COURSEPLAY_MODE_9" 										text="Mod: Nakladač" />
		<text name="COURSEPLAY_MODE_10" 									text="Mod: Nahrnování a dusání" />
		<text name="COURSEPLAY_CONTINUE" 									text="Pokračovat v jízdě" />
		<text name="COURSEPLAY_CLEAR_COURSE" 								text="Odstranit orientační body" />
		<text name="COURSEPLAY_DRIVE_NOW" 									text="Odvézt bez čekání na doplnění" />
		<text name="COURSEPLAY_DRIVE_ON_AT" 								text="Odvézt při:" />
		<text name="COURSEPLAY_MOVE_ON_AT" 									text="Drive on at less then:" />
		<text name="UNKNOWN" 												text="neznámý" />
		<text name="COURSEPLAY_HEADLAND_DIRECTION"							text="Úvrať proti/po směru hodinových ručiček" />
		<text name="COURSEPLAY_HEADLAND_BEFORE_AFTER"						text="Úvrať před/po práci na poli" />
		<text name="COURSEPLAY_GENERATE_FIELD_COURSE"						text="Generovat polní prace" />
		<text name="COURSEPLAY_MULTI_TOOLS"					 				text="Více strojů" />
		<text name="COURSEPLAY_DISTANCE" 									text="vzdálenost" />
		<text name="COURSEPLAY_WAITING_TIME" 								text="Doba čekání:" />
		<text name="COURSEPLAY_MINUTES" 									text="%d min" />
		<text name="COURSEPLAY_SECONDS" 									text="%d sek" />
		<text name="COURSEPLAY_UNIT_METER" 									text="m" />
		<text name="COURSEPLAY_COURSE_NAME" 								text="Jméno trasy:" />
		<text name="COURSEPLAY_FOLDER_NAME" 								text="Jméno složky:" />
		<text name="COURSEPLAY_FILTER_COURSES" 								text="Filtrovat trasy:" />
		<text name="COURSEPLAY_BUTTON_RETURN" 								text="ENTER" />
		<text name="COURSEPLAY_BUTTON_ESC" 									text="ESC" />
		<text name="COURSEPLAY_CANCEL_WITH" 								text="%s pro zrušení" />
		<text name="COURSEPLAY_SAVE_COURSE_WITH" 							text="%s pro uložení trasy" />
		<text name="COURSEPLAY_SAVE_FOLDER_NAME_WITH" 						text="%s pro uložení složky" />
		<text name="COURSEPLAY_FILTER_COURSE_WITH" 							text="%s pro filtrování tras" />
		<text name="COURSEPLAY_COURSES_FILTER_TITLE" 						text="Trasy: %q" />
		<text name="COURSEPLAY_LOAD_COURSE" 						 		text="Nahrát/sloučit trasu do nahrané trasy" />
		<text name="COURSEPLAY_APPEND_COURSE" 						 		text="Připojit trasu nakonec" />
		<text name="COURSEPLAY_MOVE_TO_FOLDER" 						 		text="Přesunout do složky" />
		<text name="COURSEPLAY_DELETE_COURSE" 						 		text="Smazat trasu/složku" />
		<text name="COURSEPLAY_CREATE_FOLDER" 								text="Vytvořit novou složku" />
		<text name="COURSEPLAY_SEARCH_FOR_COURSES_AND_FOLDERS" 				text="Vyhledat trasu a složku" />
		<text name="COURSEPLAY_DEACTIVATE_FILTER" 							text="Vypnout filtr" />
		<text name="COURSEPLAY_REACHED_OVERLOADING_POINT" 					text="přijel na místo překládky." />
		<text name="COURSEPLAY_SAVE_PIPE_POSITION" 					    	text="uložit pozici roury" />
		<text name="COURSEPLAY_MOVE_PIPE_TO_POSITION"						text="přesunout rouru do polohy" />
		<text name="COURSEPLAY_REACHED_WAITING_POINT" 						text="přijel na místo čekání." />
		<text name="COURSEPLAY_REACHED_END_POINT" 							text="dojel na trigger nebo konec." />
		<text name="COURSEPLAY_REACHED_END_POINT_MODE_1" 					text="dokončil odvoz obilí." />
		<text name="COURSEPLAY_REACHED_END_POINT_MODE_8" 					text="dokončil odvoz kapaliny." />
		<text name="COURSEPLAY_WORK_END" 									text="dokončil práci." />
		<text name="COURSEPLAY_NEEDS_UNLOADING" 							text=": potřebuje vyložit." />
		<text name="COURSEPLAY_NEEDS_REFILLING" 							text=": pracovní stroj musí být doplněn." />
		<text name="COURSEPLAY_UNLOADING_BALES" 							text="skládá balíky." />
		<text name="COURSEPLAY_IS_IN_TRAFFIC" 								text="stojí v dopravní zácpě." />
		<text name="COURSEPLAY_SLOWING_DOWN_FOR_TRAFFIC" 					text="zpomalil díky provozu." />
		<text name="COURSEPLAY_TIPTRIGGER_REACHED" 							text="Místo vysypání dosaženo" />
		<text name="COURSEPLAY_LAST_VAILD_TIP_DIST" 						text="Vzdálenost k bodu vykládky" />
		<text name="COURSEPLAY_LOADING_AMOUNT" 								text="Bude naloženo: %d z %d" />
		<text name="COURSEPLAY_WAYPOINT_MODE" 								text="Zobrazit orientační body:" />
		<text name="COURSEPLAY_PATHFINDING" 								text="Vjíždění do porostu:" />
		<text name="COURSEPLAY_PLOW_FIELD_EDGE" 							text="Oborat okraj pole" />
		<text name="COURSEPLAY_ALIGNMENT_WAYPOINT" 							text="Navedení na první bod" />
		<text name="COURSEPLAY_COMBINE_OFFSET_HORIZONTAL" 					text="Boční odstup:" />
		<text name="COURSEPLAY_START_AT" 									text="Přijet při:" />
		<text name="COURSEPLAY_TURN_ON_FIELD"					 			text="Otáčení na poli:" />
		<text name="COURSEPLAY_OPPOSITE_TURN_DIRECTION"			 			text="Otáčení v opačném směru:" />
		<text name="COURSEPLAY_OPPOSITE_TURN_AT_END"			 			text="posledních pár pruhů" />
		<text name="COURSEPLAY_OPPOSITE_TURN_WHEN_POSSIBLE"		 			text="pokud to bude možné" />
		<text name="COURSEPLAY_TURN_RADIUS" 								text="Poloměr otáčení:" />
		<text name="COURSEPLAY_COMBINE_OFFSET_VERTICAL" 					text="Odstup vpřed/vzad:" />
		<text name="COURSEPLAY_COMBINE" 									text="Kombajn" />
		<text name="COURSEPLAY_NONE" 										text="žádný" />
		<text name="COURSEPLAY_CHOOSE_COMBINE" 								text="Vybrat kombajn:" />
		<text name="COURSEPLAY_COMBINE_SEARCH_MODE" 						text="Hledání:" />
		<text name="COURSEPLAY_CURRENT" 									text="Aktuální:" />
		<text name="COURSEPLAY_AUTOMATIC_SEARCH" 							text="najít automaticky" />
		<text name="COURSEPLAY_MANUAL_SEARCH" 								text="manuálně přiřadit" />
		<text name="COURSEPLAY_SEARCH_COMBINE_ON_FIELD" 					text="Najdi kombajn na poli %s" />
		<text name="COURSEPLAY_COPY_COURSE" 								text="Zkopírovat trasu:" />
		<text name="COURSEPLAY_VEHICLE" 									text="Vozidlo" />
		<text name="COURSEPLAY_TEMP_COURSE" 								text="dočasná trasa" />
		<text name="COURSEPLAY_SPEED_TURN" 									text="Rychlost otáčení:" />
		<text name="COURSEPLAY_SPEED_FIELD" 								text="Rychlost na poli:" />
		<text name="COURSEPLAY_SPEED_MAX" 									text="Rychlost na silnici:" />
		<text name="COURSEPLAY_SPEED_REVERSING" 							text="Rychlost couvání:" />
		<text name="COURSEPLAY_MAX_SPEED_MODE" 								text="Rychlost:" />
		<text name="COURSEPLAY_MAX_SPEED_MODE_RECORDING" 					text="jako při nahrávání" />
		<text name="COURSEPLAY_MAX_SPEED_MODE_MAX" 							text="maximální rychlost" />
		<text name="COURSEPLAY_MAX_SPEED_MODE_AUTOMATIC" 					text="automatická (z nahrávání, max. %s)" />
		<text name="COURSEPLAY_NO_COURSE_LOADED" 							text="Trasa: není nahraná žádná trasa" />
		<text name="COURSEPLAY_WARNING_LIGHTS" 								text="Výstražná světla:" />
		<text name="COURSEPLAY_WARNING_LIGHTS_MODE_0" 						text="Nikdy nezapínat" />
		<text name="COURSEPLAY_WARNING_LIGHTS_MODE_1" 						text="maják (na silnici)" />
		<text name="COURSEPLAY_WARNING_LIGHTS_MODE_2" 						text="maják + výstražná světla" />
		<text name="COURSEPLAY_WARNING_LIGHTS_MODE_3" 						text="maják (vždy zapnout)" />
		<text name="COURSEPLAY_PAGE_TITLE_CP_CONTROL" 						text="Nastavení stroje" />
		<text name="COURSEPLAY_PAGE_TITLE_COMBINE_CONTROLS" 				text="Ovládání odvozce" />
		<text name="COURSEPLAY_PAGE_TITLE_MANAGE_COURSES" 					text="Správa tras" />
		<text name="COURSEPLAY_PAGE_TITLE_CHOOSE_FOLDER" 					text="Vybrat složku" />
		<text name="COURSEPLAY_PAGE_TITLE_COMBI_MODE" 						text="specifické nastavení vozidla" />  
		<text name="COURSEPLAY_PAGE_TITLE_MANAGE_COMBINES" 					text="Správa kombajnu/řezačky" />
		<text name="COURSEPLAY_PAGE_TITLE_SPEEDS" 							text="Rychlosti" />
		<text name="COURSEPLAY_PAGE_TITLE_DRIVING_SETTINGS" 				text="obecná nastavení řízení" />  
		<text name="COURSEPLAY_PAGE_TITLE_GENERAL_SETTINGS" 				text="Nastavení" />
		<text name="COURSEPLAY_COMBINE_IS_TURNING" 							text="Kombajn/řezačka se otáčí" />
		<text name="COURSEPLAY_NO_WORK_AREA" 								text="Na této trase není žádná pracovní oblast" />
		<text name="COURSEPLAY_COMBINED_COURSES" 							text="složená trasa" />
		<text name="COURSEPLAY_DRIVE_BEHIND_COMBINE" 						text="Jedu za kombajn/rezačku" />
		<text name="COURSEPLAY_DRIVE_NEXT_TO_COMBINE" 						text="Jedu vedle kombajnu/rezačky" />
		<text name="COURSEPLAY_DRIVE_TO_COMBINE" 							text="Jedu ke kombajnu/rezačce" />
		<text name="COURSEPLAY_COMBINE_WANTS_ME_TO_STOP" 					text="Kombajn/řezačka říká, že mám zastavit" />
		<text name="COURSEPLAY_WAITING_TILL_WAITING_POSITION_IS_FREE" 		text="Čekám, než se uvolní bod k čekání" />
		<text name="COURSEPLAY_TURNING_TO_COORDS" 							text="Otočím se ve směru %d %d" />
		<text name="COURSEPLAY_DRIVE_TO_WAYPOINT" 							text="Jedu na souřadnice %d %d" />
		<text name="COURSEPLAY_WAITING_FOR_FILL_LEVEL" 						text="Čekám, než bude kombajn naplněn (%s %ds)" />
		<text name="COURSEPLAY_NO_COMBINE_IN_REACH" 						text="Kombajn/řezačka není v dosahu" />
		<text name="COURSEPLAY_WAITING_FOR_COMBINE_TURNED" 					text="Čekám, než se kombajn/řezačka otočí" />
		<text name="COURSEPLAY_WAITING_FOR_WAYPOINT" 						text="Čekám na další orientační bod" />
		<text name="COURSEPLAY_FOLLOWING_TRACTOR" 							text="Jedu za traktor" />
		<text name="COURSEPLAY_SHOULD_BE_REFUELED" 							text="bude potřebovat dotankovat." />
		<text name="COURSEPLAY_MUST_BE_REFUELED" 							text="musí tankovat." />
		<text name="COURSEPLAY_IS_BEING_REFUELED" 							text="tankuje." />
		<text name="COURSEPLAY_IS_BEING_WEIGHED" 							text="Probíhá vážení" />
		<text name="COURSEPLAY_WAITING_POINTS_TOO_MANY" 					text="Příliš mnoho bodů čekání! Pouze %d bodů je povoleno." />
		<text name="COURSEPLAY_WAITING_POINTS_TOO_FEW" 						text="Postrádá body čekání. Vyžaduje %d body čekání." />
		<text name="COURSEPLAY_UNLOADING_POINTS_TOO_MANY" 					text="Příliš mnoho bodů vykládky! Jen %d povoleno." />
		<text name="COURSEPLAY_UNLOADING_POINTS_TOO_FEW"					text="Příliš málo bodů vykládky! %d potřeba." />
		<text name="COURSEPLAY_WRONG_TRAILER" 								text="Máš pro tento mod nevhodný přívěs" />
		<text name="COURSEPLAY_WRONG_TOOL" 									text="Máš pro tento mod nevhodné nářadí" />
		<text name="COURSEPLAY_MODE_NOT_SUPPORTED_FOR_VEHICLETYPE" 			text="Tento typ vozidla není v tomto módu podporován." />
		<text name="COURSEPLAY_WEATHER_WARNING" 							text="čeká na lepší počasí." />
		<text name="COURSEPLAY_LANE_OFFSET" 								text="Odstup od trasy:" />
		<text name="COURSEPLAY_TOOL_OFFSET_X" 								text="Horiz. posunutí stroje:" />
		<text name="COURSEPLAY_TOOL_OFFSET_Z" 								text="Vertik. posunutí stroje:" />
		<text name="COURSEPLAY_LOAD_UNLOAD_OFFSET_X" 						text="Horizontální odstup od bodu nakládky/vykládky" />
		<text name="COURSEPLAY_LOAD_UNLOAD_OFFSET_Z" 						text="Vertikální odstup od bodu nakládky/vykládky" />
		<text name="COURSEPLAY_FRONT" 										text="přední" />
		<text name="COURSEPLAY_BACK" 										text="zadní" />
		<text name="COURSEPLAY_WORK_WIDTH" 									text="Pracovní šířka:" />
		<text name="COURSEPLAY_WATER_WARNING" 								text="by si rád zaplaval." />
		<text name="COURSEPLAY_OPEN_HUD_MODE" 								text="Zapnout CoursePlay HUD:" />
		<text name="COURSEPLAY_DEBUG_CHANNELS" 								text="Kanály ladění:" />
		<text name="COURSEPLAY_PAGE_TITLE_COURSE_GENERATION" 				text="Generovat trasu" />
		<text name="COURSEPLAY_ADVANCED_COURSE_GENERATOR_SETTINGS" 			text="Pokročilé nastavení tvorby kurzů" />
		<text name="COURSEPLAY_STARTING_LOCATION" 							text="Počáteční pozice" />
		<text name="COURSEPLAY_ENDING_LOCATION" 							text="Poslední pozice" />
		<text name="COURSEPLAY_STARTING_DIRECTION" 							text="Směr trasy:" />
		<text name="COURSEPLAY_RETURN_TO_FIRST_POINT" 						text="Návrat na první bod:" />
		<text name="COURSEPLAY_RETURN_TO_FIRST_POINT_RELEASE_DRIVER"		text="deaktivovat a propustit CP" />
		<text name="COURSEPLAY_RETURN_TO_FIRST_POINT_RETURN_TO_START_AND_RELEASE_DRIVER"	text="aktivovat a propustit CP" />
		<text name="COURSEPLAY_CORNER_1" 									text="jihozápad" />
		<text name="COURSEPLAY_CORNER_2" 									text="severozápad" />
		<text name="COURSEPLAY_CORNER_3" 									text="severovýchod" />
		<text name="COURSEPLAY_CORNER_4" 									text="jihovýchod" />
		<text name="COURSEPLAY_CORNER_5" 									text="aktuální pozice vozidla" />
		<text name="COURSEPLAY_CORNER_6" 									text="poslední pozice vozidla" />
		<text name="COURSEPLAY_CORNER_7" 									text="jihozápad" />
		<text name="COURSEPLAY_CORNER_8" 									text="severozápad" />
		<text name="COURSEPLAY_CORNER_9" 									text="severovýchod" />
		<text name="COURSEPLAY_CORNER_10" 									text="jihovýchod" />
		<text name="COURSEPLAY_CORNER_11" 									text="Vyberte polohu na mapě" />
		<text name="COURSEPLAY_CLICK_MAP_TO_SELECT_FIELD" 	 				text="(kliknutím na mapu vyberete pole)" />
		<text name="COURSEPLAY_CLICK_MAP_TO_SET_STARTING_POSITION"	 		text="(kliknutím na poli vyberete počáteční bod)" />
		<text name="COURSEPLAY_START_WORKING_ON" 			            	text="Začít pracovat na" />
		<text name="COURSEPLAY_SKIP_ROWS"     			                	text="Přeskočit řádky" />
		<text name="COURSEPLAY_UP_DOWN_ROWS"     			            	text="Řádky nahoru/dolů" />
		<text name="COURSEPLAY_HEADLAND_PASSES" 				        	text="Souvraťové průniky" />
		<text name="COURSEPLAY_HEADLAND_CORNERS" 				        	text="Souvraťové rohy" />
		<text name="COURSEPLAY_HEADLAND_CLOCKWISE" 				        	text="Ve směru hodin" />
		<text name="COURSEPLAY_HEADLAND_COUNTERCLOCKWISE" 					text="V protisměru hodin" />
		<text name="COURSEPLAY_HEADLAND_MODE_NONE"   				    	text="Žádný" />
		<text name="COURSEPLAY_HEADLAND_MODE_NORMAL" 				    	text="Dokola" />
		<text name="COURSEPLAY_HEADLAND_MODE_NARROW_FIELD" 					text="Úzké pole" />
		<text name="COURSEPLAY_HEADLAND_MODE_TWO_SIDE" 				 		text="Krátké okraje" />
		<text name="COURSEPLAY_DIRECTION_1" 								text="sever" />
		<text name="COURSEPLAY_DIRECTION_2" 								text="východ" />
		<text name="COURSEPLAY_DIRECTION_3" 								text="jih" />
		<text name="COURSEPLAY_DIRECTION_4" 								text="západ" />
		<text name="COURSEPLAY_DIRECTION_5" 								text="Automatický" />
		<text name="COURSEPLAY_DIRECTION_6" 								text="Nejdelší okraj" />
		<text name="COURSEPLAY_DIRECTION_7" 								text="Manuálně" />
        <text name="COURSEPLAY_DIRECTION_N"                             	text="S"/>
        <text name="COURSEPLAY_DIRECTION_NNE"                           	text="SSV"/>
        <text name="COURSEPLAY_DIRECTION_NE"                            	text="SV"/>
        <text name="COURSEPLAY_DIRECTION_ENE"                           	text="VSV"/>
        <text name="COURSEPLAY_DIRECTION_E"                             	text="V"/>
        <text name="COURSEPLAY_DIRECTION_ESE"                           	text="VJV"/>
        <text name="COURSEPLAY_DIRECTION_SE"                            	text="JV"/>
        <text name="COURSEPLAY_DIRECTION_SSE"                           	text="JJV"/>
        <text name="COURSEPLAY_DIRECTION_S"                             	text="J"/>
        <text name="COURSEPLAY_DIRECTION_SSW"                           	text="JJZ"/>
        <text name="COURSEPLAY_DIRECTION_SW"                            	text="JZ"/>
        <text name="COURSEPLAY_DIRECTION_WSW"                           	text="ZJZ"/>
        <text name="COURSEPLAY_DIRECTION_W"                             	text="Z"/>
        <text name="COURSEPLAY_DIRECTION_WNW"                           	text="ZSZ"/>
        <text name="COURSEPLAY_DIRECTION_NW"                            	text="SZ"/>
        <text name="COURSEPLAY_DIRECTION_NNW"                           	text="SSZ"/>
        <text name="COURSEPLAY_COURSE_SUBOPTIMAL"                       	text="Kurz byl úspěšně generován, ale kvůli aktuálnímu nastavení směru může způsobit problémy při jízdě."/>
		<text name="COURSEPLAY_HEADLAND" 									text="Úvrať:" />
		<text name="COURSEPLAY_BYPASS_ISLANDS"  							text="Vyhnout se překážkám" />
        <text name="COURSEPLAY_ISLAND_BYPASS_MODE_NONE"  					text="vypnuto" />
        <text name="COURSEPLAY_ISLAND_BYPASS_MODE_SIMPLE"  					text="jednoduché" />
        <text name="COURSEPLAY_ISLAND_BYPASS_MODE_CIRCLE"  					text="obkroužení" />
		<text name="COURSEPLAY_HEADLAND_CORNER_TYPE_SMOOTH" 				text="Zaoblený" />
		<text name="COURSEPLAY_HEADLAND_CORNER_TYPE_SHARP"  				text="Pocouvnutí" />
		<text name="COURSEPLAY_HEADLAND_CORNER_TYPE_ROUND" 					text="Průjezd" />
		<text name="COURSEPLAY_HEADLAND_REVERSE_MANEUVER_TYPE"				text="Opačné otoč. na souvrati"/>
		<text name="COURSEPLAY_HEADLAND_REVERSE_MANEUVER_TYPE_STRAIGHT"		text="Rovně" />
		<text name="COURSEPLAY_HEADLAND_REVERSE_MANEUVER_TYPE_CURVE"		text="Křivka" />
		<text name="COURSEPLAY_CENTER_MODE"									text="Střed pole (experimental)" />
		<text name="COURSEPLAY_CENTER_MODE_UP_DOWN"							text="nahoru/dolů" />
		<text name="COURSEPLAY_CENTER_MODE_CIRCULAR"						text="dokola" />
		<text name="COURSEPLAY_CENTER_MODE_SPIRAL"						    text="spirála" />
		<text name="COURSEPLAY_CENTER_MODE_LANDS"						    text="Pole" />
		<text name="COURSEPLAY_NUMBER_OF_ROWS_PER_LAND"					    text="Počet řádků na pozemku" />
		<text name="COURSEPLAY_NUMBER_OF_ROWS_PER_LAND_TOOLTIP"			    text="Když pracujete na pozemku, kolik řádků je na pozemku" />
		<text name="COURSEPLAY_ACTIVATED" 									text="aktivní" />
		<text name="COURSEPLAY_NAME_ONLY" 									text="pouze stroj" />
		<text name="COURSEPLAY_NAME_AND_COURSE" 							text="stroj a trasa" />
		<text name="COURSEPLAY_DEACTIVATED" 								text="neaktivní" />
		<text name="COURSEPLAY_RIDGEMARKERS" 								text="Znamenák stop:" />
		<text name="COURSEPLAY_YES_NO_RIDGEMARKERS"							text="Znamenák zapnut/vypnut" />
		<text name="COURSEPLAY_UNLOADING_ON_FIELD" 							text="Vyložit na poli" />
		<text name="COURSEPLAY_AUTOMATIC" 									text="automaticky" />
		<text name="COURSEPLAY_MANUAL" 										text="ručně" />
		<text name="COURSEPLAY_TURN_MANEUVER" 								text="Otáčení:" />
		<text name="COURSEPLAY_START" 										text="Start" />
		<text name="COURSEPLAY_FINISH" 										text="Ukončit" />
		<text name="COURSEPLAY_NO_VALID_COURSE" 							text="Trasa není platná" />
		<text name="COURSEPLAY_FERTILIZERFUNCTION"							text="Přihnojování" />
		<text name="COURSEPLAY_COMBINE_CONVOY"						 		text="konvoj vozidel" /> 
		<text name="COURSEPLAY_CONVOY_MAX_DISTANCE"					 		text="maximální odstup" /> 
		<text name="COURSEPLAY_CONVOY_MIN_DISTANCE"						 	text="minimální odstup" /> 
		<text name="COURSEPLAY_COMBINE_IN_FRUIT"							text="vysýpací roura v neposekaném" />
		<text name="COURSEPLAY_MODESPECIFIC_SETTINGS"						text="nastavení specifického režimu" /> 
    <text name="COURSEPLAY_KEEP_CURRENT_STEERING" 			    text="Udržet aktualní nastavení řízení" />
		<text name="COURSEPLAY_KEEP_CURRENT_STEERING_TOOLTIP "		text="Courseplay nezmění aktuální nastavení krabího řízení vozidla" />

		<!-- shovel stuff -->
		<text name="COURSEPLAY_SHOVEL_NOT_FOUND" 							text="Lžíce nenalezena" />
		<text name="COURSEPLAY_SHOVEL_POSITIONS" 							text="Pozice lžíce" />
		<text name="COURSEPLAY_SHOVEL_POSITIONS_MISSING" 					text="Chybí pozice lžíce" />
		<text name="COURSEPLAY_SHOVEL_LOADING_POSITION" 					text="Pozice lžíce při nakládání:" />
		<text name="COURSEPLAY_SHOVEL_TRANSPORT_POSITION" 					text="Pozice lžíce při převozu:" />
		<text name="COURSEPLAY_SHOVEL_PRE_UNLOADING_POSITION" 				text="Pozice lžíce před vykládáním:" />
		<text name="COURSEPLAY_SHOVEL_UNLOADING_POSITION" 					text="Pozice lžíce při vykládání:" />
		<text name="COURSEPLAY_SHOVEL_SAVE_LOADING_POSITION" 				text="Uložit pozici lžíce při nakládání" />
		<text name="COURSEPLAY_SHOVEL_SAVE_TRANSPORT_POSITION" 				text="Uložit pozici lžíce při převozu" />
		<text name="COURSEPLAY_SHOVEL_SAVE_PRE_UNLOADING_POSITION" 			text="Uložit pozici lžíce před vykládání" />
		<text name="COURSEPLAY_SHOVEL_SAVE_UNLOADING_POSITION" 				text="Uložit pozici lžíce při vykládání" />
		<text name="COURSEPLAY_SHOVEL_MOVE_TO_LOADING_POSITION" 			text="Pohyb lžíce do pozice k nakládání" />
		<text name="COURSEPLAY_SHOVEL_MOVE_TO_TRANSPORT_POSITION" 			text="Pohyb lžíce do pozice k převozu" />
		<text name="COURSEPLAY_SHOVEL_MOVE_TO_PRE_UNLOADING_POSITION" 		text="Pohyb lžíce do pozice k vykládání" />
		<text name="COURSEPLAY_SHOVEL_MOVE_TO_UNLOADING_POSITION" 			text="Pohyb lžíce do pozice k vykládání" />
		<text name="COURSEPLAY_SHOVEL_STOP_AND_GO" 							text="Zastavit a jet nákládat:" />
		<text name="COURSEPLAY_SHOVEL_TRIGGERHANDLER_IS_ACTIVE"				text="Režim lopaty"/>

		<text name="COURSEPLAY_START_AT_POINT" 								text="Začátek trasy:" />
		<text name="COURSEPLAY_NEAREST_POINT" 								text="na nejbližším bodě" />
		<text name="COURSEPLAY_FIRST_POINT" 								text="na prvním bodě" />
		<text name="COURSEPLAY_CURRENT_POINT" 								text="na vybraném bodě" />
		<text name="COURSEPLAY_NEXT_POINT" 							 		text="následující čekací bod" />
		<text name="COURSEPLAY_UNLOAD" 										text="Vykládání" />
		<text name="COURSEPLAY_FIELD_EDGE_PATH" 							text="Trasa okolo pole:" />
		<text name="COURSEPLAY_FIELD" 										text="Pole" />
		<text name="COURSEPLAY_CURRENTLY_LOADED_COURSE" 					text="(načtená trasa)" />
		<text name="COURSEPLAY_FIELD_SCAN_IN_PROGRESS" 						text="Načítání polí" />
		<text name="COURSEPLAY_SCANNING_FIELD_NMB" 							text="Načítání polí %d/%d" />
		<text name="COURSEPLAY_HOSEMISSING" 								text="Hadice chybí - plnění zrušeno" />
		<text name="COURSEPLAY_SYMMETRIC_LANE_CHANGE" 						text="Pravidelné otáčení:" />
		<text name="COURSEPLAY_UNLOADING_DRIVER_PRIORITY" 					text="Priority odvozce:" />
		<text name="COURSEPLAY_FILLEVEL" 									text="vyrovnat naplnění" />
		<text name="COURSEPLAY_PICKUP_JAMMED" 								text=": odvozce je přetížený" />
		<text name="COURSEPLAY_BALER_NEEDS_NETS" 							text=": lis potřebuje nové balící role" />
		<text name="COURSEPLAY_SCAN_CURRENT_FIELD_EDGES" 					text="Vypočítej trasu okolo aktuálního pole" />
		<text name="COURSEPLAY_CURRENT_FIELD_EDGE_PATH_NUMBER" 				text="Trasa okolo pole číslo:" />
		<text name="COURSEPLAY_ADD_CUSTOM_FIELD_EDGE_PATH_TO_LIST" 			text="Přidej trasu okolo pole %d do seznamu" />
		<text name="COURSEPLAY_OVERWRITE_CUSTOM_FIELD_EDGE_PATH_IN_LIST"	text="Přepsat trasu okolo pole %d v seznamu" />
		<text name="COURSEPLAY_USER" 										text="uživatel" />
		<text name="COURSEPLAY_DAMAGE_SHOULD_BE_REPAIRED" 					text="by měl být brzy opraven." />
		<text name="COURSEPLAY_DAMAGE_MUST_BE_REPAIRED" 					text="musí být opraven." />
		<text name="COURSEPLAY_DAMAGE_IS_BEING_REPAIRED" 					text="je opravován." />
		<text name="COURSEPLAY_COVER_HANDLING" 								text="Plachta/Kryt vleku:" />
		<text name="COURSEPLAY_REMOVEACTIVECOMBINEFROMTRACTOR" 				text="Odstraň přiřezení ke kombajnu" />
		<text name="COURSEPLAY_STOP_DURING_UNLOADING" 						text="Zastavit při vykládání:" />
		<text name="COURSEPLAY_SLIPPING_WARNING" 							text="se zasekl" />
		<text name="COURSEPLAY_REFILL_UNTIL_PCT" 							text="Naplnit do:" />
		<text name="COURSEPLAY_BGA_IS_FULL" 								text=": Bunker je plný!" />
		<text name="COURSEPLAY_FARM_SILO_NO_FILLTYPE" 						text="Silo neobsahuje vybranou plodinu" />
		<text name="COURSEPLAY_FARM_SILO_FILL_TYPE" 						text="Odvozce bude nakládat:" />
		<text name="COURSEPLAY_FARM_SILO_IS_EMPTY" 							text="Silo je prázdné! Čekám na další." />
		<text name="COURSEPLAY_FARM_SILO_IS_FULL" 							text=": Silo na farmě je plné! Zadej další silo." />
		<text name="COURSEPLAY_STARTING_UP_TOOL" 							text="Nastartovat při %s!" />
		<text name="COURSEPLAY_SEARCH_FOR_FIRST_WAYPOINT" 					text="Hledání prvního bodu" />
		<text name="COURSEPLAY_SAVE_CURRENT_COURSE" 						text="Uložit aktuální trasu" />
		<text name="COURSEPLAY_RECORDING_STOP" 								text="Ukončit nahrávání" />
		<text name="COURSEPLAY_RECORDING_PAUSE" 							text="Pozastavit nahrávání" />
		<text name="COURSEPLAY_RECORDING_PAUSE_RESUME" 						text="Pokračovat v nahrávání" />
		<text name="COURSEPLAY_RECORDING_DELETE" 							text="Smazat poslední bod" />
		<text name="COURSEPLAY_RECORDING_SET_WAIT" 							text="Nastavit bod čekání" />
		<text name="COURSEPLAY_RECORDING_SET_UNLOAD" 						text="Nastavte bod vykládky" />
		<text name="COURSEPLAY_RECORDING_SET_CROSS" 						text="Nastavit bod křížení" />
		<text name="COURSEPLAY_RECORDING_TURN_START" 						text="Začít se otáčet" />
		<text name="COURSEPLAY_RECORDING_TURN_END" 							text="Konec otáční" />
		<text name="COURSEPLAY_RECORDING_REVERSE_START" 					text="Začít couvat" />
		<text name="COURSEPLAY_RECORDING_REVERSE_STOP" 						text="Konec couvání" />
		<text name="COURSEPLAY_RECORDING_ADD_SPLIT_POINTS"					text="Přidat body do nahrávané trasy" />
		<text name="COURSEPLAY_INGAMEMAP_ICONS_SHOWTEXT" 					text="Ikony v mapě - zobrazit text:" />
		<text name="COURSEPLAY_DRIVECONTROL" 								text="Nastavení řízení" />
		<text name="COURSEPLAY_DRIVECONTROL_MODE_0" 						text="automaticky" />
		<text name="COURSEPLAY_DRIVECONTROL_MODE_1" 						text="4WD Vždy" />
		<text name="COURSEPLAY_DRIVECONTROL_MODE_2" 						text="4WD Vždy &amp; Přední Dif. pro práci v terénu" />
		<text name="COURSEPLAY_DRIVECONTROL_MODE_3" 						text="4WD Vždy &amp; Zadní Dif. pro práci v terénu" />
		<text name="COURSEPLAY_DRIVECONTROL_MODE_4" 						text="4WD Vždy &amp; Oba Dif. pro práci v terénu" />
		<text name="COURSEPLAY_YES_NO_FIELDSCAN" 							text="Chceš aby pole byla skenována automaticky?" />
		<text name="COURSEPLAY_SUPPORT_INFO" 								text="Našli jste chybu nebo potřebujete pomoc s Courseplay, pak se prosím podívejte na: https://github.com/Courseplay/courseplay" />
		<text name="COURSEPLAY_SEEDUSAGECALCULATOR" 						text="Kalkulačka spotřeby osiva" />
		<text name="COURSEPLAY_SEEDUSAGECALCULATOR_FIELD" 					text="Pole: %d (%s %s)" />
		<text name="COURSEPLAY_SEEDUSAGECALCULATOR_SEEDTYPE" 				text="Osivo: %s" />
		<text name="COURSEPLAY_SEEDUSAGECALCULATOR_USAGE" 					text="Používání: %s %s (%s)" />
		<text name="COURSEPLAY_SEEDUSAGECALCULATOR_TRIM" 					text="···" />
		<text name="COURSEPLAY_VISUALWAYPOINTS_STARTEND"					text="Zobrazit/skrýt body startu a konce" />
		<text name="COURSEPLAY_VISUALWAYPOINTS_ALL"							text="Zobrazit/skrýt všechny body" />
		<text name="COURSEPLAY_VISUALWAYPOINTS_CROSSING"					text="Zobrazit/skrýt body křížení" />
	
		<text name="COURSEPLAY_HUD_OPEN" 									text="Zobrazit Courseplay HUD" />
		<text name="COURSEPLAY_HUD_CLOSE" 									text="Skrýt Courseplay HUD" />
		<text name="COURSEPLAY_FUNCTIONS" 									text="Funkce Courseplay" />
		<text name="input_COURSEPLAY_MODIFIER" 								text="Courseplay: úprava" />
		<text name="input_COURSEPLAY_MENU_ACCEPT_SECONDARY" 				text="Courseplay: vedlejší menu povoleno" />
		<text name="input_COURSEPLAY_HUD" 									text="Zobrazit/skrýt Courseplay HUD" />
		<text name="input_COURSEPLAY_START_STOP" 							text="Courseplay: aktivovat/zastavit odvozce" />
		<text name="input_COURSEPLAY_CANCELWAIT" 							text="Courseplay: pokračovat" />
		<text name="input_COURSEPLAY_DRIVENOW" 								text="Courseplay: odvézt bez čekání na doplnění" />
		<text name="input_COURSEPLAY_STOP_AT_END" 							text="Courseplay: čekat na posledním bodě nebo triggeru" />
		<text name="input_COURSEPLAY_NEXTMODE" 								text="Courseplay: další mód" />
		<text name="input_COURSEPLAY_PREVMODE" 								text="Courseplay: předchozí mód" />
		<text name="input_COURSEPLAY_MOUSEACTION_PRIMARY" 					text="Courseplay: myš akce" />
		<text name="input_COURSEPLAY_MOUSEACTION_SECONDARY" 				text="Courseplay: myš sekundární akce" />
		<text name="input_COURSEPLAY_DEBUG_MARKER"			 				text="Courseplay: umístit ladicí značku do protokolu" />
		<text name="input_COURSEPLAY_SHOVEL_MOVE_TO_LOADING_POSITION" 		text="Pohyb lžíce do pozice k nakládání" />
		<text name="input_COURSEPLAY_SHOVEL_MOVE_TO_TRANSPORT_POSITION" 	text="Pohyb lžíce do pozice k převozu" />
		<text name="input_COURSEPLAY_SHOVEL_MOVE_TO_PRE_UNLOADING_POSITION" text="Pohyb lžíce do pozice k vykládání" />
		<text name="input_COURSEPLAY_SHOVEL_MOVE_TO_UNLOADING_POSITION" 	text="Pohyb lžíce do pozice k vykládání" />
		
		<text name="input_COURSEPLAY_EDITOR_TOGGLE"							text="Courseplay Editor: Přepnout do editoru tras" />
		<text name="input_COURSEPLAY_EDITOR_UNDO"							text="Courseplay Editor: Vrátit zpět poslední úpravy" />
		<text name="input_COURSEPLAY_EDITOR_SAVE"							text="Courseplay Editor: Uložit změny tras" />
		<text name="input_COURSEPLAY_EDITOR_SPEED_INCREASE"					text="Courseplay Editor: Zvýšení rychlosti trasového bodu" />
		<text name="input_COURSEPLAY_EDITOR_SPEED_DECREASE"					text="Courseplay Editor: Snížení rychlosti trasového bodu" />
		<text name="input_COURSEPLAY_EDITOR_DELETE_WAYPOINT"				text="Courseplay Editor: Smazat trasový bod" />
		<text name="input_COURSEPLAY_EDITOR_DELETE_NEXT_WAYPOINT"			text="Courseplay Editor: Smazat následující trasový bod" />  
		<text name="input_COURSEPLAY_EDITOR_DELETE_TO_START"				text="Courseplay Editor: Smazat všechny body po start" />
		<text name="input_COURSEPLAY_EDITOR_DELETE_TO_END"					text="Courseplay Editor: Smazat všechny body po konec" />
		<text name="input_COURSEPLAY_EDITOR_INSERT_WAYPOINT"				text="Courseplay Editor: Vložit trasový bod" />
		<text name="input_COURSEPLAY_EDITOR_CYCLE_WAYPOINT_TYPE"			text="Courseplay Editor: Změnit typ trasového bodu" />
		<text name="input_COURSEPLAY_TOGGLE_FERTILIZER"						text="CP: Přihnojování secím strojem" />
		<text name="COURSEPLAY_EDITOR_NORMAL" 								text="Normální" />
		<text name="COURSEPLAY_EDITOR_WAIT" 								text="Čekat" />
		<text name="COURSEPLAY_EDITOR_CROSSING" 							text="Křížení" />
		<text name="COURSEPLAY_EDITOR_UNLOAD" 								text="Vyložit" />
		<text name="COURSEPLAY_EDITOR_TURNSTART" 							text="Otčit start" />
		<text name="COURSEPLAY_EDITOR_TURNEND" 								text="Otočit konec" />
		<text name="COURSEPLAY_EDITOR_REVERSE" 								text="Obrátit" />

		<text name="COURSEPLAY_MOUSEARROW_SHOW" 							text="skrýt kurzor" />
		<text name="COURSEPLAY_MOUSEARROW_HIDE" 							text="zobrazit kurzor" />
		<text name="COURSEPLAY_MOUSE_BUTTON_LEFT" 						 	text="Levé tlačítko myši" /> 
		<text name="COURSEPLAY_MOUSE_BUTTON_RIGHT" 						 	text="Pravé tlačítko myši" /> 
		<text name="COURSEPLAY_MOUSE_BUTTON_MIDDLE"						 	text="Střední tlačítko myši" /> 
		<text name="COURSEPLAY_MOUSE_BUTTON_NR"						 		text="Kolečno myši %d" /> 

		<text name="COURSEPLAY_MODE10_MODE" 						    	text="mod" />
		<text name="COURSEPLAY_MODE10_MODE_LEVELING"                   		text="Urovnávání" />
		<text name="COURSEPLAY_MODE10_MODE_BUILDUP"                     	text="naplnit" />
		<text name="COURSEPLAY_MODE10_MODE_COMPACTING"                		text="Dusání" />
		<text name="COURSEPLAY_MODE10_SEARCH_MODE"                     		text="Automaticky zastavit" />
		<text name="COURSEPLAY_MODE10_SEARCH_MODE_CP"                   	text="Pouze courseplayer/autodrive řidič" />
		<text name="COURSEPLAY_MODE10_SEARCH_MODE_ALL"                  	text="Všechny řidiče s řezankou" />
		<text name="COURSEPLAY_MODE10_SEARCHRADIUS" 						text="Detekovat traktor v okruhu:" />
		<text name="COURSEPLAY_MODE10_MAX_BUNKERSPEED" 						text="Maximální rychlost při dusání:" />
		<text name="COURSEPLAY_MODE10_BLADE_HEIGHT" 						text="Výška radlice:" />
		<text name="COURSEPLAY_MODE10_NOSILO"						 		text="Silážní jáma nebyla detekována v počátečním bodě." />
		<text name="COURSEPLAY_MODE10_NOBLADE"						 		text="Není připojena radlice." />
		<text name="COURSEPLAY_MODE10_NOFRONTBLADE"							text="Vpředu upevněná radlice není podporována." />
		<text name="COURSEPLAY_MODE10_SETTINGS"						    	text="Nastavení silážní jámy" />
		<text name="COURSEPLAY_MODE10_BLADE_WIDTH" 					 		text="Šířka radlice:" />
		<text name="COURSEPLAY_MODE10_SILO_LOADEDBY" 						text="Silážní jáma se plňí:" />
		<text name="COURSEPLAY_MODE10_DRIVINGTHROUGH" 						text="projížděním" />
		<text name="COURSEPLAY_MODE10_REVERSE_UNLOADING" 			 		text="couváním" />
		
		<text name="COURSEPLAY_FUEL_SEARCH_FOR"						    	text="Doplňit palivo na čerpací stanici:" />
		<text name="COURSEPLAY_FUEL_ALWAYS"						        	text="vždy" />
		<text name="COURSEPLAY_FUEL_BELOW_20PCT"							text="méně než 20%" />
		<text name="COURSEPLAY_FUELSAVEOPTION"						    	text="úsporný režim" />
		
		<text name="COURSEPLAY_RELOAD_COURSE_LIST" 							text="Znovunačtení seznamu tras" />
		<text name="COURSEPLAY_COULDNT_GENERATE_COURSE" 			 		text="Nelze generovat trasu. Zkuste změnit nastavení nebo přemístit vozidlo."/>
	
		<text name="COURSEPLAY_FillType_BaleTwine" 							text="motouz" />
		<text name="COURSEPLAY_FillType_BaleNet" 							text="siť" />
		<text name="COURSEPLAY_FillType_WrappingFoil" 						text="wrapovací folie" />
		<text name="COURSEPLAY_FillType_Molasses"							text="melasa" />

		<text name="COURSEPLAY_AUTODRIVE_MODE"				    			text="AutoDrive" />
		<text name="COURSEPLAY_AUTODRIVE_NO_AUTODRIVE"				    	text="Není instalován" />
		<text name="COURSEPLAY_AUTODRIVE_DONT_USE"				    		text="Nepoužívejte" />
		<text name="COURSEPLAY_AUTODRIVE_UNLOAD_OR_REFILL"					text="Pro vyložení/doplnění" />
		<text name="COURSEPLAY_AUTODRIVE_PARK"								text="Pro parkování stroje" />
		<text name="COURSEPLAY_AUTODRIVE_UNLOAD_OR_REFILL_PARK"				text="Pro vykládku/nakládku a zaparkování stroje" />

		<text name="COURSEPLAY_AUTODRIVE_FOLDER"				   			text="AutoDrive" />
		<text name="COURSEPLAY_AUTODRIVE_RETURN_COURSE"				   		text="(a zpět)" />

		<text name="COURSEPLAY_OPEN_ADVANCED_SETTINGS"				   		text="Pokročilé nastavení..." />

		<text name="COURSEPLAY_LOAD_COURSES_AT_STARTUP"				   		text="Načíst trasy při spuštění" />
		<text name="COURSEPLAY_LOAD_COURSES_AT_STARTUP_TOOLTIP"				text="Načíst všechny trasy při spuštění, zpomalí načtání uložené hry, když je aktivována." />
		<text name="COURSEPLAY_USE_AI_TURNS"				   				text="Použít AI obrátky" />
		<text name="COURSEPLAY_USE_AI_TURNS_TOOLTIP"						text="Použít AI obrátky místo propočítaných jízd" />
		<text name="COURSEPLAY_AUTO_FIELD_SCAN"				   				text="Skenovat pole automaticky" />
		<text name="COURSEPLAY_CLICK_TO_SWITCH"					   			text="Kliknutím přepnete" />
		<text name="COURSEPLAY_YES_NO_CLICK_TO_SWITCH"					   	text="Kliknutím přepnete na vybrané vozidlo" />
		<text name="COURSEPLAY_PIPE_ALWAYS_UNFOLD"					   		text="Stále otevřený komín" />
		<text name="COURSEPLAY_YES_NO_PIPE_ALWAYS_UNFOLD"					text="Otevřít komín, když kombajn čeká na vykládku" />

		<text name="COURSEPLAY_ENABLE_OPEN_HUD_WITH_MOUSE_GLOBAL"			text="Pravé tlačítko myši HUD" />
		<text name="COURSEPLAY_YES_NO_ENABLE_OPEN_HUD_WITH_MOUSE_GLOBAL"	text="Zapnout/vypnout pravé tlačítko myši pro otevření HUD (Global)" />
		<text name="COURSEPLAY_ENABLE_OPEN_HUD_WITH_MOUSE_VEHICLE"			text="Pravé tlačítko myši HUD" />
		<text name="COURSEPLAY_YES_NO_ENABLE_OPEN_HUD_WITH_MOUSE_VEHICLE"	text="Zapnout/vypnout pravé tlačítko myši pro otevření HUD (aktuální vozidlo)" />

		<text name="COURSEPLAY_ENABLE_VISUAL_WAYPOINTS_TEMPORARY"			text="Zobrazit dočasné body" />
		<text name="COURSEPLAY_ENABLE_VISUAL_WAYPOINTS_TEMPORARY_TOOLTIP"	text="Zobrazit dočasné trasy (jako hledání cesty nebo otočení)" />
		<text name="COURSEPLAY_HEADLAND_OVERLAP_PERCENT"					text="Souvrať se překrývá" />
		<text name="COURSEPLAY_HEADLAND_OVERLAP_PERCENT_TOOLTIP"			text="Překrývání mezi průjezdy na souvrati v procentech" />

		<text name="COURSEPLAY_SHOW_MINI_HUD"								text="Zobrazit Mini-HUD" />
		<text name="COURSEPLAY_YES_NO_SHOW_MINI_HUD"						text="Přepnout zobrazení Mini-HUD" />
		<text name="COURSEPLAY_STRAW_ON_HEADLAND"							text="Kombajn nechává slámu" />
		<text name="COURSEPLAY_STRAW_ON_ONLY_CENTER"						text="pouze střed pole" />
		<text name="COURSEPLAY_YES_NO_STRAW_ON_HEADLAND"					text="Nechává slámu ano/ne/střed pole" />
		<text name="COURSEPLAY_FERTILIZE_OPTION"                            text="Přihnojování při setí" />
    	<text name="COURSEPLAY_YES_NO_FERTILIZE_OPTION"                     text="Zapnout vypnout přijnojování u secího stroje" />


		<text name="COURSEPLAY_IMPLEMENT_RAISE_LOWER_EARLY"				   	text="Brzy" />
		<text name="COURSEPLAY_IMPLEMENT_RAISE_LOWER_LATE"				   	text="Pozdě" />
		<text name="COURSEPLAY_IMPLEMENT_RAISE_TIME"					   	text="Kdy zvednout nářadí" />
		<text name="COURSEPLAY_IMPLEMENT_RAISE_TIME_TOOLTIP"				text="Kdy zvednout nářadí při ukončení jízdy nebo zahájení zatáčky na souvrati" />
		<text name="COURSEPLAY_IMPLEMENT_LOWER_TIME"					   	text="Kdy zahloubit nářadí" />
		<text name="COURSEPLAY_IMPLEMENT_LOWER_TIME_TOOLTIP"				text="Kdy zahloubit nářadí při zahájení jizdy nebo ukončení zatáčky na souvrati" />
		<text name="COURSEPLAY_SHOULD_FOLD_IMPLEMENT"						text="Složit nářadí" />
		<text name="COURSEPLAY_SHOULD_FOLD_IMPLEMENT_TOOLTIP"				text="Zapnout/vypnout složení nářadí do transportní pozice po ukončení práce" />

		<text name="COURSEPLAY_USE_PATHFINDING_IN_TURNS"				   	text="Použít hledání trasy pro otočky" />
		<text name="COURSEPLAY_USE_PATHFINDING_IN_TURNS_TOOLTIP"			text="Použít hledání trasy pro otočky na nepravidelných polích, například jízda po souvrati pro další jízdu" />
		<text name="COURSEPLAY_WORKER_WAGES"				   				text="Mzdy pomocníků" />
		<text name="COURSEPLAY_WORKER_WAGES_TOOLTIP"						text="Mzdové náklady na pomocníky jako procento běžných mezd pracovníků" />
		<text name="COURSEPLAY_SELF_UNLOAD"				   					text="Kombajn se vyloží samostatně" />
		<text name="COURSEPLAY_SELF_UNLOAD_TOOLTIP"							text="Samostatné vyložení kombajnu do vleku co je poblíž." />
		<text name="COURSEPLAY_ALLOW_REVERSE_FOR_PATHFINDING_IN_TURNS"	   	text="Povolit zvolení otočení s pocouvnutím" />
		<text name="COURSEPLAY_ALLOW_REVERSE_FOR_PATHFINDING_IN_TURNS_TOOLTIP"	text="Povolit zvolení otočení s pocouvnutím, když je nutné (pouze u neseného nářadí)" />

		<text name="COURSEPLAY_NO_SELECTED_FILLTYPE"						text="Není vrán druh nákladu/ není podporován kurz pro doplnění" />
		<text name="COURSEPLAY_ADD_FILLTYPE"								text="Přidat nový druh nákladu" />
		<text name="COURSEPLAY_REACHED_REFILL_POINT"						text="přijel k bodu doplnění." />
		<text name="COURSEPLAY_WRONG_FILLTYPE_FOR_TRIGGER"					text="špatný druh nákladu pro tento trigger." />

		<text name="COURSEPLAY_ALLOW_UNLOAD_ON_FIRST_HEADLAND"				text="Vyložit kombajn na první souvrati" />
		<text name="COURSEPLAY_ALLOW_UNLOAD_ON_FIRST_HEADLAND_TOOLTIP"		text="Povolit vykládku kombajnu za jízdy, odvozce vyjede z pole." />
		<text name="COURSEPLAY_RUNCOUNTER_ERROR_FOR_TRIGGER"                text="Počítadlo poslední jízdy = 0" />
        <text name="COURSEPLAY_LOADING_SEPERATE_FILLTYPES"                  text="Nakládka rozdílných nákladů" />
        <text name="COURSEPLAY_LOADING_SEPERATE_FILLTYPES_TRAILERS"         text="Samostatné přívěsy:" />
		<text name="COURSEPLAY_UNLOADING_AMOUNT"							text="Vyložit pouze část %d of %d" />
		<text name="COURSEPLAY_MANUAL_LOADING"								text="manuální naložení" />

<<<<<<< HEAD
		<text name="COURSEPLAY_WAITING_FOR_UNLOADERS"						text="waiting for unloaders" />
		<text name="COURSEPLAY_WAITING_FOR_LEVELCOMPACTAIDRIVER"			text="waiting for Siloworker" />

		<text name="COURSEPLAY_AUTOREPAIR"									text="Automatic repair" />
		<text name="COURSEPLAY_AUTOREPAIR_TOOLTIP"							text="Repairs automatically on the Field." />
		<text name="COURSEPLAY_AUTOREPAIR_OFF"								text="Don't repair" />
		<text name="COURSEPALY_AUTOREPAIR_ALWAYS"							text="Keep it healthy" />
		
=======
		<text name="COURSEPLAY_WAITING_FOR_UNLOADERS"						text="počkat na odvozce" />
		<text name="COURSEPLAY_WAITING_FOR_LEVELCOMPACTAIDRIVER"			text="počkat na pracovníky na jámě" />
>>>>>>> feeaf358
		<!-- Replace marker, do not remove! -->
	</texts>
</l10n><|MERGE_RESOLUTION|>--- conflicted
+++ resolved
@@ -498,7 +498,6 @@
 		<text name="COURSEPLAY_UNLOADING_AMOUNT"							text="Vyložit pouze část %d of %d" />
 		<text name="COURSEPLAY_MANUAL_LOADING"								text="manuální naložení" />
 
-<<<<<<< HEAD
 		<text name="COURSEPLAY_WAITING_FOR_UNLOADERS"						text="waiting for unloaders" />
 		<text name="COURSEPLAY_WAITING_FOR_LEVELCOMPACTAIDRIVER"			text="waiting for Siloworker" />
 
@@ -506,11 +505,7 @@
 		<text name="COURSEPLAY_AUTOREPAIR_TOOLTIP"							text="Repairs automatically on the Field." />
 		<text name="COURSEPLAY_AUTOREPAIR_OFF"								text="Don't repair" />
 		<text name="COURSEPALY_AUTOREPAIR_ALWAYS"							text="Keep it healthy" />
-		
-=======
-		<text name="COURSEPLAY_WAITING_FOR_UNLOADERS"						text="počkat na odvozce" />
-		<text name="COURSEPLAY_WAITING_FOR_LEVELCOMPACTAIDRIVER"			text="počkat na pracovníky na jámě" />
->>>>>>> feeaf358
-		<!-- Replace marker, do not remove! -->
+	
+    <!-- Replace marker, do not remove! -->
 	</texts>
 </l10n>