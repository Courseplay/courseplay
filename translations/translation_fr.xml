<?xml version="1.0" encoding="utf-8" standalone="no" ?>
<l10n>
	<texts>
		<text name="COURSEPLAY_RECORDING_START" 					 		text="Commencer l'enregistrement de la course" />
		<text name="COURSEPLAY_DRIVER" 							 			text="Chauffeur" />
		<text name="COURSEPLAY_PPC_OFF" 									text="normal mode" />
		<text name="COURSEPLAY_PPC_ON" 										text="experimental mode" /> <!-- a new driving algorithm using a pure pursuit controller -->
		<text name="COURSEPLAY_AIDRIVER" 									text="AI driver" /> <!-- enable new AI driver -->
		<text name="COURSEPLAY_UNLOADING_DRIVER_START" 						text="Démarrer le chauffeur" />
		<text name="COURSEPLAY_UNLOADING_DRIVER_STOP" 						text="Arrêter le chauffeur" />
		<text name="COURSEPLAY_STOP_AT_LAST_POINT" 					 		text="Arrêter au prochain point ou trigger" />
		<text name="COURSEPLAY_NUMBER_OF_RUNS" 								text="Nombre de tours à effectuer" />
		<text name="COURSEPLAY_RESET_NUMBER_OF_RUNS" 						text="reset current number of runs"/>  <!-- Todo translate -->
 		<text name="COURSEPLAY_UNLIMITED" 									text="Illimité" />
		<text name="COURSEPLAY_UNLOADING_SIDE" 						 		text="Côté du chauffeur:" />
		<text name="COURSEPLAY_UNLOADING_SIDE_NONE" 						text="automatique" />
		<text name="COURSEPLAY_LEFT" 							 			text="gauche" />
		<text name="COURSEPLAY_RIGHT" 							 			text="droite" />
		<text name="COURSEPLAY_CENTER" 										text="centre" />
		<text name="COURSEPLAY_UNLOADING_DRIVER_SEND_HOME" 					text="Renvoyer le chauffeur au début" />
		<text name="COURSEPLAY_REQUEST_UNLOADING_DRIVER" 					text="Appeler un chauffeur" />
		<text name="COURSEPLAY_UNLOADING_DRIVER_REQUESTED" 					text="Chauffeur appelé" />
		<text name="COURSEPLAY_START_COURSE" 						 		text="Démarrer la course" />
		<text name="COURSEPLAY_STOP_COURSE" 						 		text="Arrêter la course" />
		<text name="COURSEPLAY_MODE_1" 							 			text="Type: Aide à la conduite (Chargement au démarrage)" />
		<text name="COURSEPLAY_MODE_2" 							 			text="Type: Batteuse (La remorque suit la Batteuse)" />
		<text name="COURSEPLAY_MODE_3" 							 			text="Type: Transbordeur (Déchargement de la Batteuse)" />
		<text name="COURSEPLAY_MODE_4" 							 			text="Type: Fertiliser et semer" />
		<text name="COURSEPLAY_MODE_5" 							 			text="Type: Route (voyage du début jusqu'à la fin de la course)" />
		<text name="COURSEPLAY_MODE_6" 							 			text="Type: Travail des champs" />
		<text name="COURSEPLAY_MODE_7" 							 			text="Type: Batteuse va à la remorque pour vider" />
		<text name="COURSEPLAY_MODE_8" 							 			text="Type: Transport de liquides" />
		<text name="COURSEPLAY_MODE_9" 							 			text="Type: Charger et décharger un godet" />
		<text name="COURSEPLAY_MODE_10" 									text="Type: leveling and compacting" />
		<text name="COURSEPLAY_CONTINUE" 						 			text="Début" />
		<text name="COURSEPLAY_CLEAR_COURSE" 						 		text="Réinitialiser la course" />
		<text name="COURSEPLAY_DRIVE_NOW" 						 			text="Démarrer maintenant" />
		<text name="COURSEPLAY_DRIVE_ON_AT" 						 		text="Partir à:" />
		<text name="UNKNOWN" 								 				text="inconnu" />
		<text name="COURSEPLAY_HEADLAND_DIRECTION"							text="Direction de la fourrière" />
		<text name="COURSEPLAY_HEADLAND_BEFORE_AFTER"						text="Fourrière avant/après le travail du champ" />
		<text name="COURSEPLAY_GENERATE_FIELD_COURSE"						text="Génération d'un travail de champ" />
		<text name="COURSEPLAY_MULTI_TOOLS"					 				text="Outils Multiples" />
		<text name="COURSEPLAY_DISTANCE" 									text="distance" />
		<text name="COURSEPLAY_WAITING_TIME" 						 		text="Temps d'attente:" />
		<text name="COURSEPLAY_MINUTES" 						 			text="%d min" />
		<text name="COURSEPLAY_SECONDS" 						 			text="%d sec" />
		<text name="COURSEPLAY_UNIT_METER" 									text="m" />
		<text name="COURSEPLAY_COURSE_NAME" 						 		text="Nom de la course:" />
		<text name="COURSEPLAY_FOLDER_NAME" 						 		text="Nom du dossier:" />
		<text name="COURSEPLAY_FILTER_COURSES" 						 		text="Filtrer les courses:" />
		<text name="COURSEPLAY_BUTTON_RETURN" 								text="Entrée" />
		<text name="COURSEPLAY_BUTTON_ESC" 									text="Echap" />
		<text name="COURSEPLAY_CANCEL_WITH" 								text="%s pour Annuler" />
		<text name="COURSEPLAY_SAVE_COURSE_WITH" 							text="%s pour Enregistrer la course" />
		<text name="COURSEPLAY_SAVE_FOLDER_NAME_WITH" 						text="%s pour Enregistrer le dossier" />
		<text name="COURSEPLAY_FILTER_COURSE_WITH" 							text="%s pour Filtrer les courses" />
		<text name="COURSEPLAY_COURSES_FILTER_TITLE" 						text="Courses: %q" />
		<text name="COURSEPLAY_LOAD_COURSE" 						 		text="Charger la course/la fusionner avec celle chargée" />
		<text name="COURSEPLAY_APPEND_COURSE" 					 	 		text="Ajouter la course à la fin" />
		<text name="COURSEPLAY_MOVE_TO_FOLDER" 					 	 		text="Déplacer dans un dossier" />
		<text name="COURSEPLAY_DELETE_COURSE" 					 	 		text="Supprimer la course/le dossier" />
		<text name="COURSEPLAY_CREATE_FOLDER" 						 		text="Créer un nouveau dossier" />
		<text name="COURSEPLAY_SEARCH_FOR_COURSES_AND_FOLDERS" 				text="Recherche de course et de dossier" />
		<text name="COURSEPLAY_DEACTIVATE_FILTER" 					 		text="Désactive les filtres" />
		<text name="COURSEPLAY_REACHED_OVERLOADING_POINT" 					text="a atteint le point de déchargement." />
		<text name="COURSEPLAY_SAVE_PIPE_POSITION" 					    	text="Enregistrer la position de la vis" />
		<text name="COURSEPLAY_MOVE_PIPE_TO_POSITION"						text="Positionner la vis" />
		<text name="COURSEPLAY_REACHED_WAITING_POINT" 						text="a atteint le point d'attente" />
		<text name="COURSEPLAY_REACHED_END_POINT" 					 		text="a atteint la fin de la course" />
		<text name="COURSEPLAY_REACHED_END_POINT_MODE_1" 					text="a terminé le transport de grains." />
		<text name="COURSEPLAY_REACHED_END_POINT_MODE_8" 					text="a terminé le transport de liquides." />
		<text name="COURSEPLAY_WORK_END" 							 		text="a terminé le travail." />
		<text name="COURSEPLAY_NEEDS_UNLOADING" 					 		text=": l'outil a besoin d'être vidé." />
		<text name="COURSEPLAY_NEEDS_REFILLING" 					 		text=": l'outil a besoin d'être rechargé." />
		<text name="COURSEPLAY_UNLOADING_BALES" 					 		text="décharge les ballots." />
		<text name="COURSEPLAY_IS_IN_TRAFFIC" 						 		text="est coincé." />
		<text name="COURSEPLAY_TIPTRIGGER_REACHED" 					 		text="Le trigger est atteint" />
		<text name="COURSEPLAY_LAST_VAILD_TIP_DIST" 						text="Dist. point de décharge:" />
		<text name="COURSEPLAY_LOADING_AMOUNT" 						 		text="Chargement: %d sur %d" />
		<text name="COURSEPLAY_WAYPOINT_MODE" 						 		text="Montrer les points" />
		<text name="COURSEPLAY_PATHFINDING" 						 		text="Evite les cultures" />
		<text name="COURSEPLAY_COMBINE_OFFSET_HORIZONTAL" 					text="Distance latéral:" />
		<text name="COURSEPLAY_PLOW_FIELD_EDGE" 							text="Labour des fourrières:" />
		<text name="COURSEPLAY_ALIGNMENT_WAYPOINT" 							text="Alignt. sur 1er point:" />
		<text name="COURSEPLAY_START_AT" 						 			text="Démarrer à:" />
		<text name="COURSEPLAY_TURN_ON_FIELD"					 			text="Tourne dans le champ:" />
		<text name="COURSEPLAY_OPPOSITE_TURN_DIRECTION"			 			text="Manoeuvre:" />
		<text name="COURSEPLAY_OPPOSITE_TURN_AT_END"			 			text="dans zone à travailler" />
		<text name="COURSEPLAY_OPPOSITE_TURN_WHEN_POSSIBLE"		 			text="dès que possible" />
		<text name="COURSEPLAY_TURN_RADIUS" 						 		text="Rayon de braquage:" />
		<text name="COURSEPLAY_COMBINE_OFFSET_VERTICAL" 					text="Distance verticale:" />
		<text name="COURSEPLAY_COMBINE" 						 			text="Batteuse" />
		<text name="COURSEPLAY_NONE" 							 			text="Aucun" />
		<text name="COURSEPLAY_CHOOSE_COMBINE" 						 		text="Choix de Batteuse:" />
		<text name="COURSEPLAY_COMBINE_SEARCH_MODE" 						text="Type de recherche:" />
		<text name="COURSEPLAY_CURRENT" 						 			text="Actuelle:" />
		<text name="COURSEPLAY_AUTOMATIC_SEARCH" 					 		text="recherche automatique" />
		<text name="COURSEPLAY_MANUAL_SEARCH" 						 		text="choisir manuellement" />
		<text name="COURSEPLAY_SEARCH_COMBINE_ON_FIELD" 					text="Recherche sur le champ %s" />
		<text name="COURSEPLAY_COPY_COURSE" 						 		text="Importer course:" />
		<text name="COURSEPLAY_VEHICLE" 						 			text="Véhicule" />
		<text name="COURSEPLAY_TEMP_COURSE" 						 		text="course temporaire" />
		<text name="COURSEPLAY_SPEED_TURN" 						 			text="Vitesse de virage:" />
		<text name="COURSEPLAY_SPEED_FIELD" 						 		text="Vitesse de champ:" />
		<text name="COURSEPLAY_SPEED_MAX" 						 			text="Vitesse de route:" />
		<text name="COURSEPLAY_SPEED_REVERSING" 					 		text="Vitesse de recul:" />
		<text name="COURSEPLAY_MAX_SPEED_MODE" 						 		text="Vitesse:" />
		<text name="COURSEPLAY_MAX_SPEED_MODE_RECORDING" 					text="même que l'enregistrement" />
		<text name="COURSEPLAY_MAX_SPEED_MODE_MAX" 					 		text="vitesse maximale" />
		<text name="COURSEPLAY_MAX_SPEED_MODE_AUTOMATIC" 					text="automatique (max. %s)" />
		<text name="COURSEPLAY_NO_COURSE_LOADED" 					 		text="course: pas de course chargée" />
		<text name="COURSEPLAY_WARNING_LIGHTS" 						 		text="Avertisseur lumineux:" />
		<text name="COURSEPLAY_WARNING_LIGHTS_MODE_0" 						text="jamais allumés" />
		<text name="COURSEPLAY_WARNING_LIGHTS_MODE_1" 						text="gyrophares (sur la route)" />
		<text name="COURSEPLAY_WARNING_LIGHTS_MODE_2" 						text="gyrophares &amp; feux de détresse (sur la route)" />
		<text name="COURSEPLAY_WARNING_LIGHTS_MODE_3" 						text="gyrophares (toujours allumés)" />
		<text name="COURSEPLAY_PAGE_TITLE_CP_CONTROL" 						text="Courseplay control" />
		<text name="COURSEPLAY_PAGE_TITLE_COMBINE_CONTROLS" 				text="Gestion de la conduite" />
		<text name="COURSEPLAY_PAGE_TITLE_MANAGE_COURSES" 					text="Gestion des courses" />
		<text name="COURSEPLAY_PAGE_TITLE_CHOOSE_FOLDER" 					text="Choisir le dossier" />
		<text name="COURSEPLAY_PAGE_TITLE_COMBI_MODE" 						text="vehicle specific settings" />  <!-- TODO TRANSLATE: -->
		<text name="COURSEPLAY_PAGE_TITLE_MANAGE_COMBINES" 					text="Gestion des batteuses" />
		<text name="COURSEPLAY_PAGE_TITLE_SPEEDS" 					 		text="Vitesse limite" />
		<text name="COURSEPLAY_PAGE_TITLE_DRIVING_SETTINGS"					text="general driving settings" />  <!-- TODO TRANSLATE: -->
		<text name="COURSEPLAY_PAGE_TITLE_GENERAL_SETTINGS" 				text="Paramètres" />
		<text name="COURSEPLAY_COMBINE_IS_TURNING" 					 		text="La batteuse tourne" />
		<text name="COURSEPLAY_NO_WORK_AREA" 						 		text="Pas de zone de travail" />
		<text name="COURSEPLAY_COMBINED_COURSES" 					 		text="Courses combinées" />
		<text name="COURSEPLAY_DRIVE_BEHIND_COMBINE" 						text="Conduit derrière la batteuse" />
		<text name="COURSEPLAY_DRIVE_NEXT_TO_COMBINE" 						text="Conduit à coté de la batteuse" />
		<text name="COURSEPLAY_DRIVE_TO_COMBINE" 					 		text="Conduit vers la batteuse" />
		<text name="COURSEPLAY_COMBINE_WANTS_ME_TO_STOP" 					text="La batteuse me demande de m'arrêter" />
		<text name="COURSEPLAY_WAITING_TILL_WAITING_POSITION_IS_FREE" 		text="Attends que la position d'attente se libére" />
		<text name="COURSEPLAY_TURNING_TO_COORDS" 					 		text="Tourne en direction de %d %d" />
		<text name="COURSEPLAY_DRIVE_TO_WAYPOINT" 					 		text="Conduit vers le points %d %d" />
		<text name="COURSEPLAY_WAITING_FOR_FILL_LEVEL" 						text="Attend que le niveau soit atteint" />
		<text name="COURSEPLAY_NO_COMBINE_IN_REACH" 						text="Pas de Batteuse en vue" />
		<text name="COURSEPLAY_WAITING_FOR_COMBINE_TURNED" 					text="Attend que la batteuse finisse de tourner" />
		<text name="COURSEPLAY_WAITING_FOR_WAYPOINT" 						text="Attend pour le nouveau point" />
		<text name="COURSEPLAY_FOLLOWING_TRACTOR" 					 		text="Suit le tracteur" />
		<text name="COURSEPLAY_SHOULD_BE_REFUELED" 					 		text="doit bientôt faire le plein." />
		<text name="COURSEPLAY_MUST_BE_REFUELED" 					 		text="doit faire le plein." />
		<text name="COURSEPLAY_IS_BEING_REFUELED" 					 		text="est en train d'être ravitaillé." />
		<text name="COURSEPLAY_IS_BEING_WEIGHED" 							text="se fait peser" />
		<text name="COURSEPLAY_WAITING_POINTS_TOO_MANY" 					text="Trop de points d'attente! Seulement %d permis." />
		<text name="COURSEPLAY_WAITING_POINTS_TOO_FEW" 						text="Trop peu de points d'attente! Nécessaire %d." />
		<text name="COURSEPLAY_UNLOADING_POINTS_TOO_MANY" 					text="Trop de points de déchargement! Seulement %d permis." />
		<text name="COURSEPLAY_UNLOADING_POINTS_TOO_FEW"					text="Trop peu de points de déchargement! Nécessaire %d." />
		<text name="COURSEPLAY_WRONG_TRAILER" 						 		text="pas la bonne remorque pour ce mode" />
		<text name="COURSEPLAY_WRONG_TOOL" 						 			text="pas le bon outil pour ce mode" />
		<text name="COURSEPLAY_MODE_NOT_SUPPORTED_FOR_VEHICLETYPE" 			text="ce véhicule n'est pas supporté dans ce mode" />
		<text name="COURSEPLAY_WEATHER_WARNING" 					 		text="est en attente d'une meilleure météo." />
		<text name="COURSEPLAY_LANE_OFFSET" 						 		text="Décalage de la voie" />
		<text name="COURSEPLAY_TOOL_OFFSET_X" 						 		text="Outil: décalage latéral" />
		<text name="COURSEPLAY_TOOL_OFFSET_Z" 						 		text="Outil: décalage av/ar" />
		<text name="COURSEPLAY_LOAD_UNLOAD_OFFSET_X" 						text="Charg./Décharg. décalage latéral" />
		<text name="COURSEPLAY_LOAD_UNLOAD_OFFSET_Z" 						text="Charg./Décharg./Attente décalage av/ar" />
		<text name="COURSEPLAY_FRONT" 							 			text="avant" />
		<text name="COURSEPLAY_BACK" 							 			text="arrière" />
		<text name="COURSEPLAY_WORK_WIDTH" 						 			text="Largeur de travail" />
		<text name="COURSEPLAY_WATER_WARNING" 						 		text="a voulu prendre un bain." />
		<text name="COURSEPLAY_OPEN_HUD_MODE" 						 		text="Ouverture de Courseplay:" />
		<text name="COURSEPLAY_DEBUG_CHANNELS" 						 		text="Chaînes de débogage" />
		<text name="COURSEPLAY_PAGE_TITLE_COURSE_GENERATION" 				text="Génération d'une course" />
		<text name="COURSEPLAY_ADVANCED_COURSE_GENERATOR_SETTINGS" 			text="Advanced course generator settings" />
		<text name="COURSEPLAY_STARTING_LOCATION" 							text="Position de démarrage" />
		<text name="COURSEPLAY_ENDING_LOCATION" 							text="Position de fin" />
		<text name="COURSEPLAY_STARTING_DIRECTION" 					 		text="Direction de départ:" />
		<text name="COURSEPLAY_RETURN_TO_FIRST_POINT" 						text="Retour au départ:" />
		<text name="COURSEPLAY_CORNER_1" 						 			text="Sud-Ouest" />
		<text name="COURSEPLAY_CORNER_2" 						 			text="Nord-Ouest" />
		<text name="COURSEPLAY_CORNER_3" 						 			text="Nord-Est" />
		<text name="COURSEPLAY_CORNER_4" 						 			text="Sud-Est" />
		<text name="COURSEPLAY_CORNER_5" 									text="utiliser la position actuelle en coin de départ" />
		<text name="COURSEPLAY_CORNER_6" 									text="utiliser la dernière position en coin de départ" />
		<text name="COURSEPLAY_CORNER_7" 									text="South-West (new)" />
		<text name="COURSEPLAY_CORNER_8" 									text="North-West (new)" />
		<text name="COURSEPLAY_CORNER_9" 									text="North-East (new)" />
		<text name="COURSEPLAY_CORNER_10" 									text="South-East (new)" />
		<text name="COURSEPLAY_CORNER_11" 									text="Select position on map" />
		<text name="COURSEPLAY_CLICK_MAP_TO_SELECT_FIELD" 	 				text="(click map to select field)" />
		<text name="COURSEPLAY_CLICK_MAP_TO_SET_STARTING_POSITION"	 		text="(click map to select starting position)" />
		<text name="COURSEPLAY_START_WORKING_ON" 			            	text="Start working on" />
		<text name="COURSEPLAY_SKIP_ROWS"     			                	text="Skip rows" />
		<text name="COURSEPLAY_UP_DOWN_ROWS"     			            	text="Up/down rows" />
		<text name="COURSEPLAY_HEADLAND_PASSES" 				        	text="Headland passes" />
		<text name="COURSEPLAY_HEADLAND_CORNERS" 				        	text="Headland corners" />
		<text name="COURSEPLAY_HEADLAND_CLOCKWISE" 				        	text="Clockwise" />
		<text name="COURSEPLAY_HEADLAND_COUNTERCLOCKWISE" 					text="Counterclockwise" />
		<text name="COURSEPLAY_HEADLAND_MODE_NONE"   				    	text="None" />
		<text name="COURSEPLAY_HEADLAND_MODE_NORMAL" 				    	text="Around" />
		<text name="COURSEPLAY_HEADLAND_MODE_NARROW_FIELD" 					text="Narrow field" />
		<text name="COURSEPLAY_HEADLAND_MODE_TWO_SIDE" 				 		text="Short edges" />
		<text name="COURSEPLAY_DIRECTION_1" 						 		text="Nord" />
		<text name="COURSEPLAY_DIRECTION_2" 						 		text="Est" />
		<text name="COURSEPLAY_DIRECTION_3" 						 		text="Sud" />
		<text name="COURSEPLAY_DIRECTION_4" 						 		text="Ouest" />
		<text name="COURSEPLAY_DIRECTION_5" 								text="Automatique" />
		<text name="COURSEPLAY_DIRECTION_6" 								text="Longest edge" />
		<text name="COURSEPLAY_DIRECTION_7" 								text="Manual" />
        <text name="COURSEPLAY_DIRECTION_N"                             	text="N"/>
        <text name="COURSEPLAY_DIRECTION_NNE"                           	text="NNE"/>
        <text name="COURSEPLAY_DIRECTION_NE"                            	text="NE"/>
        <text name="COURSEPLAY_DIRECTION_ENE"                           	text="ENE"/>
        <text name="COURSEPLAY_DIRECTION_E"                             	text="E"/>
        <text name="COURSEPLAY_DIRECTION_ESE"                           	text="ESE"/>
        <text name="COURSEPLAY_DIRECTION_SE"                            	text="SE"/>
        <text name="COURSEPLAY_DIRECTION_SSE"                           	text="SSE"/>
        <text name="COURSEPLAY_DIRECTION_S"                             	text="S"/>
        <text name="COURSEPLAY_DIRECTION_SSW"                           	text="SSW"/>
        <text name="COURSEPLAY_DIRECTION_SW"                            	text="SW"/>
        <text name="COURSEPLAY_DIRECTION_WSW"                           	text="WSW"/>
        <text name="COURSEPLAY_DIRECTION_W"                             	text="W"/>
        <text name="COURSEPLAY_DIRECTION_WNW"                           	text="WNW"/>
        <text name="COURSEPLAY_DIRECTION_NW"                            	text="NW"/>
        <text name="COURSEPLAY_DIRECTION_NNW"                           	text="NNW"/>
        <text name="COURSEPLAY_COURSE_SUBOPTIMAL"                       	text="Course generated successfully but due to the current direction settings it may cause issues when driving."/>
		<text name="COURSEPLAY_HEADLAND" 						 			text="Fourrière:" />
		<text name="COURSEPLAY_BYPASS_ISLANDS"  							text="Détection des obstacles" />
        <text name="COURSEPLAY_ISLAND_BYPASS_MODE_NONE"  					text="Désactivé" />
        <text name="COURSEPLAY_ISLAND_BYPASS_MODE_SIMPLE"  					text="Simple" />
        <text name="COURSEPLAY_ISLAND_BYPASS_MODE_CIRCLE"  					text="Circulaire" />
		<text name="COURSEPLAY_HEADLAND_CORNER_TYPE_SMOOTH" 				text="Lissés" />
		<text name="COURSEPLAY_HEADLAND_CORNER_TYPE_SHARP" 					text="Manoeuvres" />
		<text name="COURSEPLAY_HEADLAND_CORNER_TYPE_ROUND" 					text="Ronds" />
		<text name="COURSEPLAY_HEADLAND_REVERSE_MANEUVER_TYPE"				text="Manoeuvre arrière dans les fourrières"/>
		<text name="COURSEPLAY_HEADLAND_REVERSE_MANEUVER_TYPE_STRAIGHT"		text="Ligne droite" />
		<text name="COURSEPLAY_HEADLAND_REVERSE_MANEUVER_TYPE_CURVE"		text="Circulaire" />
		<text name="COURSEPLAY_CENTER_MODE"									text="Field center (experimental)" />
		<text name="COURSEPLAY_CENTER_MODE_UP_DOWN"							text="up/down" />
		<text name="COURSEPLAY_CENTER_MODE_CIRCULAR"						text="circular" />
		<text name="COURSEPLAY_CENTER_MODE_SPIRAL"						    text="spiral" />
		<text name="COURSEPLAY_ACTIVATED" 						 			text="activé" />
		<text name="COURSEPLAY_NAME_ONLY" 									text="Nom seul" />
		<text name="COURSEPLAY_NAME_AND_COURSE" 							text="Nom et Course" />
		<text name="COURSEPLAY_DEACTIVATED" 						 		text="désactivé" />
		<text name="COURSEPLAY_RIDGEMARKERS" 						 		text="Traceurs:" />
		<text name="COURSEPLAY_UNLOADING_ON_FIELD" 					 		text="Déchargement aux champs" />
		<text name="COURSEPLAY_AUTOMATIC" 						 			text="automatique" />
		<text name="COURSEPLAY_MANUAL" 							 			text="manuel" />
		<text name="COURSEPLAY_TURN_MANEUVER" 						 		text="Manœuvre de demi-tour:" />
		<text name="COURSEPLAY_START" 							 			text="Démarrer" />
		<text name="COURSEPLAY_FINISH" 							 			text="Arrêter" />
		<text name="COURSEPLAY_NO_VALID_COURSE" 					 		text="La course n'est pas valide" />
		<text name="COURSEPLAY_FERTILIZERFUNCTION"							text="Fonction engrais du semoir" />
		<text name="COURSEPLAY_COMBINE_CONVOY"						 		text="vehicle convoy" /> <!-- TODO: translate -->
		<text name="COURSEPLAY_CONVOY_MAX_DISTANCE"					 		text="maximum distance" /> <!-- TODO: translate -->
		<text name="COURSEPLAY_CONVOY_MIN_DISTANCE"						 	text="minimum distance" /> <!-- TODO: translate -->
		<text name="COURSEPLAY_COMBINE_IN_FRUIT"							text="combines pipe is in fruit" /> <!-- TODO: this is the local InfoText in mode2 with pathfinding active when the combines pipe is in fruit -->
		<text name="COURSEPLAY_MODESPECIFIC_SETTINGS"						text="mode specific settings" /> <!-- TODO: translate -->
		
<<<<<<< HEAD
    <!-- shovel stuff -->
		<text name="COURSEPLAY_SHOVEL_NOT_FOUND" 					 		text="Pas de pelle trouvé" />
		<text name="COURSEPLAY_SHOVEL_POSITIONS" 					 		text="Positions de la pelle" />
		<text name="COURSEPLAY_SHOVEL_POSITIONS_MISSING" 					text="Positions de la pelle manquantes" />
=======
		<!-- shovel stuff -->
		<text name="COURSEPLAY_SHOVEL_NOT_FOUND" 					 		text="Pas de godet trouvé" />
		<text name="COURSEPLAY_SHOVEL_POSITIONS" 					 		text="Positions du godet" />
		<text name="COURSEPLAY_SHOVEL_POSITIONS_MISSING" 					text="Il faut enregistrer les positions du godet" />
>>>>>>> a3829ac3
		<text name="COURSEPLAY_SHOVEL_LOADING_POSITION" 					text="Position de chargement" />
		<text name="COURSEPLAY_SHOVEL_TRANSPORT_POSITION" 					text="Position de transport" />
		<text name="COURSEPLAY_SHOVEL_PRE_UNLOADING_POSITION" 				text="Position avant de décharger" />
		<text name="COURSEPLAY_SHOVEL_UNLOADING_POSITION" 					text="Position de déchargement" />
		<text name="COURSEPLAY_SHOVEL_SAVE_LOADING_POSITION" 				text="Enregistrer la position de chargement" />
		<text name="COURSEPLAY_SHOVEL_SAVE_TRANSPORT_POSITION" 				text="Enregistrer la position de transport" />
		<text name="COURSEPLAY_SHOVEL_SAVE_PRE_UNLOADING_POSITION" 			text="Enregistrer la position de pre-dechargement" />
		<text name="COURSEPLAY_SHOVEL_SAVE_UNLOADING_POSITION" 				text="Enregistrer la position de déchargement" />
		<text name="COURSEPLAY_SHOVEL_MOVE_TO_LOADING_POSITION" 			text="Se mettre en position de chargement" />
		<text name="COURSEPLAY_SHOVEL_MOVE_TO_TRANSPORT_POSITION" 			text="Se mettre en position de transport" />
		<text name="COURSEPLAY_SHOVEL_MOVE_TO_PRE_UNLOADING_POSITION" 		text="Se mettre en position de pre-dechargement" />
		<text name="COURSEPLAY_SHOVEL_MOVE_TO_UNLOADING_POSITION" 			text="Se mettre en position de déchargement" />
		<text name="COURSEPLAY_SHOVEL_STOP_AND_GO" 					 		text="Arrêter et aller charger" />

		<text name="COURSEPLAY_START_AT_POINT" 						 		text="Commencer la course au" />
		<text name="COURSEPLAY_NEAREST_POINT" 						 		text="point le plus proche" />
		<text name="COURSEPLAY_FIRST_POINT" 						 		text="premier point" />
		<text name="COURSEPLAY_CURRENT_POINT" 						 		text="point actuel" />
		<text name="COURSEPLAY_NEXT_POINT" 									text="prochain point" />
		<text name="COURSEPLAY_FIELD_EDGE_PATH" 					 		text="Tour du champ" />
		<text name="COURSEPLAY_FIELD" 							 			text="Champ" />
		<text name="COURSEPLAY_CURRENTLY_LOADED_COURSE" 					text="(Course actuellement chargée)" />
		<text name="COURSEPLAY_FIELD_SCAN_IN_PROGRESS" 						text="Scan des champs en cours" />
		<text name="COURSEPLAY_SCANNING_FIELD_NMB" 					 		text="Analyse du champ %d/%d" />
		<text name="COURSEPLAY_HOSEMISSING" 						 		text="Manque un tuyau - annuler la recharge" />
		<text name="COURSEPLAY_SYMMETRIC_LANE_CHANGE" 						text="Changement de voie symétrique" />
		<text name="COURSEPLAY_UNLOADING_DRIVER_PRIORITY" 					text="Priorité du chauffeur" />
		<text name="COURSEPLAY_FILLEVEL" 						 			text="niveau de remplissage" />
		<text name="COURSEPLAY_PICKUP_JAMMED" 						 		text=": le pickup est encombré" />
		<text name="COURSEPLAY_BALER_NEEDS_NETS" 					 		text=": la presse a besoin de nouveaux filets" />
		<text name="COURSEPLAY_SCAN_CURRENT_FIELD_EDGES" 					text="Calculer le tour du champ actuel" />
		<text name="COURSEPLAY_CURRENT_FIELD_EDGE_PATH_NUMBER" 				text="Tour du champ numéro" />
		<text name="COURSEPLAY_ADD_CUSTOM_FIELD_EDGE_PATH_TO_LIST" 			text="Ajoute le tour du champ %d à la liste" />
		<text name="COURSEPLAY_OVERWRITE_CUSTOM_FIELD_EDGE_PATH_IN_LIST"	text="Ecraser le tour du champ %d dans la liste" />
		<text name="COURSEPLAY_USER" 							 			text="utilisateur" />
		<text name="COURSEPLAY_DAMAGE_SHOULD_BE_REPAIRED" 					text="doit bientôt être réparé" />
		<text name="COURSEPLAY_DAMAGE_MUST_BE_REPAIRED" 					text="doit être réparé" />
		<text name="COURSEPLAY_DAMAGE_IS_BEING_REPAIRED" 					text="est en train d'être réparé" />
		<text name="COURSEPLAY_COVER_HANDLING" 						 		text="Bâche:" />
		<text name="COURSEPLAY_REMOVEACTIVECOMBINEFROMTRACTOR" 				text="Retirer l'attribution à la machine" />
		<text name="COURSEPLAY_STOP_DURING_UNLOADING" 						text="Arrêter pendant le déchargement" />
		<text name="COURSEPLAY_SLIPPING_WARNING" 					 		text="patine" />
		<text name="COURSEPLAY_REFILL_UNTIL_PCT" 					 		text="Remplir jusqu'à:" />
		<text name="COURSEPLAY_BGA_IS_FULL" 						 		text=": le silo est plein!" />
		<text name="COURSEPLAY_FARM_SILO_NO_FILLTYPE" 						text="Le silo n'a pas la récolte sélectionnée" />
		<text name="COURSEPLAY_FARM_SILO_FILL_TYPE" 						text="Chargement au silo:" />
		<text name="COURSEPLAY_FARM_SILO_IS_EMPTY" 					 		text="Le silo est vide !" />
		<text name="COURSEPLAY_FARM_SILO_IS_FULL" 							text=": Ce silo est plein ! Déchargement dans le silo suivant." />
		<text name="COURSEPLAY_STARTING_UP_TOOL" 					 		text="Démarrage à %s!" />
		<text name="COURSEPLAY_SEARCH_FOR_FIRST_WAYPOINT" 					text="Cherche le premier point" />
		<text name="COURSEPLAY_SAVE_CURRENT_COURSE" 						text="Sauvegarder la course actuelle" />
		<text name="COURSEPLAY_RECORDING_STOP" 						 		text="Arrêter l'enregistrement" />
		<text name="COURSEPLAY_RECORDING_PAUSE" 					 		text="Pauser l'enregistrement" />
		<text name="COURSEPLAY_RECORDING_PAUSE_RESUME" 						text="Reprendre l'enregistrement" />
		<text name="COURSEPLAY_RECORDING_DELETE" 					 		text="Supprimer le dernier point" />
		<text name="COURSEPLAY_RECORDING_SET_WAIT" 					 		text="Placer un point d'attente" />
		<text name="COURSEPLAY_RECORDING_SET_UNLOAD" 						text="Placer un point de déchargement" />
		<text name="COURSEPLAY_RECORDING_SET_CROSS" 						text="Placer un point de croisement" />
		<text name="COURSEPLAY_RECORDING_TURN_START" 						text="Commencer la manœuvre de demi-tour" />
		<text name="COURSEPLAY_RECORDING_TURN_END" 					 		text="Terminer la manœuvre de demi-tour" />
		<text name="COURSEPLAY_RECORDING_REVERSE_START" 					text="Marche arrière" />
		<text name="COURSEPLAY_RECORDING_REVERSE_STOP" 						text="Marche avant" />
		<text name="COURSEPLAY_RECORDING_ADD_SPLIT_POINTS"					text="Ajouter des points intermédiaires" />
		<text name="COURSEPLAY_INGAMEMAP_ICONS_SHOWTEXT" 					text="Icones sur la carte: afficher le texte" />
		<text name="COURSEPLAY_DRIVECONTROL" 								text="Options Drive Control" />
		<text name="COURSEPLAY_DRIVECONTROL_MODE_0" 						text="automatique" />
		<text name="COURSEPLAY_DRIVECONTROL_MODE_1" 						text="4x4 permanent" />
		<text name="COURSEPLAY_DRIVECONTROL_MODE_2" 						text="4x4 permanent &amp; différentiel avant au travail" />
		<text name="COURSEPLAY_DRIVECONTROL_MODE_3" 						text="4x4 permanent &amp; différentiel arrière au travail" />
		<text name="COURSEPLAY_DRIVECONTROL_MODE_4" 						text="4x4 permanent &amp; différentiels complet au travail" />
		<text name="COURSEPLAY_YES_NO_FIELDSCAN" 					 		text="Voulez-vous que vos champs soient scannés automatiquement ?" />
		<text name="COURSEPLAY_YES_NO_WAGES" 						 		text="Voulez-vous payer des salaires pour vos ouvriers ?" />
		<text name="COURSEPLAY_SEEDUSAGECALCULATOR" 						text="Utilisation des semences" />
		<text name="COURSEPLAY_SEEDUSAGECALCULATOR_FIELD" 					text="Champ: %d (%s %s)" />
		<text name="COURSEPLAY_SEEDUSAGECALCULATOR_SEEDTYPE" 				text="Type de semence: %s" />
		<text name="COURSEPLAY_SEEDUSAGECALCULATOR_USAGE" 					text="Utilisation: %s %s (%s)" />
		<text name="COURSEPLAY_VISUALWAYPOINTS_STARTEND"					text="Montrer/cacher les points du début et de la fin" />
		<text name="COURSEPLAY_VISUALWAYPOINTS_ALL"					 		text="Montrer/cacher tous les points" />
		<text name="COURSEPLAY_VISUALWAYPOINTS_CROSSING"					text="Montrer/cacher les points de croisements" />

		<text name="COURSEPLAY_HUD_OPEN" 						 			text="Montrer le Courseplay HUD" />
		<text name="COURSEPLAY_HUD_CLOSE" 						 			text="Cacher le Courseplay HUD" />
		<text name="COURSEPLAY_FUNCTIONS" 						 			text="Fonctions de Courseplay" />
		<text name="input_COURSEPLAY_MODIFIER" 					 			text="Courseplay: modifier" />
		<text name="input_COURSEPLAY_MENU_ACCEPT_SECONDARY" 				text="Courseplay: Accepter les pop-ups" />
		<text name="input_COURSEPLAY_HUD" 						 			text="Courseplay: Montrer/cacher l'interface" />
		<text name="input_COURSEPLAY_START_STOP" 				 			text="Courseplay: Démarrer/arrêter la course" />
		<text name="input_COURSEPLAY_CANCELWAIT" 				 			text="Courseplay: Continue" />
		<text name="input_COURSEPLAY_DRIVENOW" 					 			text="Courseplay: Démarrer maintenant" />
		<text name="input_COURSEPLAY_STOP_AT_END" 				 			text="Courseplay: Arrêter au prochain point ou trigger" />
		<text name="input_COURSEPLAY_NEXTMODE" 					 			text="Courseplay: mode suivant" />
		<text name="input_COURSEPLAY_PREVMODE" 					 			text="Courseplay: mode précedent" />
		<text name="input_COURSEPLAY_MOUSEACTION_PRIMARY" 					text="Courseplay: Action de la souris" />
		<text name="input_COURSEPLAY_MOUSEACTION_SECONDARY"					text="Courseplay: Action secondaire de la souris" />
		<text name="input_COURSEPLAY_DEBUG_MARKER"			 				text="Courseplay: place debug marker in log" />
		<text name="input_COURSEPLAY_SHOVEL_MOVE_TO_LOADING_POSITION" 		text="Courseplay: Se mettre en position de chargement" />
		<text name="input_COURSEPLAY_SHOVEL_MOVE_TO_TRANSPORT_POSITION" 	text="Courseplay: Se mettre en position de transport" />
		<text name="input_COURSEPLAY_SHOVEL_MOVE_TO_PRE_UNLOADING_POSITION"	text="Courseplay: Se mettre en position de pre-dechargement" />
		<text name="input_COURSEPLAY_SHOVEL_MOVE_TO_UNLOADING_POSITION" 	text="Courseplay: Se mettre en position de déchargement" />
		<text name="COURSEPLAY_MOUSEARROW_SHOW" 					 		text="Afficher le curseur" />
		<text name="COURSEPLAY_MOUSEARROW_HIDE" 					 		text="Cacher le curseur" />
		<text name="COURSEPLAY_MOUSE_BUTTON_LEFT" 						 	text="Left Mouse Button" /> <!-- TODO TRANSLATE: -->
		<text name="COURSEPLAY_MOUSE_BUTTON_RIGHT" 						 	text="Right Mouse Button" /> <!-- TODO TRANSLATE: -->
		<text name="COURSEPLAY_MOUSE_BUTTON_MIDDLE"						 	text="Middle Mouse Button" /> <!-- TODO TRANSLATE: -->
		<text name="COURSEPLAY_MOUSE_BUTTON_NR" 					 		text="Mouse Button %d" /> <!-- TODO TRANSLATE: %s = number -->

		<text name="COURSEPLAY_MODE10_MODE" 						    	text="Mode" />
		<text name="COURSEPLAY_MODE10_MODE_LEVELING" 						text="nivellement et tassement" />
		<text name="COURSEPLAY_MODE10_MODE_BUILDUP"							text="remplissage" />
		<text name="COURSEPLAY_MODE10_SEARCH_MODE" 							text="Stopper automatiquent " />
		<text name="COURSEPLAY_MODE10_SEARCH_MODE_CP" 						text="courseplayers" />
		<text name="COURSEPLAY_MODE10_SEARCH_MODE_ALL" 						text="tout véhicule" />
		<text name="COURSEPLAY_MODE10_SEARCHRADIUS" 						text="Déctection des véhicules dans un rayon de " />
		<text name="COURSEPLAY_MODE10_MAX_BUNKERSPEED" 						text="Vitesse max pendant le remplissage" />
		<text name="COURSEPLAY_MODE10_BLADE_HEIGHT" 						text="Hauteur de la lame" />
		<text name="COURSEPLAY_MODE10_NOSILO"						 		text="Le point de départ n'est pas dans le bunkersilo" />
		<text name="COURSEPLAY_MODE10_NOBLADE"						 		text="Pas de lame attachée" />
		<text name="COURSEPLAY_MODE10_NOFRONTBLADE"							text="La lame avant n'est pas supportée" />
		<text name="COURSEPLAY_MODE10_SETTINGS"						    	text="Paramètres BunkerSilo" />
		<text name="COURSEPLAY_MODE10_BLADE_WIDTH" 					 		text="Largeur de la lame" />
		<text name="COURSEPLAY_MODE10_SILO_LOADEDBY" 						text="Remplissage du silo" />
		<text name="COURSEPLAY_MODE10_DRIVINGTHROUGH" 						text="en le traversant" />
		<text name="COURSEPLAY_MODE10_REVERSE_UNLOADING" 			 		text="en marche arrière" />
		
		<text name="COURSEPLAY_FUEL_SEARCH_FOR"								text="Faire le plein à la station" />
<<<<<<< HEAD
		<text name="COURSEPLAY_FUEL_ALWAYS"									text="Toujours" />
		<text name="COURSEPLAY_FUEL_BELOW_20PCT"							text="En dessous de 20%" />
		<text name="COURSEPLAY_FUELSAVEOPTION"								text="Options d'économie de carburant" />
=======
		<text name="COURSEPLAY_FUEL_ALWAYS"									text="toujours" />
		<text name="COURSEPLAY_FUEL_BELOW_20PCT"							text="en dessous de 20%" />
		<text name="COURSEPLAY_FUELSAVEOPTION"								text="Eco. carburant:" />
		
>>>>>>> a3829ac3
		<text name="COURSEPLAY_RELOAD_COURSE_LIST" 							text="Recharger la liste de courses" />
		<text name="COURSEPLAY_COULDNT_GENERATE_COURSE" 					text="Impossible de générer la course. Essayez de modifier les paramètres ou de déplacer le véhicule."/>
		
		<text name="COURSEPLAY_FillType_BaleTwine" 							text="Ficelle pour balle" />
		<text name="COURSEPLAY_FillType_BaleNet" 							text="Filet pour balle" />
		<text name="COURSEPLAY_FillType_WrappingFoil" 						text="Film d'enrubannage" />
		<text name="COURSEPLAY_FillType_Molasses"							text="Mélasse" />

		<text name="COURSEPLAY_AUTODRIVE_MODE"				    			text="AutoDrive" />
		<text name="COURSEPLAY_AUTODRIVE_NO_AUTODRIVE"				    	text="Not installed" />
		<text name="COURSEPLAY_AUTODRIVE_DONT_USE"				    		text="Don't use" />
		<text name="COURSEPLAY_AUTODRIVE_UNLOAD_OR_REFILL"					text="For unload/refill" />
		<text name="COURSEPLAY_AUTODRIVE_PARK"								text="To park vehicle" />
		<text name="COURSEPLAY_AUTODRIVE_UNLOAD_OR_REFILL_PARK"				text="For unload/refill and park" />

		<text name="COURSEPLAY_AUTODRIVE_FOLDER"				   			text="AutoDrive" />
		<text name="COURSEPLAY_AUTODRIVE_RETURN_COURSE"				   		text="(and return)" />

		<text name="COURSEPLAY_OPEN_ADVANCED_SETTINGS"				   		text="Advanced settings..." />

		<text name="COURSEPLAY_LOAD_COURSES_AT_STARTUP"				   		text="Load courses at startup" />
		<text name="COURSEPLAY_LOAD_COURSES_AT_STARTUP_TOOLTIP"				text="Load all courses at startup, will slow down loading a saved game when activated" />
		<text name="COURSEPLAY_USE_AI_TURNS"				   				text="Use AI turn maneuvers" />
		<text name="COURSEPLAY_USE_AI_TURNS_TOOLTIP"						text="Use AI turn maneuvers instead of calculated turn trajectories" />
		<text name="COURSEPLAY_AUTO_FIELD_SCAN"				   				text="Scan fields automatically" />
		<text name="COURSEPLAY_EARN_WAGES"					   				text="Courseplay workers earn wages" />

		<text name="COURSEPLAY_IMPLEMENT_RAISE_LOWER_EARLY"				   	text="Early" />
		<text name="COURSEPLAY_IMPLEMENT_RAISE_LOWER_LATE"				   	text="Late" />
		<text name="COURSEPLAY_IMPLEMENT_RAISE_TIME"					   	text="When to raise implements" />
		<text name="COURSEPLAY_IMPLEMENT_RAISE_TIME_TOOLTIP"				text="When to raise implements when ending a row or starting a headland turn" />
		<text name="COURSEPLAY_IMPLEMENT_LOWER_TIME"					   	text="When to lower implements" />
		<text name="COURSEPLAY_IMPLEMENT_LOWER_TIME_TOOLTIP"				text="When to lower implements when starting a row or ending a headland turn" />

		<text name="COURSEPLAY_USE_PPC_TURNS"				   				text="Use virtual waypoints (PPC) in turns" />
		<text name="COURSEPLAY_USE_PPC_TURNS_TOOLTIP"						text="Use a better course tracking algorithm (pure pursuit controller) during turns" />
		<text name="COURSEPLAY_WORKER_WAGES"				   				text="Courseplay worker wages" />
		<text name="COURSEPLAY_WORKER_WAGES_TOOLTIP"						text="Courseplay worker wages as percentage of normal worker's wages" />
		<!-- Replace marker, do not remove! -->
	</texts>
</l10n><|MERGE_RESOLUTION|>--- conflicted
+++ resolved
@@ -250,17 +250,10 @@
 		<text name="COURSEPLAY_COMBINE_IN_FRUIT"							text="combines pipe is in fruit" /> <!-- TODO: this is the local InfoText in mode2 with pathfinding active when the combines pipe is in fruit -->
 		<text name="COURSEPLAY_MODESPECIFIC_SETTINGS"						text="mode specific settings" /> <!-- TODO: translate -->
 		
-<<<<<<< HEAD
     <!-- shovel stuff -->
 		<text name="COURSEPLAY_SHOVEL_NOT_FOUND" 					 		text="Pas de pelle trouvé" />
 		<text name="COURSEPLAY_SHOVEL_POSITIONS" 					 		text="Positions de la pelle" />
 		<text name="COURSEPLAY_SHOVEL_POSITIONS_MISSING" 					text="Positions de la pelle manquantes" />
-=======
-		<!-- shovel stuff -->
-		<text name="COURSEPLAY_SHOVEL_NOT_FOUND" 					 		text="Pas de godet trouvé" />
-		<text name="COURSEPLAY_SHOVEL_POSITIONS" 					 		text="Positions du godet" />
-		<text name="COURSEPLAY_SHOVEL_POSITIONS_MISSING" 					text="Il faut enregistrer les positions du godet" />
->>>>>>> a3829ac3
 		<text name="COURSEPLAY_SHOVEL_LOADING_POSITION" 					text="Position de chargement" />
 		<text name="COURSEPLAY_SHOVEL_TRANSPORT_POSITION" 					text="Position de transport" />
 		<text name="COURSEPLAY_SHOVEL_PRE_UNLOADING_POSITION" 				text="Position avant de décharger" />
@@ -386,16 +379,9 @@
 		<text name="COURSEPLAY_MODE10_REVERSE_UNLOADING" 			 		text="en marche arrière" />
 		
 		<text name="COURSEPLAY_FUEL_SEARCH_FOR"								text="Faire le plein à la station" />
-<<<<<<< HEAD
 		<text name="COURSEPLAY_FUEL_ALWAYS"									text="Toujours" />
 		<text name="COURSEPLAY_FUEL_BELOW_20PCT"							text="En dessous de 20%" />
 		<text name="COURSEPLAY_FUELSAVEOPTION"								text="Options d'économie de carburant" />
-=======
-		<text name="COURSEPLAY_FUEL_ALWAYS"									text="toujours" />
-		<text name="COURSEPLAY_FUEL_BELOW_20PCT"							text="en dessous de 20%" />
-		<text name="COURSEPLAY_FUELSAVEOPTION"								text="Eco. carburant:" />
-		
->>>>>>> a3829ac3
 		<text name="COURSEPLAY_RELOAD_COURSE_LIST" 							text="Recharger la liste de courses" />
 		<text name="COURSEPLAY_COULDNT_GENERATE_COURSE" 					text="Impossible de générer la course. Essayez de modifier les paramètres ou de déplacer le véhicule."/>
 		
