<?xml version="1.0" encoding="utf-8" standalone="no" ?>
<l10n>
  <texts>
    <text name="COURSEPLAY_RECORDING_START" 					 		text="Commencer l'enregistrement de la course" />
    <text name="COURSEPLAY_DRIVER" 							 			text="Remorque" />
    <text name="COURSEPLAY_UNLOADING_DRIVER_START" 						text="Rappeler la remorque" />
    <text name="COURSEPLAY_UNLOADING_DRIVER_STOP" 						text="Stopper la remorque" />
    <text name="COURSEPLAY_PPC_OFF" 									text="Mode normal" />
    <text name="COURSEPLAY_PPC_ON" 										text="Mode expérimental" /> <!-- a new driving algorithm using a pure pursuit controller -->
    <text name="COURSEPLAY_AIDRIVER" 									text="Ouvrier AI" /> <!-- enable new AI driver -->
    <text name="COURSEPLAY_STOP_AT_LAST_POINT" 							text="Arrêter au prochain trigger" />
    <text name="COURSEPLAY_NUMBER_OF_RUNS" 								text="Nombre de tours à effectuer" />
    <text name="COURSEPLAY_RESET_NUMBER_OF_RUNS" 						text="Réinitialiser le nombre de tours"/>
    <text name="COURSEPLAY_UNLIMITED" 									text="Illimité" />
    <text name="COURSEPLAY_UNLOADING_SIDE" 						 		text="Côté de l'ouvrier:" />
    <text name="COURSEPLAY_UNLOADING_SIDE_NONE" 						text="Automatique" />
    <text name="COURSEPLAY_LEFT" 							 			text="Gauche" />
    <text name="COURSEPLAY_RIGHT" 							 			text="Droite" />
    <text name="COURSEPLAY_CENTER" 										text="Centre" />
    <text name="COURSEPLAY_UNLOADING_DRIVER_SEND_HOME" 					text="Renvoyer remorque au point de départ" />
    <text name="COURSEPLAY_REQUEST_UNLOADING_DRIVER" 					text="Demander une remorque" />
    <text name="COURSEPLAY_UNLOADING_DRIVER_REQUESTED" 					text="Remorque demandée" />
    <text name="COURSEPLAY_START_COURSE" 						 		text="Démarrer la course" />
    <text name="COURSEPLAY_STOP_COURSE" 						 		text="Arrêter la course" />
    <text name="COURSEPLAY_MODE_1" 							 			text="Type: Transport (Chargement et livraison)" />
    <text name="COURSEPLAY_MODE_2" 							 			text="Type: Remorque (vider batteuse et livraison)" />
    <text name="COURSEPLAY_MODE_3" 							 			text="Type: Transbordeur" />
    <text name="COURSEPLAY_MODE_4" 							 			text="Type: Fertiliser et semer" />
    <text name="COURSEPLAY_MODE_5" 							 			text="Type: Aller à" />
    <text name="COURSEPLAY_MODE_6" 							 			text="Type: Travail dans la parcelle" />
    <text name="COURSEPLAY_MODE_7" 							 			text="Type: Batteuse va à la remorque" />
    <text name="COURSEPLAY_MODE_8" 							 			text="Type: Transport de liquides" />
    <text name="COURSEPLAY_MODE_9" 							 			text="Type: Charger et décharger un godet" />
    <text name="COURSEPLAY_MODE_10" 									text="Type: Nivellement et compactage" />
    <text name="COURSEPLAY_CONTINUE" 						 			text="Continuer" />
    <text name="COURSEPLAY_CLEAR_COURSE" 						 		text="Réinitialiser la course" />
    <text name="COURSEPLAY_DRIVE_NOW" 						 			text="Démarrer maintenant" />
    <text name="COURSEPLAY_DRIVE_ON_AT" 						 		text="Démarrer à" />
    <text name="UNKNOWN" 								 				text="Inconnu" />
    <text name="COURSEPLAY_HEADLAND_DIRECTION"							text="Sens de la fourrière" />
    <text name="COURSEPLAY_HEADLAND_BEFORE_AFTER"						text="Fourrières : Avant/Après" />
    <text name="COURSEPLAY_GENERATE_FIELD_COURSE"						text="Générer une course" />
    <text name="COURSEPLAY_MULTI_TOOLS"					 				text="Outils Multiples" />
    <text name="COURSEPLAY_DISTANCE" 									text="Distance" />
    <text name="COURSEPLAY_WAITING_TIME" 						 		text="Temps d'attente" />
    <text name="COURSEPLAY_MINUTES" 						 			text="%d min" />
    <text name="COURSEPLAY_SECONDS" 						 			text="%d sec" />
    <text name="COURSEPLAY_UNIT_METER" 									text="m" />
    <text name="COURSEPLAY_COURSE_NAME" 						 		text="Nom de la course:" />
    <text name="COURSEPLAY_FOLDER_NAME" 						 		text="Nom du dossier:" />
    <text name="COURSEPLAY_FILTER_COURSES" 						 		text="Filtrer les courses:" />
    <text name="COURSEPLAY_BUTTON_RETURN" 								text="Entrée" />
    <text name="COURSEPLAY_BUTTON_ESC" 									text="Echap" />
    <text name="COURSEPLAY_CANCEL_WITH" 								text="%s pour Annuler" />
    <text name="COURSEPLAY_SAVE_COURSE_WITH" 							text="%s pour Enregistrer la Course" />
    <text name="COURSEPLAY_SAVE_FOLDER_NAME_WITH" 						text="%s pour Enregistrer le Dossier" />
    <text name="COURSEPLAY_FILTER_COURSE_WITH" 							text="%s pour Filtrer les Courses" />
    <text name="COURSEPLAY_COURSES_FILTER_TITLE" 						text="Courses: %q" />
    <text name="COURSEPLAY_LOAD_COURSE" 						 		text="Charger la course/fusionner avec celle chargée" />
    <text name="COURSEPLAY_APPEND_COURSE" 					 	 		text="Ajouter la course à la fin" />
    <text name="COURSEPLAY_MOVE_TO_FOLDER" 					 	 		text="Déplacer vers un dossier" />
    <text name="COURSEPLAY_DELETE_COURSE" 					 	 		text="Supprimer la course/le dossier" />
    <text name="COURSEPLAY_CREATE_FOLDER" 						 		text="Créer un nouveau dossier" />
    <text name="COURSEPLAY_SEARCH_FOR_COURSES_AND_FOLDERS" 				text="Recherche de course et de dossier" />
    <text name="COURSEPLAY_DEACTIVATE_FILTER" 					 		text="Désactiver les filtres" />
    <text name="COURSEPLAY_REACHED_OVERLOADING_POINT" 					text="en surcharge." />
    <text name="COURSEPLAY_SAVE_PIPE_POSITION" 					    	text="Enregistrer la position de la goulotte" />
    <text name="COURSEPLAY_MOVE_PIPE_TO_POSITION"						text="positionner la goulotte" />
    <text name="COURSEPLAY_REACHED_WAITING_POINT" 						text="est arrivé au point d'attente" />
    <text name="COURSEPLAY_REACHED_END_POINT" 					 		text="a fini sa course" />
    <text name="COURSEPLAY_REACHED_END_POINT_MODE_1" 					text="a terminé son transport" />
    <text name="COURSEPLAY_REACHED_END_POINT_MODE_8" 					text="a terminé le transport de liquides" />
    <text name="COURSEPLAY_WORK_END" 							 		text="a terminé son travail" />
    <text name="COURSEPLAY_NEEDS_UNLOADING" 					 		text=": doit être vidé." />
    <text name="COURSEPLAY_NEEDS_REFILLING" 					 		text=": doit être rechargé." />
    <text name="COURSEPLAY_UNLOADING_BALES" 					 		text="décharge les ballots." />
    <text name="COURSEPLAY_IS_IN_TRAFFIC" 						 		text="est bloqué par un véhicule." />
    <text name="COURSEPLAY_TIPTRIGGER_REACHED" 					 		text="le trigger est atteint" />
    <text name="COURSEPLAY_LAST_VAILD_TIP_DIST" 						text="Dist. point de décharge:" />
    <text name="COURSEPLAY_LOADING_AMOUNT" 						 		text="Chargement: %d sur %d" />
    <text name="COURSEPLAY_WAYPOINT_MODE" 						 		text="Afficher les points de passage" />
    <text name="COURSEPLAY_PATHFINDING" 						 		text="Eviter les cultures" />
    <text name="COURSEPLAY_PLOW_FIELD_EDGE" 							text="Labour des fourrières" />
    <text name="COURSEPLAY_ALIGNMENT_WAYPOINT" 							text="Alignement sur le 1er point" />
    <text name="COURSEPLAY_COMBINE_OFFSET_HORIZONTAL" 					text="Décalage latéral" />
    <text name="COURSEPLAY_START_AT" 						 			text="Débuter à" />
    <text name="COURSEPLAY_TURN_ON_FIELD"					 			text="Tourner dans la parcelle" />
    <text name="COURSEPLAY_OPPOSITE_TURN_DIRECTION"			 			text="Type de manoeuvre" />
    <text name="COURSEPLAY_OPPOSITE_TURN_AT_END"			 			text="Manoeuvre à la fin du rang" />
    <text name="COURSEPLAY_OPPOSITE_TURN_WHEN_POSSIBLE"		 			text="Manoeuvre dès que possible" />
    <text name="COURSEPLAY_TURN_RADIUS" 						 		text="Rayon de virage" />
    <text name="COURSEPLAY_COMBINE_OFFSET_VERTICAL" 					text="Décalage vertical" />
    <text name="COURSEPLAY_COMBINE" 						 			text="Batteuse" />
    <text name="COURSEPLAY_NONE" 							 			text="Aucune" />
    <text name="COURSEPLAY_CHOOSE_COMBINE" 						 		text="Choix de la Batteuse:" />
    <text name="COURSEPLAY_COMBINE_SEARCH_MODE" 						text="Recherche de Batteuse:" />
    <text name="COURSEPLAY_CURRENT" 						 			text="Actuelle:" />
    <text name="COURSEPLAY_AUTOMATIC_SEARCH" 					 		text="Recherche automatique" />
    <text name="COURSEPLAY_MANUAL_SEARCH" 						 		text="Recherche manuelle" />
    <text name="COURSEPLAY_SEARCH_COMBINE_ON_FIELD" 					text="Chercher une batteuse dans la parcelle : %s" />
    <text name="COURSEPLAY_COPY_COURSE" 						 		text="Copier la course:" />
    <text name="COURSEPLAY_VEHICLE" 						 			text="Véhicule" />
    <text name="COURSEPLAY_TEMP_COURSE" 						 		text="Course temporaire" />
    <text name="COURSEPLAY_SPEED_TURN" 						 			text="Vitesse dans les virages:" />
    <text name="COURSEPLAY_SPEED_FIELD" 						 		text="Vitesse dans la parcelle:" />
    <text name="COURSEPLAY_SPEED_MAX" 						 			text="Vitesse sur route:" />
    <text name="COURSEPLAY_SPEED_REVERSING" 					 		text="Vitesse de recul:" />
    <text name="COURSEPLAY_MAX_SPEED_MODE" 						 		text="Vitesse maximale:" />
    <text name="COURSEPLAY_MAX_SPEED_MODE_RECORDING" 					text="Même que l'enregistrement" />
    <text name="COURSEPLAY_MAX_SPEED_MODE_MAX" 					 		text="Vitesse maximale" />
    <text name="COURSEPLAY_MAX_SPEED_MODE_AUTOMATIC" 					text="Automatique (max. %s)" />
    <text name="COURSEPLAY_NO_COURSE_LOADED" 					 		text="Pas de course chargée" />
    <text name="COURSEPLAY_WARNING_LIGHTS" 						 		text="Gyrophare" />
    <text name="COURSEPLAY_WARNING_LIGHTS_MODE_0" 						text="Jamais allumé" />
    <text name="COURSEPLAY_WARNING_LIGHTS_MODE_1" 						text="Gyrophares (sur la route)" />
    <text name="COURSEPLAY_WARNING_LIGHTS_MODE_2" 						text="Gyrophares &amp; feux de détresse (sur la route)" />
    <text name="COURSEPLAY_WARNING_LIGHTS_MODE_3" 						text="Gyrophares (toujours allumés)" />
    <text name="COURSEPLAY_PAGE_TITLE_CP_CONTROL" 						text="Contrôle Courseplay" />
    <text name="COURSEPLAY_PAGE_TITLE_COMBINE_CONTROLS" 				text="Paramètres batteuse" />
    <text name="COURSEPLAY_PAGE_TITLE_MANAGE_COURSES" 					text="Gestion des courses" />
    <text name="COURSEPLAY_PAGE_TITLE_CHOOSE_FOLDER" 					text="Choisir le dossier" />
    <text name="COURSEPLAY_PAGE_TITLE_COMBI_MODE" 						text="Gestion de l'outil" />
    <text name="COURSEPLAY_PAGE_TITLE_MANAGE_COMBINES" 					text="Gestion des batteuses" />
    <text name="COURSEPLAY_PAGE_TITLE_SPEEDS" 					 		text="Gestion des vitesses" />
    <text name="COURSEPLAY_PAGE_TITLE_DRIVING_SETTINGS"					text="Paramètres de conduite" />
    <text name="COURSEPLAY_PAGE_TITLE_GENERAL_SETTINGS" 				text="Paramètres généraux" />
    <text name="COURSEPLAY_COMBINE_IS_TURNING" 					 		text="La batteuse manoeuvre" />
    <text name="COURSEPLAY_NO_WORK_AREA" 						 		text="Pas de zone de travail dans cette course" />
    <text name="COURSEPLAY_COMBINED_COURSES" 					 		text="Courses combinées" />
    <text name="COURSEPLAY_DRIVE_BEHIND_COMBINE" 						text="Suit la batteuse" />
    <text name="COURSEPLAY_DRIVE_NEXT_TO_COMBINE" 						text="Roule à coté de la batteuse" />
    <text name="COURSEPLAY_DRIVE_TO_COMBINE" 					 		text="Roule vers la batteuse" />
    <text name="COURSEPLAY_COMBINE_WANTS_ME_TO_STOP" 					text="La batteuse me demande de m'arrêter" />
    <text name="COURSEPLAY_WAITING_TILL_WAITING_POSITION_IS_FREE" 		text="Attend que la position d'attente se libère" />
    <text name="COURSEPLAY_TURNING_TO_COORDS" 					 		text="Tourne en direction de %d %d" />
    <text name="COURSEPLAY_DRIVE_TO_WAYPOINT" 					 		text="Conduit vers le points %d %d" />
    <text name="COURSEPLAY_WAITING_FOR_FILL_LEVEL" 						text="Attend que le niveau soit atteint" />
    <text name="COURSEPLAY_NO_COMBINE_IN_REACH" 						text="Pas de Batteuse à proximité" />
    <text name="COURSEPLAY_WAITING_FOR_COMBINE_TURNED" 					text="Attend que la batteuse finisse de manoeuvrer" />
    <text name="COURSEPLAY_WAITING_FOR_WAYPOINT" 						text="Attend le nouveau point" />
    <text name="COURSEPLAY_FOLLOWING_TRACTOR" 					 		text="Suit le tracteur" />
    <text name="COURSEPLAY_SHOULD_BE_REFUELED" 					 		text="Doit bientôt faire le plein de carburant" />
    <text name="COURSEPLAY_MUST_BE_REFUELED" 					 		text="Doit faire le plein de carburant" />
    <text name="COURSEPLAY_IS_BEING_REFUELED" 					 		text="Fait le plein de carburant" />
    <text name="COURSEPLAY_IS_BEING_WEIGHED" 							text="Se fait peser" />
    <text name="COURSEPLAY_WAITING_POINTS_TOO_MANY" 					text="Trop de points d'attente! Seulement %d permis." />
    <text name="COURSEPLAY_WAITING_POINTS_TOO_FEW" 						text="Pas assez de points d'attente! Il en faut %d." />
    <text name="COURSEPLAY_UNLOADING_POINTS_TOO_MANY" 					text="Trop de points de déchargement! Seulement %d permis." />
    <text name="COURSEPLAY_UNLOADING_POINTS_TOO_FEW"					text="Pas assez de points de déchargement! Il en faut %d." />
    <text name="COURSEPLAY_WRONG_TRAILER" 						 		text="Remorque incompatible avec ce mode" />
    <text name="COURSEPLAY_WRONG_TOOL" 						 			text="Outil incompatible avec ce mode" />
    <text name="COURSEPLAY_MODE_NOT_SUPPORTED_FOR_VEHICLETYPE" 			text="Ce véhicule n'est pas supporté dans ce mode" />
    <text name="COURSEPLAY_WEATHER_WARNING" 					 		text="attend une meilleure météo." />
    <text name="COURSEPLAY_LANE_OFFSET" 						 		text="Décalage dans le rang" />
    <text name="COURSEPLAY_TOOL_OFFSET_X" 						 		text="Outil: décalage latéral" />
    <text name="COURSEPLAY_TOOL_OFFSET_Z" 						 		text="Outil: décalage av/ar" />
    <text name="COURSEPLAY_LOAD_UNLOAD_OFFSET_X" 						text="Charg./Décharg. décalage latéral" />
    <text name="COURSEPLAY_LOAD_UNLOAD_OFFSET_Z" 						text="Charg./Décharg. décalage av/ar" />
    <text name="COURSEPLAY_FRONT" 							 			text="avant" />
    <text name="COURSEPLAY_BACK" 							 			text="arrière" />
    <text name="COURSEPLAY_WORK_WIDTH" 						 			text="Largeur de travail" />
    <text name="COURSEPLAY_WATER_WARNING" 						 		text="aimerait aller nager" />
    <text name="COURSEPLAY_OPEN_HUD_MODE" 						 		text="Ouverture du Courseplay" />
    <text name="COURSEPLAY_DEBUG_CHANNELS" 						 		text="Chaînes de débogage" />
    <text name="COURSEPLAY_PAGE_TITLE_COURSE_GENERATION" 				text="Générer une course" />
    <text name="COURSEPLAY_ADVANCED_COURSE_GENERATOR_SETTINGS" 			text="Configuration de la course" />
    <text name="COURSEPLAY_STARTING_LOCATION" 							text="Position de départ" />
    <text name="COURSEPLAY_ENDING_LOCATION" 							text="Position de fin" />
    <text name="COURSEPLAY_STARTING_DIRECTION" 					 		text="Direction de départ:" />
    <text name="COURSEPLAY_RETURN_TO_FIRST_POINT" 						text="Retourner au premier point" />
    <text name="COURSEPLAY_CORNER_1" 						 			text="Sud-Ouest" />
    <text name="COURSEPLAY_CORNER_2" 						 			text="Nord-Ouest" />
    <text name="COURSEPLAY_CORNER_3" 						 			text="Nord-Est" />
    <text name="COURSEPLAY_CORNER_4" 						 			text="Sud-Est" />
    <text name="COURSEPLAY_CORNER_5" 									text="Position actuelle" />
    <text name="COURSEPLAY_CORNER_6" 									text="Dernière position utilisée" />
    <text name="COURSEPLAY_CORNER_7" 									text="Sud-Ouest (nouveau)" />
    <text name="COURSEPLAY_CORNER_8" 									text="Nord-Ouest (nouveau)" />
    <text name="COURSEPLAY_CORNER_9" 									text="Nord-Est (nouveau)" />
    <text name="COURSEPLAY_CORNER_10" 									text="Sud-Est (nouveau)" />
    <text name="COURSEPLAY_CORNER_11" 									text="Cliquez sur la carte" />
    <text name="COURSEPLAY_CLICK_MAP_TO_SELECT_FIELD" 	 				text="(Cliquez sur la carte pour sélectionner une parcelle)" />
    <text name="COURSEPLAY_CLICK_MAP_TO_SET_STARTING_POSITION"	 		text="(Cliquez sur la carte pour sélectionner le point de départ)" />
    <text name="COURSEPLAY_START_WORKING_ON" 			            	text="Commencer le travail par" />
    <text name="COURSEPLAY_SKIP_ROWS"     			                	text="Sauter des rangs" />
    <text name="COURSEPLAY_UP_DOWN_ROWS"     			            	text="Les Allers Retours" />
    <text name="COURSEPLAY_HEADLAND_PASSES" 				        	text="Les fourrières" />
    <text name="COURSEPLAY_HEADLAND_CORNERS" 				        	text="Coins de fourrières" />
    <text name="COURSEPLAY_HEADLAND_CLOCKWISE" 				        	text="Sens horaire" />
    <text name="COURSEPLAY_HEADLAND_COUNTERCLOCKWISE" 					text="Sens anti-horaire" />
    <text name="COURSEPLAY_HEADLAND_MODE_NONE"   				    	text="Pas de fourrière" />
    <text name="COURSEPLAY_HEADLAND_MODE_NORMAL" 				    	text="Fourrières autour" />
    <text name="COURSEPLAY_HEADLAND_MODE_NARROW_FIELD" 					text="Parcelle étroite" />
    <text name="COURSEPLAY_HEADLAND_MODE_TWO_SIDE" 				 		text="En bouts de parcelle" />
    <text name="COURSEPLAY_DIRECTION_1" 						 		text="Nord" />
    <text name="COURSEPLAY_DIRECTION_2" 						 		text="Est" />
    <text name="COURSEPLAY_DIRECTION_3" 						 		text="Sud" />
    <text name="COURSEPLAY_DIRECTION_4" 						 		text="Ouest" />
    <text name="COURSEPLAY_DIRECTION_5" 								text="Automatique" />
    <text name="COURSEPLAY_DIRECTION_6" 								text="Bordure la plus longue" />
    <text name="COURSEPLAY_DIRECTION_7" 								text="Manuel" />
    <text name="COURSEPLAY_DIRECTION_N"                             	text="N"/>
    <text name="COURSEPLAY_DIRECTION_NNE"                           	text="NNE"/>
    <text name="COURSEPLAY_DIRECTION_NE"                            	text="NE"/>
    <text name="COURSEPLAY_DIRECTION_ENE"                           	text="ENE"/>
    <text name="COURSEPLAY_DIRECTION_E"                             	text="E"/>
    <text name="COURSEPLAY_DIRECTION_ESE"                           	text="ESE"/>
    <text name="COURSEPLAY_DIRECTION_SE"                            	text="SE"/>
    <text name="COURSEPLAY_DIRECTION_SSE"                           	text="SSE"/>
    <text name="COURSEPLAY_DIRECTION_S"                             	text="S"/>
    <text name="COURSEPLAY_DIRECTION_SSW"                           	text="SSO"/>
    <text name="COURSEPLAY_DIRECTION_SW"                            	text="SO"/>
    <text name="COURSEPLAY_DIRECTION_WSW"                           	text="OSO"/>
    <text name="COURSEPLAY_DIRECTION_W"                             	text="O"/>
    <text name="COURSEPLAY_DIRECTION_WNW"                           	text="ONO"/>
    <text name="COURSEPLAY_DIRECTION_NW"                            	text="NO"/>
    <text name="COURSEPLAY_DIRECTION_NNW"                           	text="NNO"/>
    <text name="COURSEPLAY_COURSE_SUBOPTIMAL"                       	text="Le parcours a été généré avec succès, mais en raison des paramètres actuels, il peut y avoir des problèmes lors de la conduite"/>
    <text name="COURSEPLAY_HEADLAND" 						 			text="Fourrières:" />
    <text name="COURSEPLAY_BYPASS_ISLANDS"  							text="Détection des obstacles" />
    <text name="COURSEPLAY_ISLAND_BYPASS_MODE_NONE"  					text="Désactivé" />
    <text name="COURSEPLAY_ISLAND_BYPASS_MODE_SIMPLE"  					text="Simple" />
    <text name="COURSEPLAY_ISLAND_BYPASS_MODE_CIRCLE"  					text="Circulaire" />
    <text name="COURSEPLAY_HEADLAND_CORNER_TYPE_SMOOTH" 				text="Virages lissés" />
    <text name="COURSEPLAY_HEADLAND_CORNER_TYPE_SHARP" 					text="Manoeuvres" />
    <text name="COURSEPLAY_HEADLAND_CORNER_TYPE_ROUND" 					text="Circualaires" />
    <text name="COURSEPLAY_HEADLAND_REVERSE_MANEUVER_TYPE"				text="Manoeuvre arrière dans les fourrières"/>
    <text name="COURSEPLAY_HEADLAND_REVERSE_MANEUVER_TYPE_STRAIGHT"		text="Droite" />
    <text name="COURSEPLAY_HEADLAND_REVERSE_MANEUVER_TYPE_CURVE"		text="Virage" />
    <text name="COURSEPLAY_CENTER_MODE"									text="Gestion des passages" />
    <text name="COURSEPLAY_CENTER_MODE_UP_DOWN"							text="Allers Retours" />
    <text name="COURSEPLAY_CENTER_MODE_CIRCULAR"						text="Circulaire" />
    <text name="COURSEPLAY_CENTER_MODE_SPIRAL"						    text="Spirale (tourne autour)" />
    <text name="COURSEPLAY_ACTIVATED" 						 			text="Activé" />
    <text name="COURSEPLAY_NAME_ONLY" 									text="Nom seul" />
    <text name="COURSEPLAY_NAME_AND_COURSE" 							text="Nom et Course" />
    <text name="COURSEPLAY_DEACTIVATED" 						 		text="Désactivé" />
    <text name="COURSEPLAY_RIDGEMARKERS" 						 		text="Traceurs:" />
	<text name="COURSEPLAY_YES_NO_RIDGEMARKERS"							text="Ridge markers on/off" />
    <text name="COURSEPLAY_UNLOADING_ON_FIELD" 					 		text="Déchargement à la parcelle" />
    <text name="COURSEPLAY_AUTOMATIC" 						 			text="Automatique" />
    <text name="COURSEPLAY_MANUAL" 							 			text="Manuellement" />
    <text name="COURSEPLAY_TURN_MANEUVER" 						 		text="Manœuvre :" />
    <text name="COURSEPLAY_START" 							 			text="Démarrer" />
    <text name="COURSEPLAY_FINISH" 							 			text="Terminer" />
    <text name="COURSEPLAY_NO_VALID_COURSE" 					 		text="La course n'est pas valide" />
    <text name="COURSEPLAY_FERTILIZERFUNCTION"							text="Fonction engrais du semoir" />
    <text name="COURSEPLAY_COMBINE_CONVOY"						 		text="Convoi de véhicules" />
    <text name="COURSEPLAY_CONVOY_MAX_DISTANCE"					 		text="Distance maxi" />
    <text name="COURSEPLAY_CONVOY_MIN_DISTANCE"						 	text="Distance mini" />
    <text name="COURSEPLAY_COMBINE_IN_FRUIT"							text="Goulotte au dessus de la culture" /> <!-- this is the local InfoText in mode2 with pathfinding active when the combines pipe is in fruit -->
    <text name="COURSEPLAY_MODESPECIFIC_SETTINGS"						text="Paramètres du mod" />
  	
    <!-- shovel stuff -->
    <text name="COURSEPLAY_SHOVEL_NOT_FOUND" 					 		text="Pas de godet" />
    <text name="COURSEPLAY_SHOVEL_POSITIONS" 					 		text="Positions du godet" />
    <text name="COURSEPLAY_SHOVEL_POSITIONS_MISSING" 					text="Positions du godet manquantes" />
    <text name="COURSEPLAY_SHOVEL_LOADING_POSITION" 					text="Position de chargement" />
    <text name="COURSEPLAY_SHOVEL_TRANSPORT_POSITION" 					text="Position de transport" />
    <text name="COURSEPLAY_SHOVEL_PRE_UNLOADING_POSITION" 				text="Position de pré-déchargement" />
    <text name="COURSEPLAY_SHOVEL_UNLOADING_POSITION" 					text="Position de déchargement" />
    <text name="COURSEPLAY_SHOVEL_SAVE_LOADING_POSITION" 				text="Sauvegarder la position de chargement" />
    <text name="COURSEPLAY_SHOVEL_SAVE_TRANSPORT_POSITION" 				text="Sauvegarder la position de transport" />
    <text name="COURSEPLAY_SHOVEL_SAVE_PRE_UNLOADING_POSITION" 			text="Sauvegarder la position de pre-déchargement" />
    <text name="COURSEPLAY_SHOVEL_SAVE_UNLOADING_POSITION" 				text="Sauvegarder la position de déchargement" />
    <text name="COURSEPLAY_SHOVEL_MOVE_TO_LOADING_POSITION" 			text="Se mettre en position de chargement" />
    <text name="COURSEPLAY_SHOVEL_MOVE_TO_TRANSPORT_POSITION" 			text="Se mettre en position de transport" />
    <text name="COURSEPLAY_SHOVEL_MOVE_TO_PRE_UNLOADING_POSITION" 		text="Se mettre en position de pre-déchargement" />
    <text name="COURSEPLAY_SHOVEL_MOVE_TO_UNLOADING_POSITION" 			text="Se mettre en position de déchargement" />
    <text name="COURSEPLAY_SHOVEL_STOP_AND_GO" 					 		text="Mettre godet en position à l'arrêt" />

    <text name="COURSEPLAY_START_AT_POINT" 						 		text="Commencer la course au" />
    <text name="COURSEPLAY_NEAREST_POINT" 						 		text="Point le plus proche" />
    <text name="COURSEPLAY_FIRST_POINT" 						 		text="Premier point" />
    <text name="COURSEPLAY_CURRENT_POINT" 						 		text="Point actuel" />
    <text name="COURSEPLAY_NEXT_POINT" 									text="Prochain point" />
    <text name="COURSEPLAY_FIELD_EDGE_PATH" 					 		text="Tour de la parcelle" />
    <text name="COURSEPLAY_FIELD" 							 			text="Parcelle" />
    <text name="COURSEPLAY_CURRENTLY_LOADED_COURSE" 					text="Course actuelle" />
    <text name="COURSEPLAY_FIELD_SCAN_IN_PROGRESS" 						text="Analyse des parcelles en cours" />
    <text name="COURSEPLAY_SCANNING_FIELD_NMB" 					 		text="Analyse de la parcelle %d/%d" />
    <text name="COURSEPLAY_HOSEMISSING" 						 		text="Manque goulotte - annuler le remplissage" />
    <text name="COURSEPLAY_SYMMETRIC_LANE_CHANGE" 						text="Changement de rang symétrique" />
    <text name="COURSEPLAY_UNLOADING_DRIVER_PRIORITY" 					text="Priorité de la remorque" />
    <text name="COURSEPLAY_FILLEVEL" 						 			text="Niveau de remplissage" />
    <text name="COURSEPLAY_PICKUP_JAMMED" 						 		text=": le pickup est coincé" />
    <text name="COURSEPLAY_BALER_NEEDS_NETS" 					 		text=": la presse a besoin de filets" />
    <text name="COURSEPLAY_SCAN_CURRENT_FIELD_EDGES" 					text="Calculer le tour de la parcelle actuelle" />
    <text name="COURSEPLAY_CURRENT_FIELD_EDGE_PATH_NUMBER" 				text="Tour de la parcelle numéro" />
    <text name="COURSEPLAY_ADD_CUSTOM_FIELD_EDGE_PATH_TO_LIST" 			text="Ajoute le tour de la parcelle %d à la liste" />
    <text name="COURSEPLAY_OVERWRITE_CUSTOM_FIELD_EDGE_PATH_IN_LIST"	text="Écraser le tour de la parcelle %d dans la liste" />
    <text name="COURSEPLAY_USER" 							 			text="Utilisateur" />
    <text name="COURSEPLAY_DAMAGE_SHOULD_BE_REPAIRED" 					text="devra bientôt être réparé" />
    <text name="COURSEPLAY_DAMAGE_MUST_BE_REPAIRED" 					text="doit être réparé" />
    <text name="COURSEPLAY_DAMAGE_IS_BEING_REPAIRED" 					text="réparation en cours" />
    <text name="COURSEPLAY_COVER_HANDLING" 						 		text="Bâche" />
    <text name="COURSEPLAY_REMOVEACTIVECOMBINEFROMTRACTOR" 				text="Retirer l'affectation à cette batteuse" />
    <text name="COURSEPLAY_STOP_DURING_UNLOADING" 						text="Arrêter pendant le déchargement" />
    <text name="COURSEPLAY_SLIPPING_WARNING" 					 		text="patine" />
    <text name="COURSEPLAY_REFILL_UNTIL_PCT" 					 		text="Remplir jusqu'à:" />
    <text name="COURSEPLAY_BGA_IS_FULL" 						 		text=": le silo est plein!" />
    <text name="COURSEPLAY_FARM_SILO_NO_FILLTYPE" 						text="Le silo n'a pas la récolte sélectionnée" />
    <text name="COURSEPLAY_FARM_SILO_FILL_TYPE" 						text="Récolte à charger:" />
    <text name="COURSEPLAY_FARM_SILO_IS_EMPTY" 					 		text="Silo vide! En attente..." />
    <text name="COURSEPLAY_FARM_SILO_IS_FULL" 							text=": Silo plein ! Continue vers le prochain." />
    <text name="COURSEPLAY_STARTING_UP_TOOL" 					 		text="Démarrage à %s!" />
    <text name="COURSEPLAY_SEARCH_FOR_FIRST_WAYPOINT" 					text="Cherche le premier point" />
    <text name="COURSEPLAY_SAVE_CURRENT_COURSE" 						text="Sauvegarder la course actuelle" />
    <text name="COURSEPLAY_RECORDING_STOP" 						 		text="Arrêter l'enregistrement" />
    <text name="COURSEPLAY_RECORDING_PAUSE" 					 		text="Pause" />
    <text name="COURSEPLAY_RECORDING_PAUSE_RESUME" 						text="Sauvegarder la course" />
    <text name="COURSEPLAY_RECORDING_DELETE" 							text="Supprimer le dernier point" />
    <text name="COURSEPLAY_RECORDING_SET_WAIT" 							text="Placer un point d'attente" />
    <text name="COURSEPLAY_RECORDING_SET_UNLOAD" 						text="Placer un point de déchargement" />
    <text name="COURSEPLAY_RECORDING_SET_CROSS" 						text="Placer un croisement" />
    <text name="COURSEPLAY_RECORDING_TURN_START" 						text="Commencer le demi-tour" />
    <text name="COURSEPLAY_RECORDING_TURN_END" 					 		text="Terminer le demi-tour" />
    <text name="COURSEPLAY_RECORDING_REVERSE_START" 					text="Commencer la marche arrière" />
    <text name="COURSEPLAY_RECORDING_REVERSE_STOP" 						text="Arrêter la marche arrière" />
    <text name="COURSEPLAY_RECORDING_ADD_SPLIT_POINTS"					text="Ajouter des points intermédiaires" />
    <text name="COURSEPLAY_INGAMEMAP_ICONS_SHOWTEXT" 					text="Afficher sur la carte" />
    <text name="COURSEPLAY_DRIVECONTROL" 								text="Paramètres de conduite" />
    <text name="COURSEPLAY_DRIVECONTROL_MODE_0" 						text="Automatique" />
    <text name="COURSEPLAY_DRIVECONTROL_MODE_1" 						text="4x4 Permanent" />
    <text name="COURSEPLAY_DRIVECONTROL_MODE_2" 						text="4x4 Permanent &amp; différentiel avant au travail" />
    <text name="COURSEPLAY_DRIVECONTROL_MODE_3" 						text="4x4 Permanent &amp; différentiel arrière au travail" />
    <text name="COURSEPLAY_DRIVECONTROL_MODE_4" 						text="4x4 Permanent &amp; différentiel au travail" />
    <text name="COURSEPLAY_YES_NO_FIELDSCAN" 					 		text="Voulez-vous que vos parcelles soient scannées automatiquement ?" />
    <text name="COURSEPLAY_YES_NO_WAGES" 						 		text="Souhaitez vous rémunérer vos ouvriers Courseplay ?" />
    <text name="COURSEPLAY_SEEDUSAGECALCULATOR" 						text="Utilisation des semences" />
    <text name="COURSEPLAY_SEEDUSAGECALCULATOR_FIELD" 					text="Parcelle: %d (%s %s)" />
    <text name="COURSEPLAY_SEEDUSAGECALCULATOR_SEEDTYPE" 				text="Type de semence: %s" />
    <text name="COURSEPLAY_SEEDUSAGECALCULATOR_USAGE" 					text="Utilisation: %s %s (%s)" />
    <text name="COURSEPLAY_VISUALWAYPOINTS_STARTEND"					text="Montrer/cacher les points de départ et d'arrivée" />
    <text name="COURSEPLAY_VISUALWAYPOINTS_ALL"					 		text="Montrer/cacher tous les points" />
    <text name="COURSEPLAY_VISUALWAYPOINTS_CROSSING"					text="Montrer/cacher les croisements" />
    <text name="COURSEPLAY_HUD_OPEN" 						 			text="Montrer la fenêtre du Courseplay" />
    <text name="COURSEPLAY_HUD_CLOSE" 						 			text="Cacher la fenêtre du Courseplay" />
    <text name="COURSEPLAY_FUNCTIONS" 						 			text="Fonctions du Courseplay" />
    <text name="input_COURSEPLAY_MODIFIER" 					 			text="Courseplay: modificateur" />
    <text name="input_COURSEPLAY_MENU_ACCEPT_SECONDARY" 				text="Courseplay: Accepter les menus secondaires" />
    <text name="input_COURSEPLAY_HUD" 						 			text="Courseplay: Montrer/cacher l'interface" />
    <text name="input_COURSEPLAY_START_STOP" 				 			text="Courseplay: Démarrer/arrêter la course" />
    <text name="input_COURSEPLAY_CANCELWAIT" 				 			text="Courseplay: Continuer" />
    <text name="input_COURSEPLAY_DRIVENOW" 					 			text="Courseplay: Démarrer maintenant" />
    <text name="input_COURSEPLAY_STOP_AT_END" 				 			text="Courseplay: Arrêter au prochain point ou déclencheur" />
    <text name="input_COURSEPLAY_NEXTMODE" 					 			text="Courseplay: Mode suivant" />
    <text name="input_COURSEPLAY_PREVMODE" 					 			text="Courseplay: Mode précédent" />
    <text name="input_COURSEPLAY_MOUSEACTION_PRIMARY" 					text="Courseplay: Action de la souris" />
    <text name="input_COURSEPLAY_MOUSEACTION_SECONDARY"					text="Courseplay: Action secondaire de la souris" />
    <text name="input_COURSEPLAY_DEBUG_MARKER"			 				text="Courseplay: Placer un marqueur de débogage dans le journal" />
    <text name="input_COURSEPLAY_SHOVEL_MOVE_TO_LOADING_POSITION" 		text="Courseplay: Se mettre en position de chargement" />
    <text name="input_COURSEPLAY_SHOVEL_MOVE_TO_TRANSPORT_POSITION" 	text="Courseplay: Se mettre en position de transport" />
    <text name="input_COURSEPLAY_SHOVEL_MOVE_TO_PRE_UNLOADING_POSITION"	text="Courseplay: Se mettre en position de pre-déchargement" />
    <text name="input_COURSEPLAY_SHOVEL_MOVE_TO_UNLOADING_POSITION" 	text="Courseplay: Se mettre en position de déchargement" />
  	
    <text name="input_COURSEPLAY_EDITOR_TOGGLE"							text="Éditeur Courseplay: Activer l'éditeur de course" />
    <text name="input_COURSEPLAY_EDITOR_UNDO"							text="Éditeur Courseplay: Annuler la dernière modification" />
    <text name="input_COURSEPLAY_EDITOR_SAVE"							text="Éditeur Courseplay: Sauvegarder les modifications" />
    <text name="input_COURSEPLAY_EDITOR_SPEED_INCREASE"					text="Éditeur Courseplay: Augmenter la vitesse du point" />
    <text name="input_COURSEPLAY_EDITOR_SPEED_DECREASE"					text="Éditeur Courseplay: Diminuer la vitesse du point" />
    <text name="input_COURSEPLAY_EDITOR_DELETE_WAYPOINT"				text="Éditeur Courseplay: Supprimer le point" />
    <text name="input_COURSEPLAY_EDITOR_DELETE_NEXT_WAYPOINT"			text="Éditeur Courseplay: Supprimer le point suivant" />  
    <text name="input_COURSEPLAY_EDITOR_DELETE_TO_START"				text="Éditeur Courseplay: Supprimer les points depuis le début" />
    <text name="input_COURSEPLAY_EDITOR_DELETE_TO_END"					text="Éditeur Courseplay: Supprimer les points jusqu'à la fin" />
    <text name="input_COURSEPLAY_EDITOR_INSERT_WAYPOINT"				text="Éditeur Courseplay: Insérer un point" />
    <text name="input_COURSEPLAY_EDITOR_CYCLE_WAYPOINT_TYPE"			text="Éditeur Courseplay: Changer le type de point" />
    <text name="COURSEPLAY_EDITOR_NORMAL" 								text="Normal" />
    <text name="COURSEPLAY_EDITOR_WAIT" 								text="Point d'attente" />
    <text name="COURSEPLAY_EDITOR_CROSSING" 							text="Croisement" />
    <text name="COURSEPLAY_EDITOR_UNLOAD" 								text="Point de déchargement" />
    <text name="COURSEPLAY_EDITOR_TURNSTART" 							text="Début de demi-tour" />
    <text name="COURSEPLAY_EDITOR_TURNEND" 								text="Fin de demi-tour" />
    <text name="COURSEPLAY_EDITOR_REVERSE" 								text="Marche arrière" />
  	
    <text name="COURSEPLAY_MOUSEARROW_SHOW" 					 		text="Afficher le curseur" />
    <text name="COURSEPLAY_MOUSEARROW_HIDE" 					 		text="Cacher le curseur" />
    <text name="COURSEPLAY_MOUSE_BUTTON_LEFT" 						 	text="Bouton Gauche de la Souris" />
    <text name="COURSEPLAY_MOUSE_BUTTON_RIGHT" 						 	text="Bouton Droit de la Souris" />
    <text name="COURSEPLAY_MOUSE_BUTTON_MIDDLE"						 	text="Bouton Central de la Souris" />
    <text name="COURSEPLAY_MOUSE_BUTTON_NR" 					 		text="Bouton %d de la Souris" /> <!-- %s = number ( could be "%de Bouton de la Souris" for "mouse #th button" ) -->

    <text name="COURSEPLAY_MODE10_MODE" 						    	text="Utilisation de la lame" />
    <text name="COURSEPLAY_MODE10_MODE_LEVELING" 						text="Nivellement et tassement" />
    <text name="COURSEPLAY_MODE10_MODE_BUILDUP"							text="Remplissage" />
    <text name="COURSEPLAY_MODE10_SEARCH_MODE" 							text="Stopper automatiquement pour" />
    <text name="COURSEPLAY_MODE10_SEARCH_MODE_CP" 						text="Véhicules avec Courseplay" />
    <text name="COURSEPLAY_MODE10_SEARCH_MODE_ALL" 						text="Tous les véhicules motorisés" />
    <text name="COURSEPLAY_MODE10_SEARCHRADIUS" 						text="Détecter les véhicules dans un rayon de " />
    <text name="COURSEPLAY_MODE10_MAX_BUNKERSPEED" 						text="Vitesse max pendant le remplissage" />
    <text name="COURSEPLAY_MODE10_BLADE_HEIGHT" 						text="Hauteur de la lame" />
    <text name="COURSEPLAY_MODE10_NOSILO"						 		text="Aucun silo détecté au point de départ" />
    <text name="COURSEPLAY_MODE10_NOBLADE"						 		text="Pas de lame attelée" />
    <text name="COURSEPLAY_MODE10_NOFRONTBLADE"							text="La lame à l'avant n'est pas compatible" />
    <text name="COURSEPLAY_MODE10_SETTINGS"						    	text="Paramètres du silo" />
    <text name="COURSEPLAY_MODE10_BLADE_WIDTH" 					 		text="Largeur de la lame" />
    <text name="COURSEPLAY_MODE10_SILO_LOADEDBY" 						text="Remplissage du silo" />
    <text name="COURSEPLAY_MODE10_DRIVINGTHROUGH" 						text="En traversant le silo" />
    <text name="COURSEPLAY_MODE10_REVERSE_UNLOADING" 			 		text="En marche arrière" />
  	
    <text name="COURSEPLAY_FUEL_SEARCH_FOR"								text="Faire le plein de carburant" />
    <text name="COURSEPLAY_FUEL_ALWAYS"									text="A chaque fois" />
    <text name="COURSEPLAY_FUEL_BELOW_20PCT"							text="En dessous de 20%" />
    <text name="COURSEPLAY_FUELSAVEOPTION"								text="Option économie de carburant" />
    
    <text name="COURSEPLAY_RELOAD_COURSE_LIST" 							text="Actualiser la liste des courses" />
    <text name="COURSEPLAY_COULDNT_GENERATE_COURSE" 					text="Impossible de générer la course. Essayez de modifier les paramètres ou de déplacer le véhicule"/>
  	
    <text name="COURSEPLAY_FillType_BaleTwine" 							text="Ficelle" />
    <text name="COURSEPLAY_FillType_BaleNet" 							text="Filet" />
    <text name="COURSEPLAY_FillType_WrappingFoil" 						text="Film d'enrubannage" />
    <text name="COURSEPLAY_FillType_Molassses"							text="Mélasse" />

    <text name="COURSEPLAY_AUTODRIVE_MODE"				    			text="Conduite automatique" />
    <text name="COURSEPLAY_AUTODRIVE_NO_AUTODRIVE"				    	text="Pas installé" />
    <text name="COURSEPLAY_AUTODRIVE_DONT_USE"				    		text="Ne pas Utiliser" />
    <text name="COURSEPLAY_AUTODRIVE_UNLOAD_OR_REFILL"					text="Pour Déchargement/Chargement" />
    <text name="COURSEPLAY_AUTODRIVE_PARK"								text="Pour Stationner un Véhicule" />
    <text name="COURSEPLAY_AUTODRIVE_UNLOAD_OR_REFILL_PARK"				text="Pour Déchargement/Chargement et Stationner" />

    <text name="COURSEPLAY_AUTODRIVE_FOLDER"				   			text="Conduite automatique" />
    <text name="COURSEPLAY_AUTODRIVE_RETURN_COURSE"				   		text="(et retour)" />

    <text name="COURSEPLAY_OPEN_ADVANCED_SETTINGS"				   		text="Paramètres avancés..." />

    <text name="COURSEPLAY_LOAD_COURSES_AT_STARTUP"				   		text="Charger les courses au démarrage" />
    <text name="COURSEPLAY_LOAD_COURSES_AT_STARTUP_TOOLTIP"				text="Charger les courses au démarrage ralentira le chargement d'une sauvegarde" />
    <text name="COURSEPLAY_USE_AI_TURNS"				   				text="Utiliser les manœuvres de l'AI" />
    <text name="COURSEPLAY_USE_AI_TURNS_TOOLTIP"						text="Utiliser les manœuvres de l'AI au lieu des trajectoires calculées" />
    <text name="COURSEPLAY_AUTO_FIELD_SCAN"				   				text="Scanner les parcelles" />
    <text name="COURSEPLAY_EARN_WAGES"					   				text="Rémunérer les ouvriers Courseplay" />

    <text name="COURSEPLAY_IMPLEMENT_RAISE_LOWER_EARLY"				   	text="Plus tôt" />
    <text name="COURSEPLAY_IMPLEMENT_RAISE_LOWER_LATE"				   	text="Plus tard" />
    <text name="COURSEPLAY_IMPLEMENT_RAISE_TIME"					   	text="Relever l'outil" />
    <text name="COURSEPLAY_IMPLEMENT_RAISE_TIME_TOOLTIP"				text="Relever l'outil à la fin d'un rang ou au début de la manoeuvre dans les fourrières" />
    <text name="COURSEPLAY_IMPLEMENT_LOWER_TIME"					   	text="Baisser l'outil" />
    <text name="COURSEPLAY_IMPLEMENT_LOWER_TIME_TOOLTIP"				text="Baisser l'outil au début d'un rang ou à la fin de la manoeuvre dans les fourrières" />
    <text name="COURSEPLAY_CLICK_TO_SWITCH"					   			text="Click to switch" />
    <text name="COURSEPLAY_YES_NO_CLICK_TO_SWITCH"					   	text="Cliquez sur un vehicle pour y prendre place" />
	<text name="COURSEPLAY_PIPE_ALWAYS_UNFOLD"					   		text="Always unfold Pipe" />
	<text name="COURSEPLAY_YES_NO_PIPE_ALWAYS_UNFOLD"					text="Pipe always out when Combine waits for unload" />

    <text name="COURSEPLAY_USE_PPC_TURNS"				   				text="Utiliser des points de références virtuels (PPC) dans les virages" />
    <text name="COURSEPLAY_USE_PPC_TURNS_TOOLTIP"						text="Utiliser un meilleur algorithme de localisation de parcours - points de références virtuels (PPC) - pendant les virages" />

    <text name="COURSEPLAY_USE_PATHFINDING_IN_TURNS"				   	text="Utiliser Pathfinding" />
    <text name="COURSEPLAY_USE_PATHFINDING_IN_TURNS_TOOLTIP"			text="Utiliser Pathfinding lors des manoeuvres dans les parcelles biscornues, pour suivre la fourrière pour aller au rang suivant par exemple" />	
    <text name="COURSEPLAY_WORKER_WAGES"				   				text="Salaire des ouvriers Courseplay" />
    <text name="COURSEPLAY_WORKER_WAGES_TOOLTIP"						text="Salaire des ouvriers Courseplay en pourcentage du salaire des ouvriers normaux" />
    <text name="COURSEPLAY_SELF_UNLOAD"				   					text="Vider la batteuse" />
    <text name="COURSEPLAY_SELF_UNLOAD_TOOLTIP"							text="La batteuse va vider automatiquement lorsqu'elle est pleine et qu'il y a une remorque à proximité" />		
<<<<<<< HEAD
    <text name="COURSEPLAY_ALLOW_REVERSE_FOR_PATHFINDING_IN_TURNS"	   	text="Reversing for pathfinding in turns" />
	<text name="COURSEPLAY_ALLOW_REVERSE_FOR_PATHFINDING_IN_TURNS_TOOLTIP"	text="Allow finding a turn path which needs reverse driving (with non-towed implements only)" />
		
=======
    		<text name="COURSEPLAY_ALLOW_REVERSE_FOR_PATHFINDING_IN_TURNS"	   	text="Marche arrière avec Pathfinding" />
		<text name="COURSEPLAY_ALLOW_REVERSE_FOR_PATHFINDING_IN_TURNS_TOOLTIP"	text="Permet à Pathfinding de faire une manoeuvre incluant une marche arrière (uniquement pour les outils portés)" />
>>>>>>> 50d8fb11
		<!-- Replace marker, do not remove! -->
  </texts>
</l10n><|MERGE_RESOLUTION|>--- conflicted
+++ resolved
@@ -450,14 +450,8 @@
     <text name="COURSEPLAY_WORKER_WAGES_TOOLTIP"						text="Salaire des ouvriers Courseplay en pourcentage du salaire des ouvriers normaux" />
     <text name="COURSEPLAY_SELF_UNLOAD"				   					text="Vider la batteuse" />
     <text name="COURSEPLAY_SELF_UNLOAD_TOOLTIP"							text="La batteuse va vider automatiquement lorsqu'elle est pleine et qu'il y a une remorque à proximité" />		
-<<<<<<< HEAD
-    <text name="COURSEPLAY_ALLOW_REVERSE_FOR_PATHFINDING_IN_TURNS"	   	text="Reversing for pathfinding in turns" />
-	<text name="COURSEPLAY_ALLOW_REVERSE_FOR_PATHFINDING_IN_TURNS_TOOLTIP"	text="Allow finding a turn path which needs reverse driving (with non-towed implements only)" />
-		
-=======
-    		<text name="COURSEPLAY_ALLOW_REVERSE_FOR_PATHFINDING_IN_TURNS"	   	text="Marche arrière avec Pathfinding" />
+ 		<text name="COURSEPLAY_ALLOW_REVERSE_FOR_PATHFINDING_IN_TURNS"	   	text="Marche arrière avec Pathfinding" />
 		<text name="COURSEPLAY_ALLOW_REVERSE_FOR_PATHFINDING_IN_TURNS_TOOLTIP"	text="Permet à Pathfinding de faire une manoeuvre incluant une marche arrière (uniquement pour les outils portés)" />
->>>>>>> 50d8fb11
 		<!-- Replace marker, do not remove! -->
   </texts>
 </l10n>