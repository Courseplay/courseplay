--- conflicted
+++ resolved
@@ -22,11 +22,7 @@
 		<text name="COURSEPLAY_UNLOADING_DRIVER_REQUESTED" 					text="Chauffeur appelé" />
 		<text name="COURSEPLAY_START_COURSE" 						 		text="Démarrer la course" />
 		<text name="COURSEPLAY_STOP_COURSE" 						 		text="Arrêter la course" />
-<<<<<<< HEAD
-		<text name="COURSEPLAY_MODE_1" 							 			text="Type: Aide à la conduite (Chargement au démarrage)" />
-=======
 		<text name="COURSEPLAY_MODE_1" 							 			text="Type: Transport de grains (Chargement et départ)" />
->>>>>>> 224e17b8
 		<text name="COURSEPLAY_MODE_2" 							 			text="Type: Batteuse (La remorque suit la Batteuse)" />
 		<text name="COURSEPLAY_MODE_3" 							 			text="Type: Transbordeur (Déchargement de la Batteuse)" />
 		<text name="COURSEPLAY_MODE_4" 							 			text="Type: Fertiliser et semer" />
@@ -78,13 +74,8 @@
 		<text name="COURSEPLAY_NEEDS_UNLOADING" 					 		text=": l'outil a besoin d'être vidé." />
 		<text name="COURSEPLAY_NEEDS_REFILLING" 					 		text=": l'outil a besoin d'être rechargé." />
 		<text name="COURSEPLAY_UNLOADING_BALES" 					 		text="décharge les ballots." />
-<<<<<<< HEAD
-		<text name="COURSEPLAY_IS_IN_TRAFFIC" 						 		text="est coincé." />
-		<text name="COURSEPLAY_TIPTRIGGER_REACHED" 					 		text="Le trigger est atteint" />
-=======
 		<text name="COURSEPLAY_IS_IN_TRAFFIC" 						 		text="est dans le trafic." />
 		<text name="COURSEPLAY_TIPTRIGGER_REACHED" 					 		text="Le déclencheur est atteint" />
->>>>>>> 224e17b8
 		<text name="COURSEPLAY_LAST_VAILD_TIP_DIST" 						text="Dist. point de décharge:" />
 		<text name="COURSEPLAY_LOADING_AMOUNT" 						 		text="Chargement: %d sur %d" />
 		<text name="COURSEPLAY_WAYPOINT_MODE" 						 		text="Montrer les points" />
@@ -263,7 +254,6 @@
 		<text name="COURSEPLAY_SHOVEL_NOT_FOUND" 					 		text="Pas de pelle trouvé" />
 		<text name="COURSEPLAY_SHOVEL_POSITIONS" 					 		text="Positions de la pelle" />
 		<text name="COURSEPLAY_SHOVEL_POSITIONS_MISSING" 					text="Positions de la pelle manquantes" />
-
 		<text name="COURSEPLAY_SHOVEL_LOADING_POSITION" 					text="Position de chargement" />
 		<text name="COURSEPLAY_SHOVEL_TRANSPORT_POSITION" 					text="Position de transport" />
 		<text name="COURSEPLAY_SHOVEL_PRE_UNLOADING_POSITION" 				text="Position avant de décharger" />
