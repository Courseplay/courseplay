--- conflicted
+++ resolved
@@ -74,18 +74,11 @@
 		<text name="COURSEPLAY_NEEDS_UNLOADING" 					 		text=": l'outil a besoin d'être vidé." />
 		<text name="COURSEPLAY_NEEDS_REFILLING" 					 		text=": l'outil a besoin d'être rechargé." />
 		<text name="COURSEPLAY_UNLOADING_BALES" 					 		text="décharge les ballots." />
-<<<<<<< HEAD
+
 		<text name="COURSEPLAY_IS_IN_TRAFFIC" 						 		text="est dans le trafic." />
 		<text name="COURSEPLAY_TIPTRIGGER_REACHED" 					 		text="Le déclencheur est atteint" />
-=======
-<<<<<<< HEAD
-		<text name="COURSEPLAY_IS_IN_TRAFFIC" 						 		text="est coincé." />
-		<text name="COURSEPLAY_TIPTRIGGER_REACHED" 					 		text="Le trigger est atteint" />
-=======
 		<text name="COURSEPLAY_IS_IN_TRAFFIC" 						 		text="est dans le trafic." />
 		<text name="COURSEPLAY_TIPTRIGGER_REACHED" 					 		text="Le déclencheur est atteint" />
->>>>>>> MoreFrench
->>>>>>> 6baf8080
 		<text name="COURSEPLAY_LAST_VAILD_TIP_DIST" 						text="Dist. point de décharge:" />
 		<text name="COURSEPLAY_LOADING_AMOUNT" 						 		text="Chargement: %d sur %d" />
 		<text name="COURSEPLAY_WAYPOINT_MODE" 						 		text="Montrer les points" />
