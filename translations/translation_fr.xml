<?xml version="1.0" encoding="utf-8" standalone="no" ?>
<l10n>
	<texts>
		<text name="COURSEPLAY_RECORDING_START" 					 		text="Commencer l'enregistrement de la course" />
		<text name="COURSEPLAY_DRIVER" 							 			text="Chauffeur" />
		<text name="COURSEPLAY_PPC_OFF" 									text="Mode normal" />
		<text name="COURSEPLAY_PPC_ON" 										text="Mode expérimental" /> <!-- a new driving algorithm using a pure pursuit controller -->
		<text name="COURSEPLAY_AIDRIVER" 									text="Conducteur AI" /> <!-- enable new AI driver -->
		<text name="COURSEPLAY_UNLOADING_DRIVER_START" 						text="Démarrer le chauffeur" />
		<text name="COURSEPLAY_UNLOADING_DRIVER_STOP" 						text="Arrêter le chauffeur" />
		<text name="COURSEPLAY_STOP_AT_LAST_POINT" 					 		text="Arrêter au prochain point déclencheur" />
		<text name="COURSEPLAY_NUMBER_OF_RUNS" 								text="Nombre de tours à effectuer" />
		<text name="COURSEPLAY_RESET_NUMBER_OF_RUNS" 						text="Réinitialiser le nombre de tours"/>
 		<text name="COURSEPLAY_UNLIMITED" 									text="Illimité" />
		<text name="COURSEPLAY_UNLOADING_SIDE" 						 		text="Côté du chauffeur:" />
		<text name="COURSEPLAY_UNLOADING_SIDE_NONE" 						text="automatique" />
		<text name="COURSEPLAY_LEFT" 							 			text="gauche" />
		<text name="COURSEPLAY_RIGHT" 							 			text="droite" />
		<text name="COURSEPLAY_CENTER" 										text="centre" />
		<text name="COURSEPLAY_UNLOADING_DRIVER_SEND_HOME" 					text="Renvoyer chauffeur à la maison" />
		<text name="COURSEPLAY_REQUEST_UNLOADING_DRIVER" 					text="Demander un chauffeur" />
		<text name="COURSEPLAY_UNLOADING_DRIVER_REQUESTED" 					text="Chauffeur demandé" />
		<text name="COURSEPLAY_START_COURSE" 						 		text="Démarrer la course" />
		<text name="COURSEPLAY_STOP_COURSE" 						 		text="Arrêter la course" />
		<text name="COURSEPLAY_MODE_1" 							 			text="Type: Aide à la conduite (Chargement au début)" />
		<text name="COURSEPLAY_MODE_2" 							 			text="Type: Batteuse (La remorque suit la Batteuse)" />
		<text name="COURSEPLAY_MODE_3" 							 			text="Type: Transbordeur (Déchargement de la Batteuse)" />
		<text name="COURSEPLAY_MODE_4" 							 			text="Type: Fertiliser et semer" />
		<text name="COURSEPLAY_MODE_5" 							 			text="Type: Transfère (conduire du début à la fin)" />
		<text name="COURSEPLAY_MODE_6" 							 			text="Type: Travail des champs" />
		<text name="COURSEPLAY_MODE_7" 							 			text="Type: Batteuse auto-déchargement" />
		<text name="COURSEPLAY_MODE_8" 							 			text="Type: Transport de liquides" />
		<text name="COURSEPLAY_MODE_9" 							 			text="Type: Charger et décharger un godet" />
		<text name="COURSEPLAY_MODE_10" 									text="Type: Nivellement et compactage" />
		<text name="COURSEPLAY_CONTINUE" 						 			text="Continuer" />
		<text name="COURSEPLAY_CLEAR_COURSE" 						 		text="Réinitialiser la course" />
		<text name="COURSEPLAY_DRIVE_NOW" 						 			text="Démarrer maintenant" />
		<text name="COURSEPLAY_DRIVE_ON_AT" 						 		text="Démarrer à:" />
		<text name="UNKNOWN" 								 				text="inconnu" />
		<text name="COURSEPLAY_HEADLAND_DIRECTION"							text="Direction de la fourrière" />
		<text name="COURSEPLAY_HEADLAND_BEFORE_AFTER"						text="Fourrière avant/après le travail du champ" />
		<text name="COURSEPLAY_GENERATE_FIELD_COURSE"						text="Génération d'un travail de champ" />
		<text name="COURSEPLAY_MULTI_TOOLS"					 				text="Outils Multiples" />
		<text name="COURSEPLAY_DISTANCE" 									text="distance" />
		<text name="COURSEPLAY_WAITING_TIME" 						 		text="Temps d'attente:" />
		<text name="COURSEPLAY_MINUTES" 						 			text="%d min" />
		<text name="COURSEPLAY_SECONDS" 						 			text="%d sec" />
		<text name="COURSEPLAY_UNIT_METER" 									text="m" />
		<text name="COURSEPLAY_COURSE_NAME" 						 		text="Nom de la course:" />
		<text name="COURSEPLAY_FOLDER_NAME" 						 		text="Nom du dossier:" />
		<text name="COURSEPLAY_FILTER_COURSES" 						 		text="Filtrer les courses:" />
		<text name="COURSEPLAY_BUTTON_RETURN" 								text="Entrée" />
		<text name="COURSEPLAY_BUTTON_ESC" 									text="Echap" />
		<text name="COURSEPLAY_CANCEL_WITH" 								text="%s pour Annuler" />
		<text name="COURSEPLAY_SAVE_COURSE_WITH" 							text="%s pour Enregistrer la Course" />
		<text name="COURSEPLAY_SAVE_FOLDER_NAME_WITH" 						text="%s pour Enregistrer le Dossier" />
		<text name="COURSEPLAY_FILTER_COURSE_WITH" 							text="%s pour Filtrer les Courses" />
		<text name="COURSEPLAY_COURSES_FILTER_TITLE" 						text="Courses: %q" />
		<text name="COURSEPLAY_LOAD_COURSE" 						 		text="Charger la course/fusionner avec celle chargée" />
		<text name="COURSEPLAY_APPEND_COURSE" 					 	 		text="Ajouter la course à la fin" />
		<text name="COURSEPLAY_MOVE_TO_FOLDER" 					 	 		text="Déplacer vers un dossier" />
		<text name="COURSEPLAY_DELETE_COURSE" 					 	 		text="Supprimer la course/le dossier" />
		<text name="COURSEPLAY_CREATE_FOLDER" 						 		text="Créer un nouveau dossier" />
		<text name="COURSEPLAY_SEARCH_FOR_COURSES_AND_FOLDERS" 				text="Recherche de course et de dossier" />
		<text name="COURSEPLAY_DEACTIVATE_FILTER" 					 		text="Désactive les filtres" />
		<text name="COURSEPLAY_REACHED_OVERLOADING_POINT" 					text="a atteint le point de surcharge." />
		<text name="COURSEPLAY_SAVE_PIPE_POSITION" 					    	text="Enregistrer la position du tuyau" />
		<text name="COURSEPLAY_MOVE_PIPE_TO_POSITION"						text="Positionner le tuyau" />
		<text name="COURSEPLAY_REACHED_WAITING_POINT" 						text="est arrivé au point d'attente" />
		<text name="COURSEPLAY_REACHED_END_POINT" 					 		text="est arrivé au déclencheur/à fin de la course" />
		<text name="COURSEPLAY_REACHED_END_POINT_MODE_1" 					text="a terminé le transport de grains." />
		<text name="COURSEPLAY_REACHED_END_POINT_MODE_8" 					text="a terminé le transport de liquides." />
		<text name="COURSEPLAY_WORK_END" 							 		text="a terminé le travail." />
		<text name="COURSEPLAY_NEEDS_UNLOADING" 					 		text=": l'outil a besoin d'être vidé." />
		<text name="COURSEPLAY_NEEDS_REFILLING" 					 		text=": l'outil a besoin d'être rechargé." />
		<text name="COURSEPLAY_UNLOADING_BALES" 					 		text="décharge les ballots." />
		<text name="COURSEPLAY_IS_IN_TRAFFIC" 						 		text="est dans le traffic." />
		<text name="COURSEPLAY_TIPTRIGGER_REACHED" 					 		text="Le déclencheur est atteint" />
		<text name="COURSEPLAY_LAST_VAILD_TIP_DIST" 						text="Dist. point de décharge:" />
		<text name="COURSEPLAY_LOADING_AMOUNT" 						 		text="Chargement: %d sur %d" />
		<text name="COURSEPLAY_WAYPOINT_MODE" 						 		text="afficher les points de repère" />
		<text name="COURSEPLAY_PATHFINDING" 						 		text="Evite les cultures" />
		<text name="COURSEPLAY_COMBINE_OFFSET_HORIZONTAL" 					text="Décalage latéral:" />
		<text name="COURSEPLAY_PLOW_FIELD_EDGE" 							text="Labour des fourrières:" />
		<text name="COURSEPLAY_ALIGNMENT_WAYPOINT" 							text="Alignt. sur 1er point:" />
		<text name="COURSEPLAY_START_AT" 						 			text="Débuter à:" />
		<text name="COURSEPLAY_TURN_ON_FIELD"					 			text="Tourne dans le champ:" />
		<text name="COURSEPLAY_OPPOSITE_TURN_DIRECTION"			 			text="Sens de virage opposé" />
		<text name="COURSEPLAY_OPPOSITE_TURN_AT_END"			 			text="dans les dernière lignes" />
		<text name="COURSEPLAY_OPPOSITE_TURN_WHEN_POSSIBLE"		 			text="dès que possible" />
		<text name="COURSEPLAY_TURN_RADIUS" 						 		text="Rayon de virage:" />
		<text name="COURSEPLAY_COMBINE_OFFSET_VERTICAL" 					text="Décalage verticale:" />
		<text name="COURSEPLAY_COMBINE" 						 			text="Batteuse" />
		<text name="COURSEPLAY_NONE" 							 			text="Aucun" />
		<text name="COURSEPLAY_CHOOSE_COMBINE" 						 		text="Choix de Batteuse:" />
		<text name="COURSEPLAY_COMBINE_SEARCH_MODE" 						text="Recherche de Batteuse:" />
		<text name="COURSEPLAY_CURRENT" 						 			text="Actuelle:" />
		<text name="COURSEPLAY_AUTOMATIC_SEARCH" 					 		text="recherche automatique" />
		<text name="COURSEPLAY_MANUAL_SEARCH" 						 		text="recherche manuellement" />
		<text name="COURSEPLAY_SEARCH_COMBINE_ON_FIELD" 					text="Rechercher une batteuse dans le champ %s" />
		<text name="COURSEPLAY_COPY_COURSE" 						 		text="Copier la course:" />
		<text name="COURSEPLAY_VEHICLE" 						 			text="Véhicule" />
		<text name="COURSEPLAY_TEMP_COURSE" 						 		text="course temporaire" />
		<text name="COURSEPLAY_SPEED_TURN" 						 			text="Vitesse de virage:" />
		<text name="COURSEPLAY_SPEED_FIELD" 						 		text="Vitesse de champ:" />
		<text name="COURSEPLAY_SPEED_MAX" 						 			text="Vitesse de route:" />
		<text name="COURSEPLAY_SPEED_REVERSING" 					 		text="Vitesse de recul:" />
		<text name="COURSEPLAY_MAX_SPEED_MODE" 						 		text="Vitesse:" />
		<text name="COURSEPLAY_MAX_SPEED_MODE_RECORDING" 					text="même que l'enregistrement" />
		<text name="COURSEPLAY_MAX_SPEED_MODE_MAX" 					 		text="vitesse maximale" />
		<text name="COURSEPLAY_MAX_SPEED_MODE_AUTOMATIC" 					text="automatique (max. %s)" />
		<text name="COURSEPLAY_NO_COURSE_LOADED" 					 		text="course: pas de course chargée" />
		<text name="COURSEPLAY_WARNING_LIGHTS" 						 		text="Avertisseur lumineux:" />
		<text name="COURSEPLAY_WARNING_LIGHTS_MODE_0" 						text="jamais allumés" />
		<text name="COURSEPLAY_WARNING_LIGHTS_MODE_1" 						text="gyrophares (sur la route)" />
		<text name="COURSEPLAY_WARNING_LIGHTS_MODE_2" 						text="gyrophares &amp; feux de détresse (sur la route)" />
		<text name="COURSEPLAY_WARNING_LIGHTS_MODE_3" 						text="gyrophares (toujours allumés)" />
		<text name="COURSEPLAY_PAGE_TITLE_CP_CONTROL" 						text="Courseplay control" />
		<text name="COURSEPLAY_PAGE_TITLE_COMBINE_CONTROLS" 				text="Gestion de la conduite" />
		<text name="COURSEPLAY_PAGE_TITLE_MANAGE_COURSES" 					text="Gestion des courses" />
		<text name="COURSEPLAY_PAGE_TITLE_CHOOSE_FOLDER" 					text="Choisir le dossier" />
		<text name="COURSEPLAY_PAGE_TITLE_COMBI_MODE" 						text="Paramètres spécifiques au véhicule" />
		<text name="COURSEPLAY_PAGE_TITLE_MANAGE_COMBINES" 					text="Gestion des batteuses" />
		<text name="COURSEPLAY_PAGE_TITLE_SPEEDS" 					 		text="Limites de vitesse" />
		<text name="COURSEPLAY_PAGE_TITLE_DRIVING_SETTINGS"					text="Paramètres de conduite" />
		<text name="COURSEPLAY_PAGE_TITLE_GENERAL_SETTINGS" 				text="Paramètres général" />
		<text name="COURSEPLAY_COMBINE_IS_TURNING" 					 		text="La batteuse tourne" />
		<text name="COURSEPLAY_NO_WORK_AREA" 						 		text="Pas de zone de travail dans cette course" />
		<text name="COURSEPLAY_COMBINED_COURSES" 					 		text="Courses combinées" />
<<<<<<< HEAD
		<text name="COURSEPLAY_DRIVE_BEHIND_COMBINE" 						text="Conduit derrière la batteuse" />
		<text name="COURSEPLAY_DRIVE_NEXT_TO_COMBINE" 						text="Conduit à coté de la batteuse" />
		<text name="COURSEPLAY_DRIVE_TO_COMBINE" 					 		text="Conduit vers la batteuse" />
		<text name="COURSEPLAY_COMBINE_WANTS_ME_TO_STOP" 					text="La batteuse me demande de m'arrêter" />
		<text name="COURSEPLAY_WAITING_TILL_WAITING_POSITION_IS_FREE" 		text="Attend que la position d'attente se libére" />
=======
		<text name="COURSEPLAY_DRIVE_BEHIND_COMBINE" 						text="Conduire derrière la batteuse" />
		<text name="COURSEPLAY_DRIVE_NEXT_TO_COMBINE" 						text="Conduire à coté de la batteuse" />
		<text name="COURSEPLAY_DRIVE_TO_COMBINE" 					 		text="Conduire vers la batteuse" />
		<text name="COURSEPLAY_COMBINE_WANTS_ME_TO_STOP" 					text="La batteuse me demande d'arrêter" />
		<text name="COURSEPLAY_WAITING_TILL_WAITING_POSITION_IS_FREE" 		text="Attend que la position d'attente se libère" />
>>>>>>> f2111072
		<text name="COURSEPLAY_TURNING_TO_COORDS" 					 		text="Tourne en direction de %d %d" />
		<text name="COURSEPLAY_DRIVE_TO_WAYPOINT" 					 		text="Conduit vers le points %d %d" />
		<text name="COURSEPLAY_WAITING_FOR_FILL_LEVEL" 						text="Attend que le niveau soit atteint" />
		<text name="COURSEPLAY_NO_COMBINE_IN_REACH" 						text="Pas de Batteuse à portée" />
		<text name="COURSEPLAY_WAITING_FOR_COMBINE_TURNED" 					text="Attend que la batteuse finisse de tourner" />
		<text name="COURSEPLAY_WAITING_FOR_WAYPOINT" 						text="Attend pour le nouveau point" />
		<text name="COURSEPLAY_FOLLOWING_TRACTOR" 					 		text="Suit le tracteur" />
		<text name="COURSEPLAY_SHOULD_BE_REFUELED" 					 		text="doit bientôt faire le plein." />
		<text name="COURSEPLAY_MUST_BE_REFUELED" 					 		text="doit faire le plein." />
		<text name="COURSEPLAY_IS_BEING_REFUELED" 					 		text="est en train d'être ravitaillé." />
		<text name="COURSEPLAY_IS_BEING_WEIGHED" 							text="se fait peser" />
		<text name="COURSEPLAY_WAITING_POINTS_TOO_MANY" 					text="Trop de points d'attente! Seulement %d permis." />
		<text name="COURSEPLAY_WAITING_POINTS_TOO_FEW" 						text="Trop peu de points d'attente! Nécessaire %d." />
		<text name="COURSEPLAY_UNLOADING_POINTS_TOO_MANY" 					text="Trop de points de déchargement! Seulement %d permis." />
		<text name="COURSEPLAY_UNLOADING_POINTS_TOO_FEW"					text="Trop peu de points de déchargement! Nécessaire %d." />
		<text name="COURSEPLAY_WRONG_TRAILER" 						 		text="Remorque incorrecte pour ce mode" />
		<text name="COURSEPLAY_WRONG_TOOL" 						 			text="pas le bon outil pour ce mode" />
		<text name="COURSEPLAY_MODE_NOT_SUPPORTED_FOR_VEHICLETYPE" 			text="ce véhicule n'est pas supporté dans ce mode" />
		<text name="COURSEPLAY_WEATHER_WARNING" 					 		text="attend de la meilleure météo." />
		<text name="COURSEPLAY_LANE_OFFSET" 						 		text="Décalage de la voie" />
		<text name="COURSEPLAY_TOOL_OFFSET_X" 						 		text="Outil: décalage latéral" />
		<text name="COURSEPLAY_TOOL_OFFSET_Z" 						 		text="Outil: décalage av/ar" />
		<text name="COURSEPLAY_LOAD_UNLOAD_OFFSET_X" 						text="Charg./Décharg. décalage latéral" />
		<text name="COURSEPLAY_LOAD_UNLOAD_OFFSET_Z" 						text="Charg./Décharg./Attente décalage av/ar" />
		<text name="COURSEPLAY_FRONT" 							 			text="avant" />
		<text name="COURSEPLAY_BACK" 							 			text="arrière" />
		<text name="COURSEPLAY_WORK_WIDTH" 						 			text="Largeur de travail" />
		<text name="COURSEPLAY_WATER_WARNING" 						 		text="aimerait aller nager." />
		<text name="COURSEPLAY_OPEN_HUD_MODE" 						 		text="Ouverture de Courseplay:" />
		<text name="COURSEPLAY_DEBUG_CHANNELS" 						 		text="Chaînes de débogage" />
		<text name="COURSEPLAY_PAGE_TITLE_COURSE_GENERATION" 				text="Générer d'une course" />
		<text name="COURSEPLAY_ADVANCED_COURSE_GENERATOR_SETTINGS" 			text="Advanced course generator settings" />
		<text name="COURSEPLAY_STARTING_LOCATION" 							text="Position de départ" />
		<text name="COURSEPLAY_ENDING_LOCATION" 							text="Position de fin" />
		<text name="COURSEPLAY_STARTING_DIRECTION" 					 		text="Direction de départ:" />
		<text name="COURSEPLAY_RETURN_TO_FIRST_POINT" 						text="Retourner au premier point" />
		<text name="COURSEPLAY_CORNER_1" 						 			text="Sud-Ouest" />
		<text name="COURSEPLAY_CORNER_2" 						 			text="Nord-Ouest" />
		<text name="COURSEPLAY_CORNER_3" 						 			text="Nord-Est" />
		<text name="COURSEPLAY_CORNER_4" 						 			text="Sud-Est" />
		<text name="COURSEPLAY_CORNER_5" 									text="Position courante du véhicule" />
		<text name="COURSEPLAY_CORNER_6" 									text="Dernière position utilisé" />
		<text name="COURSEPLAY_CORNER_7" 									text="South-West (new)" />
		<text name="COURSEPLAY_CORNER_8" 									text="North-West (new)" />
		<text name="COURSEPLAY_CORNER_9" 									text="North-East (new)" />
		<text name="COURSEPLAY_CORNER_10" 									text="South-East (new)" />
		<text name="COURSEPLAY_CORNER_11" 									text="Choisissez votre position sur la carte" />
		<text name="COURSEPLAY_CLICK_MAP_TO_SELECT_FIELD" 	 				text="(Cliquez sur la carte pour sélectionner un champ)" />
		<text name="COURSEPLAY_CLICK_MAP_TO_SET_STARTING_POSITION"	 		text="(Cliquez sur la carte pour sélectionner une champ)" />
		<text name="COURSEPLAY_START_WORKING_ON" 			            	text="Start working on" />
		<text name="COURSEPLAY_SKIP_ROWS"     			                	text="Skip rows" />
		<text name="COURSEPLAY_UP_DOWN_ROWS"     			            	text="Up/down rows" />
		<text name="COURSEPLAY_HEADLAND_PASSES" 				        	text="Headland passes" />
		<text name="COURSEPLAY_HEADLAND_CORNERS" 				        	text="Headland corners" />
		<text name="COURSEPLAY_HEADLAND_CLOCKWISE" 				        	text="Clockwise" />
		<text name="COURSEPLAY_HEADLAND_COUNTERCLOCKWISE" 					text="Counterclockwise" />
		<text name="COURSEPLAY_HEADLAND_MODE_NONE"   				    	text="None" />
		<text name="COURSEPLAY_HEADLAND_MODE_NORMAL" 				    	text="Around" />
		<text name="COURSEPLAY_HEADLAND_MODE_NARROW_FIELD" 					text="Narrow field" />
		<text name="COURSEPLAY_HEADLAND_MODE_TWO_SIDE" 				 		text="Short edges" />
		<text name="COURSEPLAY_DIRECTION_1" 						 		text="Nord" />
		<text name="COURSEPLAY_DIRECTION_2" 						 		text="Est" />
		<text name="COURSEPLAY_DIRECTION_3" 						 		text="Sud" />
		<text name="COURSEPLAY_DIRECTION_4" 						 		text="Ouest" />
		<text name="COURSEPLAY_DIRECTION_5" 								text="Automatique" />
		<text name="COURSEPLAY_DIRECTION_6" 								text="Longest edge" />
		<text name="COURSEPLAY_DIRECTION_7" 								text="Manual" />
        <text name="COURSEPLAY_DIRECTION_N"                             	text="N"/>
        <text name="COURSEPLAY_DIRECTION_NNE"                           	text="NNE"/>
        <text name="COURSEPLAY_DIRECTION_NE"                            	text="NE"/>
        <text name="COURSEPLAY_DIRECTION_ENE"                           	text="ENE"/>
        <text name="COURSEPLAY_DIRECTION_E"                             	text="E"/>
        <text name="COURSEPLAY_DIRECTION_ESE"                           	text="ESE"/>
        <text name="COURSEPLAY_DIRECTION_SE"                            	text="SE"/>
        <text name="COURSEPLAY_DIRECTION_SSE"                           	text="SSE"/>
        <text name="COURSEPLAY_DIRECTION_S"                             	text="S"/>
        <text name="COURSEPLAY_DIRECTION_SSW"                           	text="SSW"/>
        <text name="COURSEPLAY_DIRECTION_SW"                            	text="SW"/>
        <text name="COURSEPLAY_DIRECTION_WSW"                           	text="WSW"/>
        <text name="COURSEPLAY_DIRECTION_W"                             	text="W"/>
        <text name="COURSEPLAY_DIRECTION_WNW"                           	text="WNW"/>
        <text name="COURSEPLAY_DIRECTION_NW"                            	text="NW"/>
        <text name="COURSEPLAY_DIRECTION_NNW"                           	text="NNW"/>
        <text name="COURSEPLAY_COURSE_SUBOPTIMAL"                       	text="Course generated successfully but due to the current direction settings it may cause issues when driving."/>
		<text name="COURSEPLAY_HEADLAND" 						 			text="Fourrière:" />
		<text name="COURSEPLAY_BYPASS_ISLANDS"  							text="Détection des obstacles" />
        <text name="COURSEPLAY_ISLAND_BYPASS_MODE_NONE"  					text="Désactivé" />
        <text name="COURSEPLAY_ISLAND_BYPASS_MODE_SIMPLE"  					text="Simple" />
        <text name="COURSEPLAY_ISLAND_BYPASS_MODE_CIRCLE"  					text="Circulaire" />
		<text name="COURSEPLAY_HEADLAND_CORNER_TYPE_SMOOTH" 				text="Doux" />
		<text name="COURSEPLAY_HEADLAND_CORNER_TYPE_SHARP" 					text="Manoeuvres" />
		<text name="COURSEPLAY_HEADLAND_CORNER_TYPE_ROUND" 					text="Ronds (rayon de virage)" />
		<text name="COURSEPLAY_HEADLAND_REVERSE_MANEUVER_TYPE"				text="Manoeuvre arrière dans les fourrières"/>
		<text name="COURSEPLAY_HEADLAND_REVERSE_MANEUVER_TYPE_STRAIGHT"		text="Droit" />
		<text name="COURSEPLAY_HEADLAND_REVERSE_MANEUVER_TYPE_CURVE"		text="Coubé" />
		<text name="COURSEPLAY_CENTER_MODE"									text="Field center (experimental)" />
		<text name="COURSEPLAY_CENTER_MODE_UP_DOWN"							text="up/down" />
		<text name="COURSEPLAY_CENTER_MODE_CIRCULAR"						text="circular" />
		<text name="COURSEPLAY_CENTER_MODE_SPIRAL"						    text="spiral" />
		<text name="COURSEPLAY_ACTIVATED" 						 			text="activé" />
		<text name="COURSEPLAY_NAME_ONLY" 									text="Nom seul" />
		<text name="COURSEPLAY_NAME_AND_COURSE" 							text="Nom et Course" />
		<text name="COURSEPLAY_DEACTIVATED" 						 		text="désactivé" />
		<text name="COURSEPLAY_RIDGEMARKERS" 						 		text="Traceurs:" />
		<text name="COURSEPLAY_UNLOADING_ON_FIELD" 					 		text="Déchargement aux champs" />
		<text name="COURSEPLAY_AUTOMATIC" 						 			text="automatique" />
		<text name="COURSEPLAY_MANUAL" 							 			text="manuel" />
		<text name="COURSEPLAY_TURN_MANEUVER" 						 		text="Manœuvre de demi-tour:" />
		<text name="COURSEPLAY_START" 							 			text="Démarrer" />
		<text name="COURSEPLAY_FINISH" 							 			text="Terminer" />
		<text name="COURSEPLAY_NO_VALID_COURSE" 					 		text="La course n'est pas valide" />
		<text name="COURSEPLAY_FERTILIZERFUNCTION"							text="Fonction engrais du semoir" />
		<text name="COURSEPLAY_COMBINE_CONVOY"						 		text="convoi de véhicules" />
		<text name="COURSEPLAY_CONVOY_MAX_DISTANCE"					 		text="distance maximum" />
		<text name="COURSEPLAY_CONVOY_MIN_DISTANCE"						 	text="distance minimum" />
		<text name="COURSEPLAY_COMBINE_IN_FRUIT"							text="Tuyau de la batteuse dans les fruits" /> <!-- this is the local InfoText in mode2 with pathfinding active when the combines pipe is in fruit -->
		<text name="COURSEPLAY_MODESPECIFIC_SETTINGS"						text="Paramètres du mod" />
		
<<<<<<< HEAD
		<!-- shovel stuff -->shocel
=======
		<!-- shovel stuff -->
>>>>>>> f2111072
		<text name="COURSEPLAY_SHOVEL_NOT_FOUND" 					 		text="Pas de pelle trouvé" />
		<text name="COURSEPLAY_SHOVEL_POSITIONS" 					 		text="Positions de la pelle" />
		<text name="COURSEPLAY_SHOVEL_POSITIONS_MISSING" 					text="Positions de la pelle manquantes" />
		<text name="COURSEPLAY_SHOVEL_LOADING_POSITION" 					text="Position de chargement" />
		<text name="COURSEPLAY_SHOVEL_TRANSPORT_POSITION" 					text="Position de transport" />
		<text name="COURSEPLAY_SHOVEL_PRE_UNLOADING_POSITION" 				text="Position de pré-décharger" />
		<text name="COURSEPLAY_SHOVEL_UNLOADING_POSITION" 					text="Position de déchargement" />
		<text name="COURSEPLAY_SHOVEL_SAVE_LOADING_POSITION" 				text="Sauvegarder la position de chargement" />
		<text name="COURSEPLAY_SHOVEL_SAVE_TRANSPORT_POSITION" 				text="Sauvegarder la position de transport" />
		<text name="COURSEPLAY_SHOVEL_SAVE_PRE_UNLOADING_POSITION" 			text="Sauvegarder la position de pre-déchargement" />
		<text name="COURSEPLAY_SHOVEL_SAVE_UNLOADING_POSITION" 				text="Sauvegarder la position de déchargement" />
		<text name="COURSEPLAY_SHOVEL_MOVE_TO_LOADING_POSITION" 			text="Se mettre en position de chargement" />
		<text name="COURSEPLAY_SHOVEL_MOVE_TO_TRANSPORT_POSITION" 			text="Se mettre en position de transport" />
		<text name="COURSEPLAY_SHOVEL_MOVE_TO_PRE_UNLOADING_POSITION" 		text="Se mettre en position de pre-déchargement" />
		<text name="COURSEPLAY_SHOVEL_MOVE_TO_UNLOADING_POSITION" 			text="Se mettre en position de déchargement" />
		<text name="COURSEPLAY_SHOVEL_STOP_AND_GO" 					 		text="Arrêter et aller charger" />

		<text name="COURSEPLAY_START_AT_POINT" 						 		text="Commencer la course au" />
		<text name="COURSEPLAY_NEAREST_POINT" 						 		text="point le plus proche" />
		<text name="COURSEPLAY_FIRST_POINT" 						 		text="premier point" />
		<text name="COURSEPLAY_CURRENT_POINT" 						 		text="point actuel" />
		<text name="COURSEPLAY_NEXT_POINT" 									text="prochain point" />
		<text name="COURSEPLAY_FIELD_EDGE_PATH" 					 		text="Tour du champ" />
		<text name="COURSEPLAY_FIELD" 							 			text="Champ" />
		<text name="COURSEPLAY_CURRENTLY_LOADED_COURSE" 					text="(Course actuellement chargée)" />
		<text name="COURSEPLAY_FIELD_SCAN_IN_PROGRESS" 						text="Scan des champs en cours" />
		<text name="COURSEPLAY_SCANNING_FIELD_NMB" 					 		text="Analyse du champ %d/%d" />
		<text name="COURSEPLAY_HOSEMISSING" 						 		text="Manque un tuyau - annuler la recharge" />
		<text name="COURSEPLAY_SYMMETRIC_LANE_CHANGE" 						text="Changement de voie symétrique" />
		<text name="COURSEPLAY_UNLOADING_DRIVER_PRIORITY" 					text="Priorité du chauffeur" />
		<text name="COURSEPLAY_FILLEVEL" 						 			text="niveau de remplissage" />
		<text name="COURSEPLAY_PICKUP_JAMMED" 						 		text=": le pickup est encombré" />
		<text name="COURSEPLAY_BALER_NEEDS_NETS" 					 		text=": la presse a besoin de nouveaux filets" />
		<text name="COURSEPLAY_SCAN_CURRENT_FIELD_EDGES" 					text="Calculer le tour du champ actuel" />
		<text name="COURSEPLAY_CURRENT_FIELD_EDGE_PATH_NUMBER" 				text="Tour du champ numéro" />
		<text name="COURSEPLAY_ADD_CUSTOM_FIELD_EDGE_PATH_TO_LIST" 			text="Ajoute le tour du champ %d à la liste" />
		<text name="COURSEPLAY_OVERWRITE_CUSTOM_FIELD_EDGE_PATH_IN_LIST"	text="Écraser le tour du champ %d dans la liste" />
		<text name="COURSEPLAY_USER" 							 			text="utilisateur" />
		<text name="COURSEPLAY_DAMAGE_SHOULD_BE_REPAIRED" 					text="devrait être réparé bientôt" />
		<text name="COURSEPLAY_DAMAGE_MUST_BE_REPAIRED" 					text="doit être réparé" />
		<text name="COURSEPLAY_DAMAGE_IS_BEING_REPAIRED" 					text="en réparation" />
		<text name="COURSEPLAY_COVER_HANDLING" 						 		text="Bâche:" />
		<text name="COURSEPLAY_REMOVEACTIVECOMBINEFROMTRACTOR" 				text="Retirer l'assignement de la batteuse" />
		<text name="COURSEPLAY_STOP_DURING_UNLOADING" 						text="Arrêter pendant le déchargement" />
		<text name="COURSEPLAY_SLIPPING_WARNING" 					 		text="et en train de glisser" />
		<text name="COURSEPLAY_REFILL_UNTIL_PCT" 					 		text="Remplir jusqu'à:" />
		<text name="COURSEPLAY_BGA_IS_FULL" 						 		text=": le silo est plein!" />
		<text name="COURSEPLAY_FARM_SILO_NO_FILLTYPE" 						text="Le silo n'a pas la récolte sélectionnée" />
		<text name="COURSEPLAY_FARM_SILO_FILL_TYPE" 						text="Contenu du silo:" />
		<text name="COURSEPLAY_FARM_SILO_IS_EMPTY" 					 		text="Silo vide! En attente." />
		<text name="COURSEPLAY_FARM_SILO_IS_FULL" 							text=": Silo plein ! Continue vers le prochain." />
		<text name="COURSEPLAY_STARTING_UP_TOOL" 					 		text="Démarrage à %s!" />
		<text name="COURSEPLAY_SEARCH_FOR_FIRST_WAYPOINT" 					text="Cherche le premier point" />
		<text name="COURSEPLAY_SAVE_CURRENT_COURSE" 						text="Sauvegarder la course actuelle" />
		<text name="COURSEPLAY_RECORDING_STOP" 						 		text="Arrêter l'enregistrement" />
		<text name="COURSEPLAY_RECORDING_PAUSE" 					 		text="Pauser l'enregistrement" />
		<text name="COURSEPLAY_RECORDING_PAUSE_RESUME" 						text="Sauvegarder la course" />
		<text name="COURSEPLAY_RECORDING_DELETE" 					 		text="Supprimer le dernier point" />
		<text name="COURSEPLAY_RECORDING_SET_WAIT" 					 		text="Placer un point d'attente" />
		<text name="COURSEPLAY_RECORDING_SET_UNLOAD" 						text="Placer un point de déchargement" />
		<text name="COURSEPLAY_RECORDING_SET_CROSS" 						text="Placer un point de croisement" />
		<text name="COURSEPLAY_RECORDING_TURN_START" 						text="Commencer la manœuvre de demi-tour" />
		<text name="COURSEPLAY_RECORDING_TURN_END" 					 		text="Terminer la manœuvre de demi-tour" />
		<text name="COURSEPLAY_RECORDING_REVERSE_START" 					text="Commencer la marche arrière" />
		<text name="COURSEPLAY_RECORDING_REVERSE_STOP" 						text="Arrêter la marche arrière" />
		<text name="COURSEPLAY_RECORDING_ADD_SPLIT_POINTS"					text="Ajouter des points intermédiaires" />
		<text name="COURSEPLAY_INGAMEMAP_ICONS_SHOWTEXT" 					text="Icônes sur la carte: afficher le texte" />
		<text name="COURSEPLAY_DRIVECONTROL" 								text="Options Drive Control" />
		<text name="COURSEPLAY_DRIVECONTROL_MODE_0" 						text="automatique" />
		<text name="COURSEPLAY_DRIVECONTROL_MODE_1" 						text="4x4 permanent" />
		<text name="COURSEPLAY_DRIVECONTROL_MODE_2" 						text="4x4 permanent &amp; différentiel avant au travail" />
		<text name="COURSEPLAY_DRIVECONTROL_MODE_3" 						text="4x4 permanent &amp; différentiel arrière au travail" />
		<text name="COURSEPLAY_DRIVECONTROL_MODE_4" 						text="4x4 permanent &amp; différentiels complet au travail" />
		<text name="COURSEPLAY_YES_NO_FIELDSCAN" 					 		text="Voulez-vous que vos champs soient scannés automatiquement ?" />
		<text name="COURSEPLAY_YES_NO_WAGES" 						 		text="Voulez-vous payer des salaires pour vos ouvriers ?" />
		<text name="COURSEPLAY_SEEDUSAGECALCULATOR" 						text="Utilisation des semences" />
		<text name="COURSEPLAY_SEEDUSAGECALCULATOR_FIELD" 					text="Champ: %d (%s %s)" />
		<text name="COURSEPLAY_SEEDUSAGECALCULATOR_SEEDTYPE" 				text="Type de semence: %s" />
		<text name="COURSEPLAY_SEEDUSAGECALCULATOR_USAGE" 					text="Utilisation: %s %s (%s)" />
		<text name="COURSEPLAY_VISUALWAYPOINTS_STARTEND"					text="Montrer/cacher les points du début et de la fin" />
		<text name="COURSEPLAY_VISUALWAYPOINTS_ALL"					 		text="Montrer/cacher tous les points" />
		<text name="COURSEPLAY_VISUALWAYPOINTS_CROSSING"					text="Montrer/cacher les points de croisements" />

		<text name="COURSEPLAY_HUD_OPEN" 						 			text="Montrer la fenêtre de Courseplay" />
		<text name="COURSEPLAY_HUD_CLOSE" 						 			text="Cacher la fenêtre de Courseplay" />
		<text name="COURSEPLAY_FUNCTIONS" 						 			text="Fonctions de Courseplay" />
		<text name="input_COURSEPLAY_MODIFIER" 					 			text="Courseplay: Modificateur" />
		<text name="input_COURSEPLAY_MENU_ACCEPT_SECONDARY" 				text="Courseplay: Accepter les pop-ups" />
		<text name="input_COURSEPLAY_HUD" 						 			text="Courseplay: Montrer/cacher l'interface" />
		<text name="input_COURSEPLAY_START_STOP" 				 			text="Courseplay: Démarrer/arrêter la course" />
		<text name="input_COURSEPLAY_CANCELWAIT" 				 			text="Courseplay: Continuer" />
		<text name="input_COURSEPLAY_DRIVENOW" 					 			text="Courseplay: Démarrer maintenant" />
		<text name="input_COURSEPLAY_STOP_AT_END" 				 			text="Courseplay: Arrêter au prochain point ou déclencheur" />
		<text name="input_COURSEPLAY_NEXTMODE" 					 			text="Courseplay: mode suivant" />
		<text name="input_COURSEPLAY_PREVMODE" 					 			text="Courseplay: mode précédent" />
		<text name="input_COURSEPLAY_MOUSEACTION_PRIMARY" 					text="Courseplay: Action de la souris" />
		<text name="input_COURSEPLAY_MOUSEACTION_SECONDARY"					text="Courseplay: Action secondaire de la souris" />
		<text name="input_COURSEPLAY_DEBUG_MARKER"			 				text="Courseplay: place debug marker in log" />
		<text name="input_COURSEPLAY_SHOVEL_MOVE_TO_LOADING_POSITION" 		text="Courseplay: Se mettre en position de chargement" />
		<text name="input_COURSEPLAY_SHOVEL_MOVE_TO_TRANSPORT_POSITION" 	text="Courseplay: Se mettre en position de transport" />
		<text name="input_COURSEPLAY_SHOVEL_MOVE_TO_PRE_UNLOADING_POSITION"	text="Courseplay: Se mettre en position de pre-dechargement" />
		<text name="input_COURSEPLAY_SHOVEL_MOVE_TO_UNLOADING_POSITION" 	text="Courseplay: Se mettre en position de déchargement" />
		<text name="COURSEPLAY_MOUSEARROW_SHOW" 					 		text="Afficher le curseur" />
		<text name="COURSEPLAY_MOUSEARROW_HIDE" 					 		text="Cacher le curseur" />
		<text name="COURSEPLAY_MOUSE_BUTTON_LEFT" 						 	text="Bouton Gauche de la Souris" />
		<text name="COURSEPLAY_MOUSE_BUTTON_RIGHT" 						 	text="Bouton Droit de la Souris" />
		<text name="COURSEPLAY_MOUSE_BUTTON_MIDDLE"						 	text="Bouton Central de la Souris" />
		<text name="COURSEPLAY_MOUSE_BUTTON_NR" 					 		text="Bouton %d de la Souris" /> <!-- %s = number ( could be "%de Bouton de la Souris" for "mouse #th button" ) -->

		<text name="COURSEPLAY_MODE10_MODE" 						    	text="Mod" />
		<text name="COURSEPLAY_MODE10_MODE_LEVELING" 						text="nivellement et tassement" />
		<text name="COURSEPLAY_MODE10_MODE_BUILDUP"							text="remplissage" />
		<text name="COURSEPLAY_MODE10_SEARCH_MODE" 							text="Stopper automatiquement " />
		<text name="COURSEPLAY_MODE10_SEARCH_MODE_CP" 						text="courseplayers" />
		<text name="COURSEPLAY_MODE10_SEARCH_MODE_ALL" 						text="tout véhicule" />
		<text name="COURSEPLAY_MODE10_SEARCHRADIUS" 						text="Détection des véhicules dans un rayon de " />
		<text name="COURSEPLAY_MODE10_MAX_BUNKERSPEED" 						text="Vitesse max pendant le remplissage" />
		<text name="COURSEPLAY_MODE10_BLADE_HEIGHT" 						text="Hauteur de la lame" />
		<text name="COURSEPLAY_MODE10_NOSILO"						 		text="Aucun silo détecté au point de départ" />
		<text name="COURSEPLAY_MODE10_NOBLADE"						 		text="Pas de lame attachée" />
		<text name="COURSEPLAY_MODE10_NOFRONTBLADE"							text="La lame avant n'est pas supportée" />
		<text name="COURSEPLAY_MODE10_SETTINGS"						    	text="Paramètres de Silo" />
		<text name="COURSEPLAY_MODE10_BLADE_WIDTH" 					 		text="Largeur de la lame" />
		<text name="COURSEPLAY_MODE10_SILO_LOADEDBY" 						text="Remplissage du silo" />
		<text name="COURSEPLAY_MODE10_DRIVINGTHROUGH" 						text="en le traversant" />
		<text name="COURSEPLAY_MODE10_REVERSE_UNLOADING" 			 		text="Déchargement de reculons" />
		
		<text name="COURSEPLAY_FUEL_SEARCH_FOR"								text="Faire le plein à la station" />
		<text name="COURSEPLAY_FUEL_ALWAYS"									text="Toujours" />
		<text name="COURSEPLAY_FUEL_BELOW_20PCT"							text="En dessous de 20%" />
<<<<<<< HEAD
		<text name="COURSEPLAY_FUELSAVEOPTION"								text="Économie carburant:" />
=======
		<text name="COURSEPLAY_FUELSAVEOPTION"								text="Options d'économie de carburant" />
>>>>>>> f2111072
		
		<text name="COURSEPLAY_RELOAD_COURSE_LIST" 							text="Recharger la liste de courses" />
		<text name="COURSEPLAY_COULDNT_GENERATE_COURSE" 					text="Impossible de générer la course. Essayez de modifier les paramètres ou de déplacer le véhicule."/>
		
		<text name="COURSEPLAY_FillType_BaleTwine" 							text="Boule de ficelle" />
		<text name="COURSEPLAY_FillType_BaleNet" 							text="Filet à balles" />
		<text name="COURSEPLAY_FillType_WrappingFoil" 						text="Film d'enrubannage" />
		<text name="COURSEPLAY_FillType_Molasses"							text="Mélasse" />

		<text name="COURSEPLAY_AUTODRIVE_MODE"				    			text="AutoDrive" />
		<text name="COURSEPLAY_AUTODRIVE_NO_AUTODRIVE"				    	text="Non-installé" />
		<text name="COURSEPLAY_AUTODRIVE_DONT_USE"				    		text="Ne pas Utiliser" />
		<text name="COURSEPLAY_AUTODRIVE_UNLOAD_OR_REFILL"					text="Pour Déchargement/Chargement" />
		<text name="COURSEPLAY_AUTODRIVE_PARK"								text="Pour Stationner un Véhicule" />
		<text name="COURSEPLAY_AUTODRIVE_UNLOAD_OR_REFILL_PARK"				text="Pour Déchargement/Chargement et Stationner" />

		<text name="COURSEPLAY_AUTODRIVE_FOLDER"				   			text="AutoDrive" />
		<text name="COURSEPLAY_AUTODRIVE_RETURN_COURSE"				   		text="(et retour)" />

		<text name="COURSEPLAY_OPEN_ADVANCED_SETTINGS"				   		text="Paramètres avancés..." />

		<text name="COURSEPLAY_LOAD_COURSES_AT_STARTUP"				   		text="Load courses at startup" />
		<text name="COURSEPLAY_LOAD_COURSES_AT_STARTUP_TOOLTIP"				text="Load all courses at startup, will slow down loading a saved game when activated" />
		<text name="COURSEPLAY_USE_AI_TURNS"				   				text="Use AI turn maneuvers" />
		<text name="COURSEPLAY_USE_AI_TURNS_TOOLTIP"						text="Use AI turn maneuvers instead of calculated turn trajectories" />
		<text name="COURSEPLAY_AUTO_FIELD_SCAN"				   				text="Scan fields automatically" />
		<text name="COURSEPLAY_EARN_WAGES"					   				text="Courseplay workers earn wages" />

		<text name="COURSEPLAY_IMPLEMENT_RAISE_LOWER_EARLY"				   	text="Tôt" />
		<text name="COURSEPLAY_IMPLEMENT_RAISE_LOWER_LATE"				   	text="Tard" />
		<text name="COURSEPLAY_IMPLEMENT_RAISE_TIME"					   	text="Quand monter les instruments/outils" />
		<text name="COURSEPLAY_IMPLEMENT_RAISE_TIME_TOOLTIP"				text="Quand monter les outils en finissant une rangée ou en commençant un virage dans les fourrières" />
		<text name="COURSEPLAY_IMPLEMENT_LOWER_TIME"					   	text="Quand descendre les outils" />
		<text name="COURSEPLAY_IMPLEMENT_LOWER_TIME_TOOLTIP"				text="Quand descendre les outils en commençant une rangé ou finissant un virage dans les fourrières" />

		<text name="COURSEPLAY_USE_PPC_TURNS"				   				text="Utilisé des points de rérérences virtualles (PPC) dans les virages" />
		<text name="COURSEPLAY_USE_PPC_TURNS_TOOLTIP"						text="Use a better course tracking algorithm (pure pursuit controller) during turns" />
		<text name="COURSEPLAY_WORKER_WAGES"				   				text="Salaire des travailleurs Courseplay" />
		<text name="COURSEPLAY_WORKER_WAGES_TOOLTIP"						text="Courseplay worker wages as percentage of normal worker's wages" />
		<!-- Replace marker, do not remove! -->
	</texts>
</l10n><|MERGE_RESOLUTION|>--- conflicted
+++ resolved
@@ -127,19 +127,11 @@
 		<text name="COURSEPLAY_COMBINE_IS_TURNING" 					 		text="La batteuse tourne" />
 		<text name="COURSEPLAY_NO_WORK_AREA" 						 		text="Pas de zone de travail dans cette course" />
 		<text name="COURSEPLAY_COMBINED_COURSES" 					 		text="Courses combinées" />
-<<<<<<< HEAD
-		<text name="COURSEPLAY_DRIVE_BEHIND_COMBINE" 						text="Conduit derrière la batteuse" />
-		<text name="COURSEPLAY_DRIVE_NEXT_TO_COMBINE" 						text="Conduit à coté de la batteuse" />
-		<text name="COURSEPLAY_DRIVE_TO_COMBINE" 					 		text="Conduit vers la batteuse" />
-		<text name="COURSEPLAY_COMBINE_WANTS_ME_TO_STOP" 					text="La batteuse me demande de m'arrêter" />
-		<text name="COURSEPLAY_WAITING_TILL_WAITING_POSITION_IS_FREE" 		text="Attend que la position d'attente se libére" />
-=======
 		<text name="COURSEPLAY_DRIVE_BEHIND_COMBINE" 						text="Conduire derrière la batteuse" />
 		<text name="COURSEPLAY_DRIVE_NEXT_TO_COMBINE" 						text="Conduire à coté de la batteuse" />
 		<text name="COURSEPLAY_DRIVE_TO_COMBINE" 					 		text="Conduire vers la batteuse" />
 		<text name="COURSEPLAY_COMBINE_WANTS_ME_TO_STOP" 					text="La batteuse me demande d'arrêter" />
 		<text name="COURSEPLAY_WAITING_TILL_WAITING_POSITION_IS_FREE" 		text="Attend que la position d'attente se libère" />
->>>>>>> f2111072
 		<text name="COURSEPLAY_TURNING_TO_COORDS" 					 		text="Tourne en direction de %d %d" />
 		<text name="COURSEPLAY_DRIVE_TO_WAYPOINT" 					 		text="Conduit vers le points %d %d" />
 		<text name="COURSEPLAY_WAITING_FOR_FILL_LEVEL" 						text="Attend que le niveau soit atteint" />
@@ -258,11 +250,7 @@
 		<text name="COURSEPLAY_COMBINE_IN_FRUIT"							text="Tuyau de la batteuse dans les fruits" /> <!-- this is the local InfoText in mode2 with pathfinding active when the combines pipe is in fruit -->
 		<text name="COURSEPLAY_MODESPECIFIC_SETTINGS"						text="Paramètres du mod" />
 		
-<<<<<<< HEAD
-		<!-- shovel stuff -->shocel
-=======
-		<!-- shovel stuff -->
->>>>>>> f2111072
+    <!-- shovel stuff -->
 		<text name="COURSEPLAY_SHOVEL_NOT_FOUND" 					 		text="Pas de pelle trouvé" />
 		<text name="COURSEPLAY_SHOVEL_POSITIONS" 					 		text="Positions de la pelle" />
 		<text name="COURSEPLAY_SHOVEL_POSITIONS_MISSING" 					text="Positions de la pelle manquantes" />
@@ -393,12 +381,7 @@
 		<text name="COURSEPLAY_FUEL_SEARCH_FOR"								text="Faire le plein à la station" />
 		<text name="COURSEPLAY_FUEL_ALWAYS"									text="Toujours" />
 		<text name="COURSEPLAY_FUEL_BELOW_20PCT"							text="En dessous de 20%" />
-<<<<<<< HEAD
-		<text name="COURSEPLAY_FUELSAVEOPTION"								text="Économie carburant:" />
-=======
 		<text name="COURSEPLAY_FUELSAVEOPTION"								text="Options d'économie de carburant" />
->>>>>>> f2111072
-		
 		<text name="COURSEPLAY_RELOAD_COURSE_LIST" 							text="Recharger la liste de courses" />
 		<text name="COURSEPLAY_COULDNT_GENERATE_COURSE" 					text="Impossible de générer la course. Essayez de modifier les paramètres ou de déplacer le véhicule."/>
 		
