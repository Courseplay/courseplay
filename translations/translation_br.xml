<?xml version="1.0" encoding="utf-8" standalone="no" ?>
<l10n>
	<texts>
		<text name="COURSEPLAY_RECORDING_START" 							text="Iniciar gravação de rota" />
		<text name="COURSEPLAY_DRIVER" 										text="Motorista" />
		<text name="COURSEPLAY_PPC_OFF" 									text="Modo Normal" />
		<text name="COURSEPLAY_PPC_ON" 										text="Modo Experimental" /> 
		<text name="COURSEPLAY_AIDRIVER" 									text="AI Driver" /> 
		<text name="COURSEPLAY_UNLOADING_DRIVER_START" 						text="Dirigir" />
		<text name="COURSEPLAY_UNLOADING_DRIVER_STOP" 						text="Parar" />
		<text name="COURSEPLAY_STOP_AT_LAST_POINT" 							text="Parar no último ponto ou próximo trigger" />
		<text name="COURSEPLAY_NUMBER_OF_RUNS" 								text="Total de voltas" />
		<text name="COURSEPLAY_RESET_NUMBER_OF_RUNS" 						text="Redefinir numero atual de voltas"/>
 		<text name="COURSEPLAY_UNLIMITED" 									text="Ilimitado" />
		<text name="COURSEPLAY_UNLOADING_SIDE" 								text="Lado do motorista" />
		<text name="COURSEPLAY_UNLOADING_SIDE_NONE" 						text="Automático" />
		<text name="COURSEPLAY_LEFT" 										text="Esquerda" />
		<text name="COURSEPLAY_RIGHT" 										text="Direita" />
		<text name="COURSEPLAY_CENTER" 										text="Centro" />
		<text name="COURSEPLAY_UNLOADING_DRIVER_SEND_HOME" 					text="Enviar motorista para a rota" />
		<text name="COURSEPLAY_REQUEST_UNLOADING_DRIVER" 					text="Chamar motorista" />
		<text name="COURSEPLAY_UNLOADING_DRIVER_REQUESTED" 					text="Motorista foi chamado" />
		<text name="COURSEPLAY_START_COURSE" 								text="Dirigir na rota" />
		<text name="COURSEPLAY_STOP_COURSE" 								text="Parar o motorista" />
		<text name="COURSEPLAY_MODE_1" 										text="Tipo: Transporte de grãos (carregar e seguir)" />
		<text name="COURSEPLAY_MODE_2" 										text="Tipo: Combi (carregar na ceifadeira e seguir)" />
		<text name="COURSEPLAY_MODE_3" 										text="Tipo: Autocarregador (carregar na ceifadeira e descarregar na carreta)" />
		<text name="COURSEPLAY_MODE_4" 										text="Tipo: Fertilizar e semear" />
		<text name="COURSEPLAY_MODE_5" 										text="Tipo: Transferir (dirigir do início ao fim da rota)" />
		<text name="COURSEPLAY_MODE_6" 										text="Tipo: Trabalho no campo" />
		<text name="COURSEPLAY_MODE_7" 										text="Tipo: Ceifadeira auto-descarrega" />
		<text name="COURSEPLAY_MODE_8" 										text="Type: Transporte de produtos Líquidos" />
		<text name="COURSEPLAY_MODE_9" 										text="Tipo: Encher e esvaziar pá carregadeira" />
		<text name="COURSEPLAY_MODE_10" 									text="Tipo: Nivelar e compactar" />
		<text name="COURSEPLAY_CONTINUE" 									text="Continua" />
		<text name="COURSEPLAY_CLEAR_COURSE" 								text="Limpar rota atual" />
		<text name="COURSEPLAY_DRIVE_NOW" 									text="Dirigir agora" />
		<text name="COURSEPLAY_DRIVE_ON_AT" 								text="Dirigir em:" />
		<text name="COURSEPLAY_MOVE_ON_AT" 									text="Drive on at less then:" />
		<text name="UNKNOWN" 												text="Desconhecido" />
		<text name="COURSEPLAY_HEADLAND_DIRECTION"							text="Cabeceira sentido horário/anti-horário" />
		<text name="COURSEPLAY_HEADLAND_BEFORE_AFTER"						text="Cabeceira antes/depois da rota" />
		<text name="COURSEPLAY_GENERATE_FIELD_COURSE"						text="Gerar rota de campo" />
		<text name="COURSEPLAY_MULTI_TOOLS"					 				text="Multiplos Veículos (Comboio)" />
		<text name="COURSEPLAY_DISTANCE" 									text="Distância" />
		<text name="COURSEPLAY_WAITING_TIME" 								text="Tempo de espera" />
		<text name="COURSEPLAY_MINUTES" 									text="%d min" />
		<text name="COURSEPLAY_SECONDS" 									text="%d seg" />
		<text name="COURSEPLAY_UNIT_METER" 									text="m" />
		<text name="COURSEPLAY_COURSE_NAME" 								text="Nome da rota:" />
		<text name="COURSEPLAY_FOLDER_NAME" 								text="Nome da pasta:" />
		<text name="COURSEPLAY_FILTER_COURSES" 								text="Filtrar rotas:" />
		<text name="COURSEPLAY_BUTTON_RETURN" 								text="Enter" />
		<text name="COURSEPLAY_BUTTON_ESC" 									text="ESC" />
		<text name="COURSEPLAY_CANCEL_WITH" 								text="%s para Cancelar" />
		<text name="COURSEPLAY_SAVE_COURSE_WITH" 							text="%s para Salvar Rota" />
		<text name="COURSEPLAY_SAVE_FOLDER_NAME_WITH" 						text="%s para Salvar Pasta" />
		<text name="COURSEPLAY_FILTER_COURSE_WITH" 							text="%s Filtrar Rotas" />
		<text name="COURSEPLAY_COURSES_FILTER_TITLE" 						text="Rotas: %q" />
		<text name="COURSEPLAY_LOAD_COURSE" 						 		text="Carregar rota/mesclar na rota carragada" />
		<text name="COURSEPLAY_APPEND_COURSE" 						 		text="Adicionar rota no final" />
		<text name="COURSEPLAY_MOVE_TO_FOLDER" 						 		text="Mover para pasta" />
		<text name="COURSEPLAY_DELETE_COURSE" 						 		text="Excluir rota/pasta" />
		<text name="COURSEPLAY_CREATE_FOLDER" 								text="Criar nova pasta" />
		<text name="COURSEPLAY_SEARCH_FOR_COURSES_AND_FOLDERS" 				text="Pesquisar por rotas e pastas" />
		<text name="COURSEPLAY_DEACTIVATE_FILTER" 							text="Desativar filtros" />
		<text name="COURSEPLAY_REACHED_OVERLOADING_POINT" 					text="chegou no ponto para carregar." />
		<text name="COURSEPLAY_SAVE_PIPE_POSITION" 					    	text="Salvar a posição do tubo" />
		<text name="COURSEPLAY_MOVE_PIPE_TO_POSITION"						text="mover tubo para posição" />
		<text name="COURSEPLAY_REACHED_WAITING_POINT" 						text="chegou no ponto de espera" />
		<text name="COURSEPLAY_REACHED_END_POINT" 							text="chegou no trigger ou no ponto final" />
		<text name="COURSEPLAY_REACHED_END_POINT_MODE_1" 					text="finalizou o transporte de grãos." />
		<text name="COURSEPLAY_REACHED_END_POINT_MODE_8" 					text="finalizou o transporte de líquidos." />
		<text name="COURSEPLAY_WORK_END" 									text="finalizou o trabalho." />
		<text name="COURSEPLAY_NEEDS_UNLOADING" 							text=": equipamento precisa ser descarregado." />
		<text name="COURSEPLAY_NEEDS_REFILLING" 							text=": equipamento precisa ser recarregado." />
		<text name="COURSEPLAY_UNLOADING_BALES" 							text="descarregando fardos." />
		<text name="COURSEPLAY_IS_IN_TRAFFIC" 								text="em tráfego." />
		<text name="COURSEPLAY_SLOWING_DOWN_FOR_TRAFFIC" 					text="em tráfego, desacelerando" />
		<text name="COURSEPLAY_TIPTRIGGER_REACHED" 							text="trigger alcançado" />
		<text name="COURSEPLAY_LAST_VAILD_TIP_DIST" 						text="Distância do ponto para descarregar" />
		<text name="COURSEPLAY_LOADING_AMOUNT" 								text="Carregando: %d de %d" />
		<text name="COURSEPLAY_WAYPOINT_MODE" 								text="Mostrar waypoints" />
		<text name="COURSEPLAY_PATHFINDING" 								text="Evitar as plantações" />
		<text name="COURSEPLAY_PLOW_FIELD_EDGE" 							text="Arar além da borda do campo" />
		<text name="COURSEPLAY_ALIGNMENT_WAYPOINT" 							text="Alinhar no primeiro ponto" />
		<text name="COURSEPLAY_COMBINE_OFFSET_HORIZONTAL" 					text="Distância lateral:" />
		<text name="COURSEPLAY_START_AT" 									text="Iniciar rota em:" />
		<text name="COURSEPLAY_TURN_ON_FIELD"					 			text="Virar no campo:" />
		<text name="COURSEPLAY_OPPOSITE_TURN_DIRECTION"			 			text="Virar na direção oposta:" />
		<text name="COURSEPLAY_OPPOSITE_TURN_AT_END"			 			text="Ultima pista" />
		<text name="COURSEPLAY_OPPOSITE_TURN_WHEN_POSSIBLE"		 			text="Quando possível" />
		<text name="COURSEPLAY_TURN_RADIUS" 								text="Raio de giro:" />
		<text name="COURSEPLAY_COMBINE_OFFSET_VERTICAL" 					text="Distância vertical:" />
		<text name="COURSEPLAY_COMBINE" 									text="Ceifadeira" />
		<text name="COURSEPLAY_NONE" 										text="Nenhum" />
		<text name="COURSEPLAY_CHOOSE_COMBINE" 								text="Escolher ceifadeira:" />
		<text name="COURSEPLAY_COMBINE_SEARCH_MODE" 						text="Procurar ceifadeira:" />
		<text name="COURSEPLAY_CURRENT" 									text="Atual:" />
		<text name="COURSEPLAY_AUTOMATIC_SEARCH" 							text="Busca automática" />
		<text name="COURSEPLAY_MANUAL_SEARCH" 								text="Selecionar manualmente" />
		<text name="COURSEPLAY_SEARCH_COMBINE_ON_FIELD" 					text="Procurar ceifadeira no campo %s" />
		<text name="COURSEPLAY_COPY_COURSE" 								text="Copiar rota:" />
		<text name="COURSEPLAY_VEHICLE" 									text="Veículo" />
		<text name="COURSEPLAY_TEMP_COURSE" 								text="Rota temporária" />
		<text name="COURSEPLAY_SPEED_TURN" 									text="Velocidade na curva:" />
		<text name="COURSEPLAY_SPEED_FIELD" 								text="Velocidade no campo:" />
		<text name="COURSEPLAY_SPEED_MAX" 									text="Velocidade na estrada:" />
		<text name="COURSEPLAY_SPEED_REVERSING" 							text="Velocidade de ré:" />
		<text name="COURSEPLAY_MAX_SPEED_MODE" 								text="Velocidade:" />
		<text name="COURSEPLAY_MAX_SPEED_MODE_RECORDING" 					text="Da gravação" />
		<text name="COURSEPLAY_MAX_SPEED_MODE_MAX" 							text="Velocidade máxima" />
		<text name="COURSEPLAY_MAX_SPEED_MODE_AUTOMATIC" 					text="Automática (da gravação, max. %s)" />
		<text name="COURSEPLAY_NO_COURSE_LOADED" 							text="Nenhuma rota carregada" />
		<text name="COURSEPLAY_WARNING_LIGHTS" 								text="Luzes de aviso:" />
		<text name="COURSEPLAY_WARNING_LIGHTS_MODE_0" 						text="Desligadas" />
		<text name="COURSEPLAY_WARNING_LIGHTS_MODE_1" 						text="Luzes rotativas (na estrada)" />
		<text name="COURSEPLAY_WARNING_LIGHTS_MODE_2" 						text="Luzes rotativas &amp; luzes de emergência" />
		<text name="COURSEPLAY_WARNING_LIGHTS_MODE_3" 						text="Luzes rotativas (sempre ligadas)" />
		<text name="COURSEPLAY_PAGE_TITLE_CP_CONTROL" 						text="Controle do Courseplay" />
		<text name="COURSEPLAY_PAGE_TITLE_COMBINE_CONTROLS" 				text="Controles da ceifadeira" />
		<text name="COURSEPLAY_PAGE_TITLE_MANAGE_COURSES" 					text="Gerenciar rotas" />
		<text name="COURSEPLAY_PAGE_TITLE_CHOOSE_FOLDER" 					text="Escolher pasta" />
		<text name="COURSEPLAY_PAGE_TITLE_COMBI_MODE" 						text="Configurações específicas do veículo" />
		<text name="COURSEPLAY_PAGE_TITLE_MANAGE_COMBINES" 					text="Gerenciar ceifadeiras" />
		<text name="COURSEPLAY_PAGE_TITLE_SPEEDS" 							text="Limite de velocidade" />
		<text name="COURSEPLAY_PAGE_TITLE_DRIVING_SETTINGS" 				text="Configurações gerais de direção" />
		<text name="COURSEPLAY_PAGE_TITLE_GENERAL_SETTINGS" 				text="Configurações" />
		<text name="COURSEPLAY_COMBINE_IS_TURNING" 							text="Ceifadeira virando" />
		<text name="COURSEPLAY_NO_WORK_AREA" 								text="Nenhuma área de trabalho para esta rota" />
		<text name="COURSEPLAY_COMBINED_COURSES" 							text="rotas combinadas" />
		<text name="COURSEPLAY_DRIVE_BEHIND_COMBINE" 						text="Seguir a ceifadeira" />
		<text name="COURSEPLAY_DRIVE_NEXT_TO_COMBINE" 						text="Dirigir próximo a ceifadeira" />
		<text name="COURSEPLAY_DRIVE_TO_COMBINE" 							text="Dirigir para a ceifadeira" />
		<text name="COURSEPLAY_COMBINE_WANTS_ME_TO_STOP" 					text="Ceifadeira pedindo para parar" />
		<text name="COURSEPLAY_WAITING_TILL_WAITING_POSITION_IS_FREE" 		text="Aguardando té que a posição de espera esteja livre" />
		<text name="COURSEPLAY_TURNING_TO_COORDS" 							text="Virando em direção %d %d" />
		<text name="COURSEPLAY_DRIVE_TO_WAYPOINT" 							text="Dirigir para o ponto %d %d" />
		<text name="COURSEPLAY_WAITING_FOR_FILL_LEVEL" 						text="Aguardando que o enchimento chegue ao nível (%s %ds)" />
		<text name="COURSEPLAY_NO_COMBINE_IN_REACH" 						text="Nenhuma ceifadeira ao alcance" />
		<text name="COURSEPLAY_WAITING_FOR_COMBINE_TURNED" 					text="Esperando a ceifadeira virar" />
		<text name="COURSEPLAY_WAITING_FOR_WAYPOINT" 						text="Aguardando novo waypoint" />
		<text name="COURSEPLAY_FOLLOWING_TRACTOR" 							text="Seguindo trator" />
		<text name="COURSEPLAY_SHOULD_BE_REFUELED" 							text="Deverá reabastecer em breve" />
		<text name="COURSEPLAY_MUST_BE_REFUELED" 							text="Precisa reabastecer" />
		<text name="COURSEPLAY_IS_BEING_REFUELED" 							text="está reabastecendo" />
		<text name="COURSEPLAY_IS_BEING_WEIGHED" 							text="está sendo pesado" />
		<text name="COURSEPLAY_WAITING_POINTS_TOO_MANY" 					text="Muitos pontos de espera! Somente %d permitidos." />
		<text name="COURSEPLAY_WAITING_POINTS_TOO_FEW" 						text="Poucos pontos de espera! Necessários $d" />
		<text name="COURSEPLAY_UNLOADING_POINTS_TOO_MANY" 					text="Muitos pontos para descarregar! Somente %d permitidos." />
		<text name="COURSEPLAY_UNLOADING_POINTS_TOO_FEW"					text="Poucos pontos para descarregar! Necessários %d." />
		<text name="COURSEPLAY_WRONG_TRAILER" 								text="Carreta incorreta para este modo" />
		<text name="COURSEPLAY_WRONG_TOOL" 									text="Ferramenta errada para este modo" />
		<text name="COURSEPLAY_MODE_NOT_SUPPORTED_FOR_VEHICLETYPE" 			text="Este veículo não é suportado neste modo" />
		<text name="COURSEPLAY_WEATHER_WARNING" 							text="está aguardando o tempo melhorar" />
  		<text name="COURSEPLAY_LANE_OFFSET" 								text="Distancia da faixa" />
		<text name="COURSEPLAY_TOOL_OFFSET_X" 								text="Distancia horizontal do equipamento" />
		<text name="COURSEPLAY_TOOL_OFFSET_Z" 								text="Distancia vertical do equipamento" />
		<text name="COURSEPLAY_LOAD_UNLOAD_OFFSET_X" 						text="Distancia Horizontal para Carregar/Descarregar" />
		<text name="COURSEPLAY_LOAD_UNLOAD_OFFSET_Z" 						text="Distancia Vertical para Carregar/Descarregar e espera" />
		<text name="COURSEPLAY_FRONT" 										text="a frente" />
		<text name="COURSEPLAY_BACK" 										text="ré" />
		<text name="COURSEPLAY_WORK_WIDTH" 									text="Largura de trabalho" />
		<text name="COURSEPLAY_WATER_WARNING" 								text="gostaria de ir nadar" />
		<text name="COURSEPLAY_OPEN_HUD_MODE" 								text="Abrir Courseplay:" />
		<text name="COURSEPLAY_DEBUG_CHANNELS" 								text="Debugar canais" />
		<text name="COURSEPLAY_PAGE_TITLE_COURSE_GENERATION" 				text="Geração de rota" />
		<text name="COURSEPLAY_ADVANCED_COURSE_GENERATOR_SETTINGS" 			text="Configurações Avançadas do gerador de rotas" />
		<text name="COURSEPLAY_STARTING_LOCATION" 							text="Local inicial" />
		<text name="COURSEPLAY_ENDING_LOCATION" 							text="Local final" />
		<text name="COURSEPLAY_STARTING_DIRECTION" 							text="Iniciar na direção" />
		<text name="COURSEPLAY_RETURN_TO_FIRST_POINT" 						text="Retornar ao primeiro ponto" />
		<text name="COURSEPLAY_RETURN_TO_FIRST_POINT_RELEASE_DRIVER"		text="desativar e liberar motorista" />
		<text name="COURSEPLAY_RETURN_TO_FIRST_POINT_RETURN_TO_START_AND_RELEASE_DRIVER"	text="ativar e liberar motosta" />
		<text name="COURSEPLAY_CORNER_1" 									text="Sudoeste" />
		<text name="COURSEPLAY_CORNER_2" 									text="Noroeste" />
		<text name="COURSEPLAY_CORNER_3" 									text="Nordeste" />
		<text name="COURSEPLAY_CORNER_4" 									text="Sudeste" />
		<text name="COURSEPLAY_CORNER_5" 									text="Posição atual do veículo" />
		<text name="COURSEPLAY_CORNER_6" 									text="Última posição usada" />
		<text name="COURSEPLAY_CORNER_7" 									text="Sudoeste (novo)" />
		<text name="COURSEPLAY_CORNER_8" 									text="Noroeste (novo)" />
		<text name="COURSEPLAY_CORNER_9" 									text="Nordeste (novo)" />
		<text name="COURSEPLAY_CORNER_10" 									text="Sudeste (novo)" />
		<text name="COURSEPLAY_CORNER_11" 									text="Selecionar posição no mapa" />
		<text name="COURSEPLAY_CLICK_MAP_TO_SELECT_FIELD" 	 				text="(Clique no mapa para selecionar o campo)" />
		<text name="COURSEPLAY_CLICK_MAP_TO_SET_STARTING_POSITION"	 		text="(Clique no mapa para selecionar a posição inicial)" />
		<text name="COURSEPLAY_START_WORKING_ON" 			            	text="Iniciar o trabalho em" />
		<text name="COURSEPLAY_SKIP_ROWS"     			                	text="Pular linhas" />
		<text name="COURSEPLAY_UP_DOWN_ROWS"     			            	text="Linhas normais" />
		<text name="COURSEPLAY_HEADLAND_PASSES" 				        	text="Passes de cabeceira" />
		<text name="COURSEPLAY_HEADLAND_CORNERS" 				        	text="Canto cabeceira" />
		<text name="COURSEPLAY_HEADLAND_CLOCKWISE" 				        	text="Horário" />
		<text name="COURSEPLAY_HEADLAND_COUNTERCLOCKWISE" 					text="Anti-horário" />
		<text name="COURSEPLAY_HEADLAND_MODE_NONE"   				    	text="Nenhum" />
		<text name="COURSEPLAY_HEADLAND_MODE_NORMAL" 				    	text="Normal" />
		<text name="COURSEPLAY_HEADLAND_MODE_NARROW_FIELD" 					text="Campo estreito" />
		<text name="COURSEPLAY_HEADLAND_MODE_TWO_SIDE" 				 		text="Bordas curtas" />
		<text name="COURSEPLAY_DIRECTION_1" 								text="Norte" />
		<text name="COURSEPLAY_DIRECTION_2" 								text="Leste" />
		<text name="COURSEPLAY_DIRECTION_3" 								text="Sul" />
		<text name="COURSEPLAY_DIRECTION_4" 								text="Oeste" />
		<text name="COURSEPLAY_DIRECTION_5" 								text="Automático" />
		<text name="COURSEPLAY_DIRECTION_6" 								text="Borda mais longa" />
		<text name="COURSEPLAY_DIRECTION_7" 								text="Manual" />
        <text name="COURSEPLAY_DIRECTION_N"                             	text="N"/>
        <text name="COURSEPLAY_DIRECTION_NNE"                           	text="NNE"/>
        <text name="COURSEPLAY_DIRECTION_NE"                            	text="NE"/>
        <text name="COURSEPLAY_DIRECTION_ENE"                           	text="LNE"/>
        <text name="COURSEPLAY_DIRECTION_E"                             	text="L"/>
        <text name="COURSEPLAY_DIRECTION_ESE"                           	text="LSE"/>
        <text name="COURSEPLAY_DIRECTION_SE"                            	text="SE"/>
        <text name="COURSEPLAY_DIRECTION_SSE"                           	text="SSE"/>
        <text name="COURSEPLAY_DIRECTION_S"                             	text="S"/>
        <text name="COURSEPLAY_DIRECTION_SSW"                           	text="SSO"/>
        <text name="COURSEPLAY_DIRECTION_SW"                            	text="SO"/>
        <text name="COURSEPLAY_DIRECTION_WSW"                           	text="OSO"/>
        <text name="COURSEPLAY_DIRECTION_W"                             	text="O"/>
        <text name="COURSEPLAY_DIRECTION_WNW"                           	text="ONO"/>
        <text name="COURSEPLAY_DIRECTION_NW"                            	text="NO"/>
        <text name="COURSEPLAY_DIRECTION_NNW"                           	text="NNO"/>
        <text name="COURSEPLAY_COURSE_SUBOPTIMAL"                       	text="Rota gerada com sucesso, mas devido às configurações de direção atual, poderá causar problemas ao dirigir."/>
		<text name="COURSEPLAY_HEADLAND" 									text="Cabeceira" />
		<text name="COURSEPLAY_BYPASS_ISLANDS"  							text="Ignorar objetos na rota" />
        <text name="COURSEPLAY_ISLAND_BYPASS_MODE_NONE"  					text="Desativado" />
        <text name="COURSEPLAY_ISLAND_BYPASS_MODE_SIMPLE"  					text="Simples" />
        <text name="COURSEPLAY_ISLAND_BYPASS_MODE_CIRCLE"  					text="Circulo" />
		<text name="COURSEPLAY_HEADLAND_CORNER_TYPE_SMOOTH"             	text="Suave" />
		<text name="COURSEPLAY_HEADLAND_CORNER_TYPE_SHARP"              	text="Virar" />
		<text name="COURSEPLAY_HEADLAND_CORNER_TYPE_ROUND"              	text="Arredondado" />
		<text name="COURSEPLAY_HEADLAND_REVERSE_MANEUVER_TYPE"				text="Manobra de ré na cabeceira"/>
		<text name="COURSEPLAY_HEADLAND_REVERSE_MANEUVER_TYPE_STRAIGHT"		text="Direto" />
		<text name="COURSEPLAY_HEADLAND_REVERSE_MANEUVER_TYPE_CURVE"		text="Curva" />
		<text name="COURSEPLAY_CENTER_MODE"									text="Centro do Campo (experimental)" />
		<text name="COURSEPLAY_CENTER_MODE_UP_DOWN"							text="Normal" />
		<text name="COURSEPLAY_CENTER_MODE_CIRCULAR"						text="Circular" />
		<text name="COURSEPLAY_CENTER_MODE_SPIRAL"						    text="Espiral" />
		<text name="COURSEPLAY_CENTER_MODE_LANDS"						    text="Lands" />
		<text name="COURSEPLAY_NUMBER_OF_ROWS_PER_LAND"					    text="Number of rows per land" />
		<text name="COURSEPLAY_NUMBER_OF_ROWS_PER_LAND_TOOLTIP"			    text="When working in lands, how many rows are per land" />
		<text name="COURSEPLAY_ACTIVATED" 									text="Ativado" />
		<text name="COURSEPLAY_NAME_ONLY" 									text="Somente nome" />
		<text name="COURSEPLAY_NAME_AND_COURSE" 							text="Nome e rota" />
		<text name="COURSEPLAY_DEACTIVATED" 								text="Desativado" />
		<text name="COURSEPLAY_RIDGEMARKERS" 								text="Marcador de linha" />
		<text name="COURSEPLAY_YES_NO_RIDGEMARKERS"							text="Ligar/desligar marcador de linha" />															  
		<text name="COURSEPLAY_UNLOADING_ON_FIELD" 							text="Descarregando no campo" />
		<text name="COURSEPLAY_AUTOMATIC" 									text="Automático" />
		<text name="COURSEPLAY_MANUAL" 										text="Manual" />
		<text name="COURSEPLAY_TURN_MANEUVER" 								text="Manobra de giro" />
		<text name="COURSEPLAY_START" 										text="Iniciar" />
		<text name="COURSEPLAY_FINISH" 										text="Finalizar" />
		<text name="COURSEPLAY_NO_VALID_COURSE" 							text="Rota inválida" />
		<text name="COURSEPLAY_FERTILIZERFUNCTION"							text="Função fertilizante da semeadora" />
		<text name="COURSEPLAY_COMBINE_CONVOY"						 		text="Comboio de veículos" />
		<text name="COURSEPLAY_CONVOY_MAX_DISTANCE"					 		text="Distância máxima" />
		<text name="COURSEPLAY_CONVOY_MIN_DISTANCE"						 	text="Distância mínima" />
		<text name="COURSEPLAY_COMBINE_IN_FRUIT"							text="Ceifadeira está colhendo" />
		<text name="COURSEPLAY_MODESPECIFIC_SETTINGS"						text="Configurações específicas do modo" />
    <text name="COURSEPLAY_KEEP_CURRENT_STEERING" 			                text="Mantenha a direção atual" />
		<text name="COURSEPLAY_KEEP_CURRENT_STEERING_TOOLTIP "		        text="Courseplay não mudará a configuração atual de direção do veículo" />
		
		<!-- shovel stuff -->
		<text name="COURSEPLAY_SHOVEL_NOT_FOUND" 							text="Nenhuma pá carregadeira encontrada" />
		<text name="COURSEPLAY_SHOVEL_POSITIONS" 							text="Posições da pá carregadeira" />
		<text name="COURSEPLAY_SHOVEL_POSITIONS_MISSING" 					text="Faltam algumas posições da pá carregadeira" />
		<text name="COURSEPLAY_SHOVEL_LOADING_POSITION" 					text="Posição carregar" />
		<text name="COURSEPLAY_SHOVEL_TRANSPORT_POSITION" 					text="Posição transporte" />
		<text name="COURSEPLAY_SHOVEL_PRE_UNLOADING_POSITION" 				text="Posição pré descarregar" />
		<text name="COURSEPLAY_SHOVEL_UNLOADING_POSITION" 					text="Posição descarregar" />
		<text name="COURSEPLAY_SHOVEL_SAVE_LOADING_POSITION" 				text="Salvar posição de carregar" />
		<text name="COURSEPLAY_SHOVEL_SAVE_TRANSPORT_POSITION" 				text="Salvar posição de transporte" />
		<text name="COURSEPLAY_SHOVEL_SAVE_PRE_UNLOADING_POSITION" 			text="Salvar posição pré-descarregar" />
		<text name="COURSEPLAY_SHOVEL_SAVE_UNLOADING_POSITION" 				text="Salvar posição de descarregar" />
		<text name="COURSEPLAY_SHOVEL_MOVE_TO_LOADING_POSITION" 			text="Mover para posição de carregar" />
		<text name="COURSEPLAY_SHOVEL_MOVE_TO_TRANSPORT_POSITION" 			text="Mover para posição de transporte" />
		<text name="COURSEPLAY_SHOVEL_MOVE_TO_PRE_UNLOADING_POSITION" 		text="Mover para posição pré descarregar" />
		<text name="COURSEPLAY_SHOVEL_MOVE_TO_UNLOADING_POSITION" 			text="Mover para posição descarregar" />
		<text name="COURSEPLAY_SHOVEL_STOP_AND_GO" 							text="Parar &amp; ir descarregar" />
		<text name="COURSEPLAY_SHOVEL_TRIGGERHANDLER_IS_ACTIVE"				text="pá carregadeira modo trigger"/>
		
		<text name="COURSEPLAY_START_AT_POINT" 								text="Iniciar rota em:" />
		<text name="COURSEPLAY_NEAREST_POINT" 								text="Ponto mais próximo" />
		<text name="COURSEPLAY_FIRST_POINT" 								text="Primeiro ponto" />
		<text name="COURSEPLAY_CURRENT_POINT" 								text="Ponto atual" />
		<text name="COURSEPLAY_NEXT_POINT" 							 		text="Segundo ponto mais próximo" />
		<text name="COURSEPLAY_UNLOAD" 										text="Unloading" />
		<text name="COURSEPLAY_FIELD_EDGE_PATH" 							text="Caminho de borda do campo" />
		<text name="COURSEPLAY_FIELD" 										text="Campo" />
		<text name="COURSEPLAY_CURRENTLY_LOADED_COURSE" 					text="(Rota atual carregada)" />
		<text name="COURSEPLAY_FIELD_SCAN_IN_PROGRESS" 						text="Escaneamento do campo em andamento" />
		<text name="COURSEPLAY_SCANNING_FIELD_NMB" 							text="Escaneando campo %d/%d" />
		<text name="COURSEPLAY_HOSEMISSING" 								text="Nenhuma mangueira encontrado - cancelar recarga" />
		<text name="COURSEPLAY_SYMMETRIC_LANE_CHANGE" 						text="Mudança de faixa simétrica" />
		<text name="COURSEPLAY_UNLOADING_DRIVER_PRIORITY" 					text="Prioridade do motorista" />
		<text name="COURSEPLAY_FILLEVEL" 									text="Nível de enchimento" />
		<text name="COURSEPLAY_PICKUP_JAMMED" 								text=": carregamento está bloqueado" />
		<text name="COURSEPLAY_BALER_NEEDS_NETS" 							text=": enfardadeira precisa de embalagem" />
		<text name="COURSEPLAY_SCAN_CURRENT_FIELD_EDGES" 					text="Cálcular a borda do campo atual" />
		<text name="COURSEPLAY_CURRENT_FIELD_EDGE_PATH_NUMBER" 				text="Número da borda do campo" />
		<text name="COURSEPLAY_ADD_CUSTOM_FIELD_EDGE_PATH_TO_LIST" 			text="Adicionar borda do campo %d na lista" />
		<text name="COURSEPLAY_OVERWRITE_CUSTOM_FIELD_EDGE_PATH_IN_LIST"	text="Reescrever borda do campo %d na lista" />
		<text name="COURSEPLAY_USER" 										text="Usuário" />
		<text name="COURSEPLAY_DAMAGE_SHOULD_BE_REPAIRED" 					text="Deverá ser reparado em breve" />
		<text name="COURSEPLAY_DAMAGE_MUST_BE_REPAIRED" 					text="Precisa ser reparado" />
		<text name="COURSEPLAY_DAMAGE_IS_BEING_REPAIRED" 					text="está sendo reparado" />
		<text name="COURSEPLAY_COVER_HANDLING" 								text="Cobertura" />
		<text name="COURSEPLAY_REMOVEACTIVECOMBINEFROMTRACTOR" 				text="Remover designação da ceifadeira" />
		<text name="COURSEPLAY_STOP_DURING_UNLOADING" 						text="Parar durante descarregamento" />
		<text name="COURSEPLAY_SLIPPING_WARNING" 							text="está patinando" />
		<text name="COURSEPLAY_REFILL_UNTIL_PCT" 							text="Encher até" />
		<text name="COURSEPLAY_BGA_IS_FULL" 								text=": Silo está cheio!" />
		<text name="COURSEPLAY_FARM_SILO_NO_FILLTYPE" 						text="Silo não tem o tipo de carregamento selecionado" />
		<text name="COURSEPLAY_FARM_SILO_FILL_TYPE" 						text="Carregando do silo:" />
		<text name="COURSEPLAY_FARM_SILO_IS_EMPTY" 							text="Silo está vazio! Esperando mais." />
		<text name="COURSEPLAY_FARM_SILO_IS_FULL" 							text=": Silo está cheio! Continuar no proximo silo." />
		<text name="COURSEPLAY_STARTING_UP_TOOL" 							text="Ligando em %s!" />
		<text name="COURSEPLAY_SEARCH_FOR_FIRST_WAYPOINT" 					text="Pesquisar pelo primeiro ponto" />
		<text name="COURSEPLAY_SAVE_CURRENT_COURSE" 						text="Salvar rota atual" />
		<text name="COURSEPLAY_RECORDING_STOP" 								text="Parar a gravação" />
		<text name="COURSEPLAY_RECORDING_PAUSE" 							text="Pausar a gravação" />
		<text name="COURSEPLAY_RECORDING_PAUSE_RESUME" 						text="Retomar a gravação" />
		<text name="COURSEPLAY_RECORDING_DELETE" 							text="Excluir o último ponto" />
		<text name="COURSEPLAY_RECORDING_SET_WAIT" 							text="Definir parada de espera" />
		<text name="COURSEPLAY_RECORDING_SET_UNLOAD" 						text="Definir parada para descarregar" />
		<text name="COURSEPLAY_RECORDING_SET_CROSS" 						text="Definir ponto de cruzamento" />
		<text name="COURSEPLAY_RECORDING_TURN_START" 						text="Iniciar manobra de giro" />
		<text name="COURSEPLAY_RECORDING_TURN_END" 							text="Fim da manobra de giro" />
		<text name="COURSEPLAY_RECORDING_REVERSE_START" 					text="Marcha ré" />
		<text name="COURSEPLAY_RECORDING_REVERSE_STOP" 						text="Parar marcha ré" />
		<text name="COURSEPLAY_RECORDING_ADD_SPLIT_POINTS"					text="Adicionar pontos de divisão" />
		<text name="COURSEPLAY_INGAMEMAP_ICONS_SHOWTEXT" 					text="ícones do mapa: Mostrar texto" />
		<text name="COURSEPLAY_DRIVECONTROL" 								text="Configuração do controle de câmbio/diferencial" />
		<text name="COURSEPLAY_DRIVECONTROL_MODE_0" 						text="Automático" />
		<text name="COURSEPLAY_DRIVECONTROL_MODE_1" 						text="4X4 Permanente" />
		<text name="COURSEPLAY_DRIVECONTROL_MODE_2" 						text="4X4 Permanente &amp; Diferencial na frente bloqueado" />
		<text name="COURSEPLAY_DRIVECONTROL_MODE_3" 						text="4X4 Permanente &amp; Diferencial traseiro bloqueado" />
		<text name="COURSEPLAY_DRIVECONTROL_MODE_4" 						text="4X4 Permanente &amp; Diferencial frente e traseiro bloqueados" />
		<text name="COURSEPLAY_YES_NO_FIELDSCAN" 							text="Você deseja que os campos sejam escaneados automaticamente?" />
		<text name="COURSEPLAY_SUPPORT_INFO" 								text="Você encontrou um erro (bug) ou precisa de ajuda com o Courseplay? Dê uma olhada em: https://github.com/Courseplay/courseplay" />
		<text name="COURSEPLAY_SEEDUSAGECALCULATOR" 						text="Cálculo do uso de sementes" />
		<text name="COURSEPLAY_SEEDUSAGECALCULATOR_FIELD" 					text="Campo: %d (%s %s)" />
		<text name="COURSEPLAY_SEEDUSAGECALCULATOR_SEEDTYPE" 				text="Tipo de semente: %s" />
		<text name="COURSEPLAY_SEEDUSAGECALCULATOR_USAGE" 					text="Utilizado: %s %s (%s)" />
		<text name="COURSEPLAY_SEEDUSAGECALCULATOR_TRIM" 					text="···" />
		<text name="COURSEPLAY_VISUALWAYPOINTS_STARTEND"					text="Mostrar/ocultar início e fim" />
		<text name="COURSEPLAY_VISUALWAYPOINTS_ALL"							text="Mostrar/ocultar todos os pontos" />
		<text name="COURSEPLAY_VISUALWAYPOINTS_CROSSING"					text="Mostrar/ocultar cruzamentos de pontos" />
		<text name="COURSEPLAY_HUD_OPEN" 									text="Mostrar Courseplay HUD" />
		<text name="COURSEPLAY_HUD_CLOSE" 									text="Ocultar Courseplay HUD" />
		<text name="COURSEPLAY_FUNCTIONS" 									text="Funções do Courseplay" />
		<text name="input_COURSEPLAY_MODIFIER" 								text="Courseplay: modificador" />
		<text name="input_COURSEPLAY_MENU_ACCEPT_SECONDARY" 				text="Courseplay: aceitar menu secundário" />
		<text name="input_COURSEPLAY_HUD" 									text="Mostrar/ocultar Courseplay HUD" />
		<text name="input_COURSEPLAY_START_STOP" 							text="Courseplay: dirigir/parar na rota" />
		<text name="input_COURSEPLAY_CANCELWAIT" 							text="Courseplay: continuar" />
		<text name="input_COURSEPLAY_DRIVENOW" 								text="Courseplay: dirigir agora" />
		<text name="input_COURSEPLAY_STOP_AT_END" 							text="Courseplay: parar no último ponto ou no próximo trigger" />
		<text name="input_COURSEPLAY_NEXTMODE" 								text="Courseplay: próximo modo" />
		<text name="input_COURSEPLAY_PREVMODE" 								text="Courseplay: modo anterior" />
		<text name="input_COURSEPLAY_MOUSEACTION_PRIMARY" 					text="Courseplay: ações do mouse" />
		<text name="input_COURSEPLAY_MOUSEACTION_SECONDARY" 				text="Courseplay: ações secundárias do mouse" />
		<text name="input_COURSEPLAY_DEBUG_MARKER"			 				text="Courseplay: colocar marcador do debug no log" />
		<text name="input_COURSEPLAY_SHOVEL_MOVE_TO_LOADING_POSITION"		text="CP: Mover para posição de carregar" />
		<text name="input_COURSEPLAY_SHOVEL_MOVE_TO_TRANSPORT_POSITION" 	text="CP: Mover para posição de transporte" />
		<text name="input_COURSEPLAY_SHOVEL_MOVE_TO_PRE_UNLOADING_POSITION"	text="CP: Mover para posição pré descarregar" />
		<text name="input_COURSEPLAY_SHOVEL_MOVE_TO_UNLOADING_POSITION" 	text="CP: Mover para posição descarregar" />
		
		<text name="input_COURSEPLAY_EDITOR_TOGGLE"							text="Courseplay Editor: Alternar para editor de rotas" />
		<text name="input_COURSEPLAY_EDITOR_UNDO"							text="Courseplay Editor: Desfazer a última edição" />
		<text name="input_COURSEPLAY_EDITOR_SAVE"							text="Courseplay Editor: Salvar as alterações de rota" />
		<text name="input_COURSEPLAY_EDITOR_SPEED_INCREASE"					text="Courseplay Editor: Aumentar a velocidade do waypoint" />
		<text name="input_COURSEPLAY_EDITOR_SPEED_DECREASE"					text="Courseplay Editor: Diminuir a velocidade do waypoint" />
		<text name="input_COURSEPLAY_EDITOR_DELETE_WAYPOINT"				text="Courseplay Editor: Excluir waypoint" />
		<text name="input_COURSEPLAY_EDITOR_DELETE_NEXT_WAYPOINT"			text="Courseplay Editor: Excluir próximo waypoint" />  
		<text name="input_COURSEPLAY_EDITOR_DELETE_TO_START"				text="Courseplay Editor: Excluir todos so waypoints desde o começo" />
		<text name="input_COURSEPLAY_EDITOR_DELETE_TO_END"					text="Courseplay Editor: Excluir todos os waypoints até o fim" />
		<text name="input_COURSEPLAY_EDITOR_INSERT_WAYPOINT"				text="Courseplay Editor: Inserir waypoint" />
		<text name="input_COURSEPLAY_EDITOR_CYCLE_WAYPOINT_TYPE"			text="Courseplay Editor: Alterar tipo de waypoint" />
		<text name="input_COURSEPLAY_TOGGLE_FERTILIZER"						text="CP: Fertilizer of seeder" />
		<text name="COURSEPLAY_EDITOR_NORMAL" 								text="Normal" />
		<text name="COURSEPLAY_EDITOR_WAIT" 								text="Esperar" />
		<text name="COURSEPLAY_EDITOR_CROSSING" 							text="Cruzamento" />
		<text name="COURSEPLAY_EDITOR_UNLOAD" 								text="Descarregar" />
		<text name="COURSEPLAY_EDITOR_TURNSTART" 							text="Iniciar volta" />
		<text name="COURSEPLAY_EDITOR_TURNEND" 								text="Finalizar volta" />
		<text name="COURSEPLAY_EDITOR_REVERSE" 								text="Marcha a ré" />

		<text name="COURSEPLAY_MOUSEARROW_SHOW" 							text="Mostrar cursor do mouse" />
		<text name="COURSEPLAY_MOUSEARROW_HIDE" 							text="Ocultar cursor do mouse" />
		<text name="COURSEPLAY_MOUSE_BUTTON_LEFT" 						 	text="Botão esquerdo do mouse" /> 
		<text name="COURSEPLAY_MOUSE_BUTTON_RIGHT" 						 	text="Botão direito do mouse" />
		<text name="COURSEPLAY_MOUSE_BUTTON_MIDDLE"						 	text="Botão do meio do mouse" /> 
		<text name="COURSEPLAY_MOUSE_BUTTON_NR" 					 		text="Botão %d do mouse" /> 

		<text name="COURSEPLAY_MODE10_MODE" 						    	text="Modo" />
		<text name="COURSEPLAY_MODE10_MODE_LEVELING" 						text="Nivelamento" />
		<text name="COURSEPLAY_MODE10_MODE_BUILDUP"							text="Enchendo" />
		<text name="COURSEPLAY_MODE10_MODE_COMPACTING"                      text="Compactação" />
		<text name="COURSEPLAY_MODE10_SEARCH_MODE" 							text="Parar automaticamente para" />
		<text name="COURSEPLAY_MODE10_SEARCH_MODE_CP" 						text="Somente Courseplayer/AutoDrive" />
		<text name="COURSEPLAY_MODE10_SEARCH_MODE_ALL" 						text="Todos os com motores funcionando" />
		<text name="COURSEPLAY_MODE10_SEARCHRADIUS" 						text="Detectar tratores na distância de " />
		<text name="COURSEPLAY_MODE10_MAX_BUNKERSPEED" 						text="Velocidade máxima enquanto compacta" />
		<text name="COURSEPLAY_MODE10_BLADE_HEIGHT" 						text="Altura da lâmina" />
		<text name="COURSEPLAY_MODE10_NOSILO"						 		text="Nenhum silo detectado no ponto inicial" />
		<text name="COURSEPLAY_MODE10_NOBLADE"						 		text="Nenhuma lâmina conectada" />
		<text name="COURSEPLAY_MODE10_NOFRONTBLADE"							text="Lâmina frontal não suportada" />
		<text name="COURSEPLAY_MODE10_SETTINGS"						    	text="Configuração do BunkerSilo" />
		<text name="COURSEPLAY_MODE10_BLADE_WIDTH" 					 		text="Largura da lâmina" />
		<text name="COURSEPLAY_MODE10_SILO_LOADEDBY" 						text="Silo sendo preenchido por" />
		<text name="COURSEPLAY_MODE10_DRIVINGTHROUGH" 						text="Dirigindo através" />
		<text name="COURSEPLAY_MODE10_REVERSE_UNLOADING" 			 		text="Descarregar de ré" />
		
		<text name="COURSEPLAY_FUEL_SEARCH_FOR"						    	text="Reabastecer o tanque de combustível" />
		<text name="COURSEPLAY_FUEL_ALWAYS"						        	text="Sempre" />
		<text name="COURSEPLAY_FUEL_BELOW_20PCT"							text="Abaixo de 20%" />
		<text name="COURSEPLAY_FUELSAVEOPTION"						    	text="Economia (Economizar Combustível)" />
		
		<text name="COURSEPLAY_RELOAD_COURSE_LIST" 							text="Recarregar lista de rotas" />
		<text name="COURSEPLAY_COULDNT_GENERATE_COURSE" 			 		text="Não foi possível gerar a rota. Tente mudar as configurações ou mover o veículo."/>
		<text name="COURSEPLAY_FillType_BaleTwine" 							text="Fardo em corda" />
		<text name="COURSEPLAY_FillType_BaleNet" 							text="Fardo em rede" />
		<text name="COURSEPLAY_FillType_WrappingFoil" 						text="Embalar" />
		<text name="COURSEPLAY_FillType_Molasses"							text="Melaço de cana" />

		<text name="COURSEPLAY_AUTODRIVE_MODE"				    			text="AutoDrive" />
		<text name="COURSEPLAY_AUTODRIVE_NO_AUTODRIVE"				    	text="Não instalado" />
		<text name="COURSEPLAY_AUTODRIVE_DONT_USE"				    		text="Não usar" />
		<text name="COURSEPLAY_AUTODRIVE_UNLOAD_OR_REFILL"					text="Para descarregar / reabastecer" />
		<text name="COURSEPLAY_AUTODRIVE_PARK"								text="Estacionar o veículo" />
		<text name="COURSEPLAY_AUTODRIVE_UNLOAD_OR_REFILL_PARK"				text="Descarregar / reabastecer e estacionar" />

		<text name="COURSEPLAY_AUTODRIVE_FOLDER"				   			text="AutoDrive" />
		<text name="COURSEPLAY_AUTODRIVE_RETURN_COURSE"				   		text="(retorno)" />

		<text name="COURSEPLAY_OPEN_ADVANCED_SETTINGS"				   		text="Configurações Avançadas..." />

		<text name="COURSEPLAY_LOAD_COURSES_AT_STARTUP"				   		text="Carregar rotas ao iniciar" />
		<text name="COURSEPLAY_LOAD_COURSES_AT_STARTUP_TOOLTIP"				text="Carregar todos as rotas ao iniciar, quando ativado ficará mais lento ao carregar um jogo salvo " />
		<text name="COURSEPLAY_USE_AI_TURNS"				   				text="Usar AI para manobras" />
		<text name="COURSEPLAY_USE_AI_TURNS_TOOLTIP"						text="Usar AI para manobras em vez de trajetórias calculadas" />
		<text name="COURSEPLAY_AUTO_FIELD_SCAN"				   				text="Scanear campos automaticamente" />
		<text name="COURSEPLAY_CLICK_TO_SWITCH"					   			text="Clique para mudar" />
		<text name="COURSEPLAY_YES_NO_CLICK_TO_SWITCH"					   	text="Clique no veiculo para mudar" />
		<text name="COURSEPLAY_PIPE_ALWAYS_UNFOLD"					   		text="Tubo sempre desdobrado" />
		<text name="COURSEPLAY_YES_NO_PIPE_ALWAYS_UNFOLD"					text="Tubo sempre desdobrado quando ceifadeira aguardar" />
		<text name="COURSEPLAY_SHOW_MINI_HUD"								text="Mostrar Mini-HUD" />
		<text name="COURSEPLAY_YES_NO_SHOW_MINI_HUD"						text="Alternar para Mini-HUD" />
		<text name="COURSEPLAY_STRAW_ON_HEADLAND"							text="Colheitadeira descarrega palha" />
		<text name="COURSEPLAY_STRAW_ON_ONLY_CENTER"						text="no centro" />
		<text name="COURSEPLAY_YES_NO_STRAW_ON_HEADLAND"					text="Descarregar palha ligar/desligar/no centro" />
		<text name="COURSEPLAY_FERTILIZE_OPTION"                            text="Use fertilizante da semeadeira" />
        <text name="COURSEPLAY_YES_NO_FERTILIZE_OPTION"                     text="Ativar ou desativar a função fertilizante da semeadeira" />
		<text name="COURSEPLAY_ENABLE_OPEN_HUD_WITH_MOUSE_GLOBAL"			text="Clique no botão direito do mouse para HUD" />
		<text name="COURSEPLAY_YES_NO_ENABLE_OPEN_HUD_WITH_MOUSE_GLOBAL"	text="Ativar/Desativar HUD (Global) Clique no botão direito do mouse" />
		<text name="COURSEPLAY_ENABLE_OPEN_HUD_WITH_MOUSE_VEHICLE"			text="Clique botão direito para HUD" />
		<text name="COURSEPLAY_YES_NO_ENABLE_OPEN_HUD_WITH_MOUSE_VEHICLE"	text="Ativar/Desativar HUD (Veículo atual) Clique no botão direito do mous)" />

		<text name="COURSEPLAY_ENABLE_VISUAL_WAYPOINTS_TEMPORARY"			text="Mostrar waypoints temporários" />
		<text name="COURSEPLAY_ENABLE_VISUAL_WAYPOINTS_TEMPORARY_TOOLTIP"	text="Mostrar rotas temporários (como busca de caminhos ou manobras)" />
		<text name="COURSEPLAY_HEADLAND_OVERLAP_PERCENT"					text="Sobrepor cabeceira" />
		<text name="COURSEPLAY_HEADLAND_OVERLAP_PERCENT_TOOLTIP"			text="Sobrepor passos de cabeceira em porcentagem" />

		<text name="COURSEPLAY_IMPLEMENT_RAISE_LOWER_EARLY"				   	text="Primeiro" />
		<text name="COURSEPLAY_IMPLEMENT_RAISE_LOWER_LATE"				   	text="Último" />
		<text name="COURSEPLAY_IMPLEMENT_RAISE_TIME"					   	text="Quando levantar o implemento" />
		<text name="COURSEPLAY_IMPLEMENT_RAISE_TIME_TOOLTIP"				text="Quando levantar o implemento ao terminar uma linha ou ao iniciar uma curva da cabeceira" />
		<text name="COURSEPLAY_IMPLEMENT_LOWER_TIME"					   	text="Quando baixar o implementos" />
		<text name="COURSEPLAY_IMPLEMENT_LOWER_TIME_TOOLTIP"				text="Quando baixar o implementos ao iniciar uma linha ou terminar uma curva da cabeceira" />
		<text name="COURSEPLAY_SHOULD_FOLD_IMPLEMENT"						text="Fechar implemento" />
		<text name="COURSEPLAY_SHOULD_FOLD_IMPLEMENT_TOOLTIP"				text="Ligar / desligar: se o implemento deve ser fechado quando o trabalho for finalizado" />

		<text name="COURSEPLAY_USE_PATHFINDING_IN_TURNS"				   	text="Usar caminhos em manobras" />
		<text name="COURSEPLAY_USE_PATHFINDING_IN_TURNS_TOOLTIP"			text="Use caminhos alternadamente, dirigir na cabeceira até a próxima linha" />"
		<text name="COURSEPLAY_WORKER_WAGES"				   				text="Courseplay salários dos trabalhadores" />
		<text name="COURSEPLAY_WORKER_WAGES_TOOLTIP"						text="Courseplay pagamento do trabalhador como porcentagem do salário normal" />
		<text name="COURSEPLAY_SELF_UNLOAD"				   					text="Ceifadeira descarrega na carreta" />
		<text name="COURSEPLAY_SELF_UNLOAD_TOOLTIP"							text="Ceifadeira descarrega quando cheio ou quando houver carreta por perto" />
		<text name="COURSEPLAY_ALLOW_REVERSE_FOR_PATHFINDING_IN_TURNS"	   	text="marcha ré em manobras" />
		<text name="COURSEPLAY_ALLOW_REVERSE_FOR_PATHFINDING_IN_TURNS_TOOLTIP"	text="Permite encontrar um caminho com curva que precise de marcha ré (apenas com implementos não rebocados)" />

		<text name="COURSEPLAY_NO_SELECTED_FILLTYPE"						text="nenhum tipo de carga selecionado!/nenhuma rota para recarga!!" />
		<text name="COURSEPLAY_ADD_FILLTYPE"								text="adicionar novo tipo de carga" />
		<text name="COURSEPLAY_REACHED_REFILL_POINT"						text="chegou ao ponto para recaregar." />
		<text name="COURSEPLAY_WRONG_FILLTYPE_FOR_TRIGGER"					text="tipo de carga errado para o ponto de descarga." />
		

		<text name="COURSEPLAY_ALLOW_UNLOAD_ON_FIRST_HEADLAND"				text="Descarregar a ceifadeira na primeira faixa da cabeceira." />
		<text name="COURSEPLAY_ALLOW_UNLOAD_ON_FIRST_HEADLAND_TOOLTIP"		text="Descarregar a ceifadeira na primeira faixa da cabeceira em movimento, em seguida sair do campo." />
		<text name="COURSEPLAY_RUNCOUNTER_ERROR_FOR_TRIGGER"                text="Ultimo contagem de corrida = 0" />
        <text name="COURSEPLAY_LOADING_SEPERATE_FILLTYPES"                  text="Carregar tipo de carga separada" />
        <text name="COURSEPLAY_LOADING_SEPERATE_FILLTYPES_TRAILERS"         text="Carreta seprarada:" />
		<text name="COURSEPLAY_UNLOADING_AMOUNT"							text="Quantidade para descarregar %d of %d" />
		<text name="COURSEPLAY_MANUAL_LOADING"								text="carregar manualmente" />

<<<<<<< HEAD
		<text name="COURSEPLAY_WAITING_FOR_UNLOADERS"						text=""esperando por descarregadores" />
		<text name="COURSEPLAY_WAITING_FOR_LEVELCOMPACTAIDRIVER"			text="esperando motorista" />
=======
		<text name="COURSEPLAY_WAITING_FOR_UNLOADERS"						text="waiting for unloaders" />
		<text name="COURSEPLAY_WAITING_FOR_LEVELCOMPACTAIDRIVER"			text="waiting for Siloworker" />

		<text name="COURSEPLAY_AUTOREPAIR"									text="Automatic repair" />
		<text name="COURSEPLAY_AUTOREPAIR_TOOLTIP"							text="Repairs automatically on the Field." />
		<text name="COURSEPLAY_AUTOREPAIR_OFF"								text="Don't repair" />
		<text name="COURSEPALY_AUTOREPAIR_ALWAYS"							text="Keep it healthy" />
		
>>>>>>> 279d42c6
		<!-- Replace marker, do not remove! -->
</texts>
</l10n><|MERGE_RESOLUTION|>--- conflicted
+++ resolved
@@ -494,19 +494,14 @@
 		<text name="COURSEPLAY_UNLOADING_AMOUNT"							text="Quantidade para descarregar %d of %d" />
 		<text name="COURSEPLAY_MANUAL_LOADING"								text="carregar manualmente" />
 
-<<<<<<< HEAD
 		<text name="COURSEPLAY_WAITING_FOR_UNLOADERS"						text=""esperando por descarregadores" />
 		<text name="COURSEPLAY_WAITING_FOR_LEVELCOMPACTAIDRIVER"			text="esperando motorista" />
-=======
-		<text name="COURSEPLAY_WAITING_FOR_UNLOADERS"						text="waiting for unloaders" />
-		<text name="COURSEPLAY_WAITING_FOR_LEVELCOMPACTAIDRIVER"			text="waiting for Siloworker" />
 
 		<text name="COURSEPLAY_AUTOREPAIR"									text="Automatic repair" />
 		<text name="COURSEPLAY_AUTOREPAIR_TOOLTIP"							text="Repairs automatically on the Field." />
 		<text name="COURSEPLAY_AUTOREPAIR_OFF"								text="Don't repair" />
 		<text name="COURSEPALY_AUTOREPAIR_ALWAYS"							text="Keep it healthy" />
 		
->>>>>>> 279d42c6
 		<!-- Replace marker, do not remove! -->
 </texts>
 </l10n>