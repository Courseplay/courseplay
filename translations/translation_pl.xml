--- conflicted
+++ resolved
@@ -433,14 +433,10 @@
 		<text name="COURSEPLAY_EARN_WAGES"					   				text="Pracownicy Courseplay dostają wynagrodzenie" />
 		<text name="COURSEPLAY_CLICK_TO_SWITCH"					   			text="Kliknij, aby przejść" />
 		<text name="COURSEPLAY_YES_NO_CLICK_TO_SWITCH"					   	text="Kliknij na pojazd, aby przejść do niego." />
-<<<<<<< HEAD
 		<text name="COURSEPLAY_PIPE_ALWAYS_UNFOLD"					   		text="Rozkładaj rurę zawsze" />
 		<text name="COURSEPLAY_YES_NO_PIPE_ALWAYS_UNFOLD"					text="Rura rozłożona, gdy kombajn czeka na rozładunek" />
-=======
-		
 		<text name="COURSEPLAY_SHOW_MINI_HUD"								text="Show Mini-HUD" />
 		<text name="COURSEPLAY_YES_NO_SHOW_MINI_HUD"						text="Toggle show Mini-HUD" />
->>>>>>> 9e6741da
 
 		<text name="COURSEPLAY_IMPLEMENT_RAISE_LOWER_EARLY"				   	text="Wcześniej" />
 		<text name="COURSEPLAY_IMPLEMENT_RAISE_LOWER_LATE"				   	text="Później" />
