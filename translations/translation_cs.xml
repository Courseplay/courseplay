--- conflicted
+++ resolved
@@ -12,7 +12,7 @@
 		<text name="COURSEPLAY_UNLOADING_SIDE_NONE" 					 text="无卸载位置" />
 		<text name="COURSEPLAY_LEFT" 									 text="左" />
 		<text name="COURSEPLAY_RIGHT" 									 text="右" />
-		<text name="COURSEPLAY_CENTER" 									 text="中间" /><!-- TODO TRANSLATION   PLEASE DO ALSO TRANSLATE THE moddesc.xml TEXT THANKS-->
+		<text name="COURSEPLAY_CENTER" 									 text="中间" />
 		<text name="COURSEPLAY_UNLOADING_DRIVER_SEND_HOME" 				 text="让拖斗车去卸载" />
 		<text name="COURSEPLAY_REQUEST_UNLOADING_DRIVER" 				 text="要求卸载" />
 		<text name="COURSEPLAY_UNLOADING_DRIVER_REQUESTED" 				 text="请求卸载" />
@@ -36,7 +36,7 @@
 		<text name="COURSEPLAY_HEADLAND_DIRECTION"						 text="转向角 反向转/正向转" />        
 		<text name="COURSEPLAY_HEADLAND_BEFORE_AFTER"					 text="转向角 之前/之后 田间作业" /> 
 		<text name="COURSEPLAY_GENERATE_FIELD_COURSE"					 text="生成田间作业" />  
-		<text name="COURSEPLAY_MULTI_TOOLS"					 			 text="多个工具" />  <!-- TODO Translation. This is so you can have multiple of the same workwidth tools running the same course -->
+		<text name="COURSEPLAY_MULTI_TOOLS"					 			 text="多个工具" />  
 		<text name="COURSEPLAY_DISTANCE" 								 text="距离" />
 		<text name="COURSEPLAY_WAITING_TIME" 							 text="等待时间" />
 		<text name="COURSEPLAY_MINUTES" 								 text="%d 分" />
@@ -73,11 +73,7 @@
 		<text name="COURSEPLAY_WAYPOINT_MODE" 							 text="路径点显示选择：" />
 		<text name="COURSEPLAY_PATHFINDING" 							 text="禁止碾压生长的农作物:" />
 		<text name="COURSEPLAY_PLOUGH_FIELD_EDGE" 						 text="地块边缘" /> 
-<<<<<<< HEAD
-		<text name="COURSEPLAY_ALIGNMENT_WAYPOINT" 						 text="与第一个路点对齐" /> <!-- TRANSLATE THIS: attempt to reach the first waypoint of the course in the right direction to avoid circling -->
-=======
-		<text name="COURSEPLAY_ALIGNMENT_WAYPOINT" 						 text="与第一个路径点对齐" /> <!-- TRANSLATE THIS: attempt to reach the first waypoint of the course in the right direction to avoid circling -->
->>>>>>> 8f419458
+		<text name="COURSEPLAY_ALIGNMENT_WAYPOINT" 						 text="与第一个路点对齐" /> 
 		<text name="COURSEPLAY_COMBINE_OFFSET_HORIZONTAL" 				 text="横向距离调整:" />
 		<text name="COURSEPLAY_START_AT" 								 text="车辆启动的值:" />
 		<text name="COURSEPLAY_TURN_ON_FIELD"					 		 text="地块内转向:" />
@@ -191,7 +187,7 @@
 		<text name="COURSEPLAY_FINISH" 									 text="完成" />
 		<text name="COURSEPLAY_NO_VALID_COURSE" 						 text="无效任务" />
 		<text name="COURSEPLAY_FERTILIZERFUNCTION"						 text="施肥功能" /> 
-		<text name="COURSEPLAY_COMBINE_CONVOY"						 	 text="联合车队" /> <!-- TRANSLATE THIS: option to let mor combines run on the same field on the same course (with side offset) -->
+		<text name="COURSEPLAY_COMBINE_CONVOY"						 	 text="联合车队" /> 
 
 		<!-- shovel stuff -->
 		<text name="COURSEPLAY_SHOVEL_NOT_FOUND" 						 text="找不到铲斗" />
