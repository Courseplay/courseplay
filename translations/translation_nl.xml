--- conflicted
+++ resolved
@@ -431,14 +431,10 @@
 		<text name="COURSEPLAY_EARN_WAGES"					   				text="Courseplay loonwerkers verdienen loon" />
 		<text name="COURSEPLAY_CLICK_TO_SWITCH"					   			text="Click to switch" />
 		<text name="COURSEPLAY_YES_NO_CLICK_TO_SWITCH"					   	text="Click on a vehicle to switch to it" />
-<<<<<<< HEAD
 		<text name="COURSEPLAY_PIPE_ALWAYS_UNFOLD"					   		text="Always unfold Pipe" />
 		<text name="COURSEPLAY_YES_NO_PIPE_ALWAYS_UNFOLD"					text="Pipe always out when Combine waits for unload" />
-=======
-		
 		<text name="COURSEPLAY_SHOW_MINI_HUD"								text="Show Mini-HUD" />
 		<text name="COURSEPLAY_YES_NO_SHOW_MINI_HUD"						text="Toggle show Mini-HUD" />
->>>>>>> 9e6741da
 
 		<text name="COURSEPLAY_IMPLEMENT_RAISE_LOWER_EARLY"				   	text="Vroeg" />
 		<text name="COURSEPLAY_IMPLEMENT_RAISE_LOWER_LATE"				   	text="Laat" />
