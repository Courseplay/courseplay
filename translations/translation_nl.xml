<?xml version="1.0" encoding="utf-8" standalone="no" ?>
<l10n>
	<texts>
		<text name="COURSEPLAY_RECORDING_START" 						 text="Start route vastleggen" />
		<text name="COURSEPLAY_DRIVER" 									 text="Bestuurder" />
		<text name="COURSEPLAY_UNLOADING_DRIVER_START" 					 text="Start bestuurder" />
		<text name="COURSEPLAY_UNLOADING_DRIVER_STOP" 					 text="Stop bestuurder" />
		<text name="COURSEPLAY_STOP_AT_LAST_POINT" 						 text="Stop bij laatste punt of volgende trigger" />
		<text name="COURSEPLAY_NUMBER_OF_RUNS" 							 text="Aantal rondes te gaan " /> 
 		<text name="COURSEPLAY_UNLIMITED" 								 text="Onbeperkt" /> 
		<text name="COURSEPLAY_UNLOADING_SIDE" 							 text="Bestuurderszijde" />
		<text name="COURSEPLAY_UNLOADING_SIDE_NONE" 					 text="automatisch" />
		<text name="COURSEPLAY_LEFT" 									 text="links" />
		<text name="COURSEPLAY_RIGHT" 									 text="rechts" />
		<text name="COURSEPLAY_UNLOADING_DRIVER_SEND_HOME" 				 text="Stuur bestuurder weg" />
		<text name="COURSEPLAY_REQUEST_UNLOADING_DRIVER" 				 text="Verzoek bestuurder" />
		<text name="COURSEPLAY_UNLOADING_DRIVER_REQUESTED" 				 text="Bestuurder opgeroepen" />
		<text name="COURSEPLAY_START_COURSE" 							 text="Route beginnen" />
		<text name="COURSEPLAY_STOP_COURSE" 							 text="Stop bestuurder" />
		<text name="COURSEPLAY_MODE_1" 									 text="Type: Transport" />
		<text name="COURSEPLAY_MODE_2" 									 text="Type: Combi (combine legen en lossen bij silo)" />
		<text name="COURSEPLAY_MODE_3" 									 text="Type: Overladen (combine legen en overladen in trailer)" />
		<text name="COURSEPLAY_MODE_4" 									 text="Type: Kunstmest en zaaien" />
		<text name="COURSEPLAY_MODE_5" 									 text="Type: Verladen (van start naar finish)" />
		<text name="COURSEPLAY_MODE_6" 									 text="Type: Veldwerk" />
		<text name="COURSEPLAY_MODE_7" 									 text="Type: Combine zelflossen" />
		<text name="COURSEPLAY_MODE_8" 									 text="Type: Vloeibare lading transport" />  
		<text name="COURSEPLAY_MODE_9" 									 text="Type: Vullen en legen shovel" />
		<text name="COURSEPLAY_MODE_10" 								 text="Type: Egaliseren en comprimeren" />
		<text name="COURSEPLAY_CONTINUE" 								 text="doorgaan" />
		<text name="COURSEPLAY_CLEAR_COURSE" 							 text="Reset route" />
		<text name="COURSEPLAY_DRIVE_NOW" 								 text="Nu rijden" />
		<text name="COURSEPLAY_DRIVE_ON_AT" 							 text="Wegrijden bij:" />
		<text name="UNKNOWN" 											 text="onbekend" />
		<text name="COURSEPLAY_HEADLAND_DIRECTION"						 text="Keerstrook links-/rechtsom" />        
		<text name="COURSEPLAY_HEADLAND_BEFORE_AFTER"					 text="Keerstrook voor/na veld route" /> 
		<text name="COURSEPLAY_GENERATE_FIELD_COURSE"					 text="Genereer veld route" />            
		<text name="COURSEPLAY_DISTANCE" 								 text="afstand" />
		<text name="COURSEPLAY_WAITING_TIME" 							 text="Wachttijd" />
		<text name="COURSEPLAY_MINUTES" 								 text="%d min" />
		<text name="COURSEPLAY_SECONDS" 								 text="%d sec" />
		<text name="COURSEPLAY_UNIT_METER" 								 text="m" />           
		<text name="COURSEPLAY_COURSE_NAME" 							 text="Naam route:" />
		<text name="COURSEPLAY_FOLDER_NAME" 							 text="Naam map:" />
		<text name="COURSEPLAY_FILTER_COURSES" 							 text="Filter routes:" />
		<text name="COURSEPLAY_BUTTON_RETURN" 							 text="Enter" />					
		<text name="COURSEPLAY_BUTTON_ESC" 								 text="ESC" />						
		<text name="COURSEPLAY_CANCEL_WITH" 							 text="%s om te annuleren" />				
		<text name="COURSEPLAY_SAVE_COURSE_WITH" 						 text="%s om Route te bewaren" />		
		<text name="COURSEPLAY_SAVE_FOLDER_NAME_WITH" 					 text="%s om Map te bewaren" />		
		<text name="COURSEPLAY_FILTER_COURSE_WITH" 						 text="%s om routes te filteren" />		
		<text name="COURSEPLAY_COURSES_FILTER_TITLE" 					 text="Route: %q" />
		<text name="COURSEPLAY_CREATE_FOLDER" 							 text="Maak map aan" />
		<text name="COURSEPLAY_SEARCH_FOR_COURSES_AND_FOLDERS" 			 text="Zoek routes en mappen" />
		<text name="COURSEPLAY_DEACTIVATE_FILTER" 						 text="Filter uitschakelen" />
		<text name="COURSEPLAY_REACHED_OVERLOADING_POINT" 				 text="overlaad punt bereikt." />
		<text name="COURSEPLAY_SAVE_PIPE_POSITION" 					     text="bewaar pijp positie" />        
		<text name="COURSEPLAY_MOVE_PIPE_TO_POSITION"					 text= "breng pijp in positie" />	  
		<text name="COURSEPLAY_REACHED_WAITING_POINT" 					 text="wachtpunt bereikt" />
		<text name="COURSEPLAY_REACHED_END_POINT" 						 text="trigger bereikt/eindpunt" />
		<text name="COURSEPLAY_REACHED_END_POINT_MODE_1" 				 text="is klaar met graan transport." />  
		<text name="COURSEPLAY_REACHED_END_POINT_MODE_8" 				 text="is klaar met vloeibaar transport." /> 
		<text name="COURSEPLAY_WORK_END" 								 text="werk afgerond." />
		<text name="COURSEPLAY_NEEDS_UNLOADING" 						 text=": gereedschap legen." />
		<text name="COURSEPLAY_NEEDS_REFILLING" 						 text=": gereedschap vullen." />
		<text name="COURSEPLAY_UNLOADING_BALES" 						 text="Balen lossen" />
		<text name="COURSEPLAY_IS_IN_TRAFFIC" 							 text="oponthoud." />
		<text name="COURSEPLAY_TIPTRIGGER_REACHED" 						 text="uitlaad trigger bereikt" />
		<text name="COURSEPLAY_LAST_VAILD_TIP_DIST" 					 text="Afstand tot uitlaad trigger" />
		<text name="COURSEPLAY_LOADING_AMOUNT" 							 text="Laden: %d of %d" />
		<text name="COURSEPLAY_WAYPOINT_MODE" 							 text="Toon markeringen" />
		<text name="COURSEPLAY_PATHFINDING" 							 text="Om gewas rijden" />
		<text name="COURSEPLAY_PLOUGH_FIELD_EDGE" 						 text="Ploegen voorbij veldrand" /> 
		<text name="COURSEPLAY_COMBINE_OFFSET_HORIZONTAL" 				 text="Zijwaardse afstand:" />
		<text name="COURSEPLAY_START_AT" 								 text="Start bij:" />		
		<text name="COURSEPLAY_TURN_ON_FIELD"					 		 text="Keer op veld:" />
		<text name="COURSEPLAY_OPPOSITE_TURN_DIRECTION"			 		 text="tegenovergesteld keren:" /> 
		<text name="COURSEPLAY_OPPOSITE_TURN_AT_END"			 		 text="laatste paar banen" />     
		<text name="COURSEPLAY_OPPOSITE_TURN_WHEN_POSSIBLE"		 		 text="indien mogelijk" />            
		<text name="COURSEPLAY_TURN_RADIUS" 							 text="Draaicirkel:" />
		<text name="COURSEPLAY_COMBINE_OFFSET_VERTICAL" 				 text="Verticale afstand:" />
		<text name="COURSEPLAY_COMBINE" 								 text="Combine" />
		<text name="COURSEPLAY_NONE" 									 text="geen" />
		<text name="COURSEPLAY_CHOOSE_COMBINE" 							 text="Kies combine:" />
		<text name="COURSEPLAY_COMBINE_SEARCH_MODE" 					 text="Zoek combine:" />
		<text name="COURSEPLAY_CURRENT" 								 text="Huidige:" />
		<text name="COURSEPLAY_AUTOMATIC_SEARCH" 						 text="automatisch zoeken" />
		<text name="COURSEPLAY_MANUAL_SEARCH" 							 text="kies handmatig" />
		<text name="COURSEPLAY_SEARCH_COMBINE_ON_FIELD" 				 text="Zoek combine in veld %s" />
		<text name="COURSEPLAY_COPY_COURSE" 							 text="Kopieër route:" />
		<text name="COURSEPLAY_VEHICLE" 								 text="Voertuig" />
		<text name="COURSEPLAY_TEMP_COURSE" 							 text="Tijdelijke route" />
		<text name="COURSEPLAY_SPEED_TURN" 								 text="Draai snelheid:" />
		<text name="COURSEPLAY_SPEED_FIELD" 							 text="Veld snelheid:" />
		<text name="COURSEPLAY_SPEED_MAX" 								 text="Weg snelheid:" />
		<text name="COURSEPLAY_SPEED_REVERSING" 						 text="Achteruit Snelheid" />
		<text name="COURSEPLAY_MAX_SPEED_MODE" 							 text="Snelheid:" />
		<text name="COURSEPLAY_MAX_SPEED_MODE_RECORDING" 				 text="van opname" />
		<text name="COURSEPLAY_MAX_SPEED_MODE_MAX" 						 text="maximum snelheid" />
		<text name="COURSEPLAY_MAX_SPEED_MODE_AUTOMATIC" 				 text="automatisch (van opname, max. %s)" />
		<text name="COURSEPLAY_NO_COURSE_LOADED" 						 text="route: geen route geladen" />
		<text name="COURSEPLAY_WARNING_LIGHTS" 							 text="Alarmlichten:" />
		<text name="COURSEPLAY_WARNING_LIGHTS_MODE_0" 					 text="altijd uit" />
		<text name="COURSEPLAY_WARNING_LIGHTS_MODE_1" 					 text="zwaailicht aan (op de weg)" />
		<text name="COURSEPLAY_WARNING_LIGHTS_MODE_2" 					 text="waarschuwingslichten aan (op de weg)" />
		<text name="COURSEPLAY_WARNING_LIGHTS_MODE_3" 					 text="zwaailichten (altijd aan)" />
		<text name="COURSEPLAY_PAGE_TITLE_CP_CONTROL" 					 text="Courseplay bediening" />
 	    <text name="COURSEPLAY_PAGE_TITLE_COMBINE_CONTROLS" 			 text="Combine bediening" />
		<text name="COURSEPLAY_PAGE_TITLE_MANAGE_COURSES" 				 text="Beheer routes" />
		<text name="COURSEPLAY_PAGE_TITLE_CHOOSE_FOLDER" 				 text="Kies map" />
		<text name="COURSEPLAY_PAGE_TITLE_COMBI_MODE" 					 text="Instelling combi-modus" />
		<text name="COURSEPLAY_PAGE_TITLE_MANAGE_COMBINES" 				 text="Beheer combines" />
		<text name="COURSEPLAY_PAGE_TITLE_SPEEDS" 						 text="Snelheden" />
		<text name="COURSEPLAY_PAGE_TITLE_DRIVING_SETTINGS" 			 text="Bestuur instellingen" />
		<text name="COURSEPLAY_PAGE_TITLE_GENERAL_SETTINGS" 			 text="Instellingen" />
		<text name="COURSEPLAY_COMBINE_IS_TURNING" 						 text="Combine draait" />
		<text name="COURSEPLAY_NO_WORK_AREA" 							 text="Geen werkgebied in deze route" />
	    <text name="COURSEPLAY_COMBINED_COURSES" 						 text="Samengestelde routes" />
		<text name="COURSEPLAY_DRIVE_BEHIND_COMBINE" 					 text="Achter combine rijden" />
		<text name="COURSEPLAY_DRIVE_NEXT_TO_COMBINE" 					 text="Naast combine rijden" />
		<text name="COURSEPLAY_DRIVE_TO_COMBINE" 						 text="Naar combine rijden" />
		<text name="COURSEPLAY_COMBINE_WANTS_ME_TO_STOP" 				 text="Combine laat halthouden" />
		<text name="COURSEPLAY_WAITING_TILL_WAITING_POSITION_IS_FREE" 	 text="Wacht tot wachtpositie vrij is" />	
		<text name="COURSEPLAY_TURNING_TO_COORDS" 						 text="Ga naar %d %d" />
		<text name="COURSEPLAY_DRIVE_TO_WAYPOINT" 						 text="Ga naar markering %d %d" />
		<text name="COURSEPLAY_WAITING_FOR_FILL_LEVEL" 					 text="Wacht tot vulstand bereikt is" />
		<text name="COURSEPLAY_NO_COMBINE_IN_REACH" 					 text="Geen combine binnen bereik" />
	    <text name="COURSEPLAY_WAITING_FOR_COMBINE_TURNED" 				 text="Wacht tot combine gedraaid is" />
		<text name="COURSEPLAY_WAITING_FOR_WAYPOINT" 					 text="Wacht op nieuwe markering" />
		<text name="COURSEPLAY_FOLLOWING_TRACTOR" 						 text="Volg tractor" />
		<text name="COURSEPLAY_SHOULD_BE_REFUELED" 						 text="moet spoedig bijgetankt worden" />
		<text name="COURSEPLAY_MUST_BE_REFUELED" 						 text="moet bijgetankt worden" />
		<text name="COURSEPLAY_IS_BEING_REFUELED" 						 text="wordt bijgetankt" />
		<text name="COURSEPLAY_IS_BEING_WEIGHED" 						 text="wordt gewogen" />   
		<text name="COURSEPLAY_WAITING_POINTS_TOO_MANY" 				 text="Teveel markeringen! Maar %d toegestaan." />
		<text name="COURSEPLAY_WAITING_POINTS_TOO_FEW" 					 text="Te weinig markeringen! %d nodig." />
		<text name="COURSEPLAY_UNLOADING_POINTS_TOO_MANY" 				 text="Te veel los punten! %d toegestaan." />   
		<text name="COURSEPLAY_UNLOADING_POINTS_TOO_FEW"				 text="Te weinig los punten! %d nodig." />           
		<text name="COURSEPLAY_WRONG_TRAILER" 							 text="Verkeerde trailer voor deze modus" />
		<text name="COURSEPLAY_WRONG_TOOL" 								 text="verkeerde gereedschap voor deze modus" />
		<text name="COURSEPLAY_MODE_NOT_SUPPORTED_FOR_VEHICLETYPE" 		 text="Dit voertuig wordt nu niet ondersteund" />
		<text name="COURSEPLAY_WEATHER_WARNING" 						 text="wacht op beter weer" />
		<text name="COURSEPLAY_LANE_OFFSET" 							 text="Baan uit lijn" />
		<text name="COURSEPLAY_TOOL_OFFSET_X" 							 text="Gereedschap uit lijn horizontaal" />
		<text name="COURSEPLAY_TOOL_OFFSET_Z" 							 text="Gereedschap uit lijn verticaal" />
		<text name="COURSEPLAY_LOAD_UNLOAD_OFFSET_X" 					 text="Laad/Los/wacht horizontaal uit lijn" />     
		<text name="COURSEPLAY_LOAD_UNLOAD_OFFSET_Z" 					 text="Laad/los/wacht verticaal uit lijn" />      
		<text name="COURSEPLAY_FRONT" 									 text="voorzijde" />
		<text name="COURSEPLAY_BACK" 									 text="achterzijde" />
		<text name="COURSEPLAY_WORK_WIDTH" 								 text="Werkbreedte" />
		<text name="COURSEPLAY_WATER_WARNING" 							 text="gaat zwemmen" />
		<text name="COURSEPLAY_OPEN_HUD_MODE" 							 text="open Courseplay:" />
		<text name="COURSEPLAY_DEBUG_CHANNELS" 							 text="fout opsporing kanalen" />
		<text name="COURSEPLAY_PAGE_TITLE_COURSE_GENERATION" 			 text="Route genereren" />
		<text name="COURSEPLAY_STARTING_CORNER" 						 text="Start hoek" />
		<text name="COURSEPLAY_STARTING_DIRECTION" 						 text="Start richting" />
		<text name="COURSEPLAY_RETURN_TO_FIRST_POINT" 					 text="Keer terug naar start" />
		<text name="COURSEPLAY_CORNER_1" 								 text="Zuid-West" />
		<text name="COURSEPLAY_CORNER_2" 								 text="Noord-West" />
		<text name="COURSEPLAY_CORNER_3" 								 text="Noord-Oost" />
		<text name="COURSEPLAY_CORNER_4" 								 text="Zuid-Oost" />
<<<<<<< HEAD
		<text name="COURSEPLAY_CORNER_5_START" 							 text="Begin bij Huidige voertuigpositie" />
		<text name="COURSEPLAY_CORNER_5_END" 							 text="Eindig op Huidige voertuigpositie" />
		<text name="COURSEPLAY_CORNER_6_START"							 text="Begin bij laatst gebruikte positie" />
		<text name="COURSEPLAY_CORNER_6_END"							 text="Eindig op laatst gebruikte positie" />
=======
		<text name="COURSEPLAY_CORNER_5" 								 text="Huidige voertuig positie" />
		<text name="COURSEPLAY_CORNER_6" 								 text="Laatst gebruikte positie" />
>>>>>>> 0b80afe3
		<text name="COURSEPLAY_DIRECTION_1" 							 text="Noord" />
		<text name="COURSEPLAY_DIRECTION_2" 							 text="Oost" />
		<text name="COURSEPLAY_DIRECTION_3" 							 text="Zuid" />
		<text name="COURSEPLAY_DIRECTION_4" 							 text="West" />
		<text name="COURSEPLAY_DIRECTION_5" 							 text="Automatisch" />
		<text name="COURSEPLAY_HEADLAND" 								 text="Buitenrand" />
		<text name="COURSEPLAY_ACTIVATED" 								 text="geactiveerd" />
		<text name="COURSEPLAY_NAME_ONLY" 								 text="alleen Naam" />
		<text name="COURSEPLAY_NAME_AND_COURSE" 						 text="Naam en Route" />
		<text name="COURSEPLAY_DEACTIVATED" 							 text="gedeactiveerd" />
		<text name="COURSEPLAY_RIDGEMARKERS" 							 text="Banen markeerders" />
		<text name="COURSEPLAY_UNLOADING_ON_FIELD" 						 text="Uitladen in het veld" />
		<text name="COURSEPLAY_AUTOMATIC" 								 text="automatisch" />
		<text name="COURSEPLAY_MANUAL" 									 text="handmatig" />
		<text name="COURSEPLAY_TURN_MANEUVER" 							 text="Draai beweging:" />
		<text name="COURSEPLAY_START" 									 text="Start" />
		<text name="COURSEPLAY_FINISH" 									 text="Finish" />
		<text name="COURSEPLAY_NO_VALID_COURSE" 						 text="Geen route geladen" />

		<!-- shovel stuff -->		
		<text name="COURSEPLAY_SHOVEL_NOT_FOUND" 						 text="Geen shovel gevonden" />
		<text name="COURSEPLAY_SHOVEL_POSITIONS" 						 text="Shovel posities" />
		<text name="COURSEPLAY_SHOVEL_POSITIONS_MISSING" 				 text="Shovel posities ontbreken" />
		<text name="COURSEPLAY_SHOVEL_LOADING_POSITION" 				 text="Laad positie" />
		<text name="COURSEPLAY_SHOVEL_TRANSPORT_POSITION" 				 text="Transport positie" />
		<text name="COURSEPLAY_SHOVEL_PRE_UNLOADING_POSITION" 			 text="Aanvang los positie" />
		<text name="COURSEPLAY_SHOVEL_UNLOADING_POSITION" 				 text="Los positie" />
		<text name="COURSEPLAY_SHOVEL_SAVE_LOADING_POSITION" 			 text="Bewaar laad positie" /> 
		<text name="COURSEPLAY_SHOVEL_SAVE_TRANSPORT_POSITION" 			 text="Bewaar transport positie" /> 
		<text name="COURSEPLAY_SHOVEL_SAVE_PRE_UNLOADING_POSITION" 		 text="Bewaar aanvang los positie" /> 
		<text name="COURSEPLAY_SHOVEL_SAVE_UNLOADING_POSITION" 			 text="Bewaar los positie" /> 
		<text name="COURSEPLAY_SHOVEL_MOVE_TO_LOADING_POSITION" 		 text="Ga naar laad positie" /> 
		<text name="COURSEPLAY_SHOVEL_MOVE_TO_TRANSPORT_POSITION" 		 text="Ga naar transport positie" /> 
		<text name="COURSEPLAY_SHOVEL_MOVE_TO_PRE_UNLOADING_POSITION" 	 text="Ga naar aanvang los positie" /> 
		<text name="COURSEPLAY_SHOVEL_MOVE_TO_UNLOADING_POSITION" 		 text="Ga naar los positie" /> 		
		<text name="COURSEPLAY_SHOVEL_STOP_AND_GO" 						 text="Stop + Go Laden" />
		
		<text name="COURSEPLAY_START_AT_POINT" 							 text="Route starten bij:" />
		<text name="COURSEPLAY_NEAREST_POINT" 							 text="volgende markering" />
		<text name="COURSEPLAY_FIRST_POINT" 							 text="eerste markering" />
		<text name="COURSEPLAY_CURRENT_POINT" 							 text="huidige markering" />
		<text name="COURSEPLAY_FIELD_EDGE_PATH" 						 text="Veldrand route" />
		<text name="COURSEPLAY_FIELD" 									 text="Veld" />
		<text name="COURSEPLAY_CURRENTLY_LOADED_COURSE" 				 text="(huidige route)" />
		<text name="COURSEPLAY_FIELD_SCAN_IN_PROGRESS" 					 text="Veldscan bezig" />
		<text name="COURSEPLAY_SCANNING_FIELD_NMB" 						 text="Scan Veld %d/%d" />
		<text name="COURSEPLAY_HOSEMISSING" 							 text="Geen vulslang gevonden, vullen geannuleerd" />
		<text name="COURSEPLAY_SYMMETRIC_LANE_CHANGE" 					 text="Evenwijdige baanwissel" />
		<text name="COURSEPLAY_UNLOADING_DRIVER_PRIORITY" 				 text="Bestuurder voorrang" />
		<text name="COURSEPLAY_FILLEVEL" 								 text="vul graad" />
		<text name="COURSEPLAY_PICKUP_JAMMED" 							 text=": pickup zit vast" />
		<text name="COURSEPLAY_BALER_NEEDS_NETS" 						 text=": Balenpers behoeft nieuwe wikkeling" />
		<text name="COURSEPLAY_SCAN_CURRENT_FIELD_EDGES" 				 text="Bereken huidige veldomtrek" />
		<text name="COURSEPLAY_CURRENT_FIELD_EDGE_PATH_NUMBER" 			 text="Veldomtrek nummer" />
		<text name="COURSEPLAY_ADD_CUSTOM_FIELD_EDGE_PATH_TO_LIST" 		 text="Voeg veld %d omtrek toe aan lijst" />
		<text name="COURSEPLAY_OVERWRITE_CUSTOM_FIELD_EDGE_PATH_IN_LIST" text="Overschrijf veld %d omtrek in lijst" />
		<text name="COURSEPLAY_USER" 									 text="Gebruiker" />
		<text name="COURSEPLAY_DAMAGE_SHOULD_BE_REPAIRED" 				 text="Dient spoedig hersteld te worden" />
		<text name="COURSEPLAY_DAMAGE_MUST_BE_REPAIRED" 				 text="Moet hersteld worden" />
		<text name="COURSEPLAY_DAMAGE_IS_BEING_REPAIRED" 				 text="Wordt hersteld" />
		<text name="COURSEPLAY_COVER_HANDLING" 							 text="Zeilen" />
		<text name="COURSEPLAY_REMOVEACTIVECOMBINEFROMTRACTOR" 			 text="Verwijder combine opdracht" />
		<text name="COURSEPLAY_STOP_DURING_UNLOADING" 					 text="Stop tijdens lossen" />
		<text name="COURSEPLAY_SLIPPING_WARNING" 						 text="Slippend" />
		<text name="COURSEPLAY_REFILL_UNTIL_PCT" 						 text="Bijvullen tot:" />
		<text name="COURSEPLAY_BGA_IS_FULL" 							 text=": Bunker silo is vol!" />
		<text name="COURSEPLAY_FARM_SILO_NO_FILLTYPE" 					 text="Boerderij Silo heeft niet de juiste vulling" />
		<text name="COURSEPLAY_FARM_SILO_FILL_TYPE" 					 text="Boerderij Silo laadt:" />		
		<text name="COURSEPLAY_FARM_SILO_IS_EMPTY" 						 text="Farm Silo is leeg! Wacht op meer." />  
		<text name="COURSEPLAY_FARM_SILO_IS_FULL" 						 text=": Farm silo is vol! Vervolg naar volgende silo." />  
		<text name="COURSEPLAY_STARTING_UP_TOOL" 						 text="Opstarten %s!" />
		<text name="COURSEPLAY_SEARCH_FOR_FIRST_WAYPOINT" 				 text="Eerste markering zoeken" />
		<text name="COURSEPLAY_SAVE_CURRENT_COURSE" 					 text="Huidige route opslaan" />
		<text name="COURSEPLAY_RECORDING_STOP" 							 text="Vastleggen stoppen" />
		<text name="COURSEPLAY_RECORDING_PAUSE" 						 text="Vastleggen pauzeren" />
		<text name="COURSEPLAY_RECORDING_PAUSE_RESUME" 					 text="Vastleggen hervatten" />
		<text name="COURSEPLAY_RECORDING_DELETE" 						 text="Laatste markering verwijderen" />
		<text name="COURSEPLAY_RECORDING_SET_WAIT" 						 text="Wachtpunt plaatsten" />
		<text name="COURSEPLAY_RECORDING_SET_UNLOAD" 					 text="Plaats los punt" />
		<text name="COURSEPLAY_RECORDING_SET_CROSS" 					 text="Kruising plaatsen" />
		<text name="COURSEPLAY_RECORDING_TURN_START" 					 text="Bocht starten" />
		<text name="COURSEPLAY_RECORDING_TURN_END" 						 text="Bocht stoppen" />
		<text name="COURSEPLAY_RECORDING_REVERSE_START" 				 text="Achteruit rijden starten" />
		<text name="COURSEPLAY_RECORDING_REVERSE_STOP" 					 text="Achteruit rijden stoppen" />	
		<text name="COURSEPLAY_RECORDING_ADD_SPLIT_POINTS"				 text="Voeg tussenpunten toe" />
		<text name="COURSEPLAY_INGAMEMAP_ICONS_SHOWTEXT" 				 text="Map iconen, toon tekst" />
		<text name="COURSEPLAY_DRIVECONTROL" 							 text="Drive Control Setting" />
		<text name="COURSEPLAY_DRIVECONTROL_MODE_0" 					 text="automatisch" /> 
		<text name="COURSEPLAY_DRIVECONTROL_MODE_1" 					 text="Altijd 4WD" />
		<text name="COURSEPLAY_DRIVECONTROL_MODE_2" 					 text="Altijd 4WD &amp; Diff-Lock voorzijde aan bij Veldwerk" />
		<text name="COURSEPLAY_DRIVECONTROL_MODE_3" 					 text="Altijd 4WD &amp; Diff-Lock achterzijde aan bij Veldwerk" />
		<text name="COURSEPLAY_DRIVECONTROL_MODE_4" 					 text="Altijd 4WD &amp; Diff-Lock voor- en achterzijde aan bij Veldwerk" />
		<text name="COURSEPLAY_YES_NO_FIELDSCAN" 						 text="Velden automatisch scannen?" />
 		<text name="COURSEPLAY_YES_NO_WAGES" 							 text="Wilt u de arbeiders belonen (%s/uur)?" />
		<text name="COURSEPLAY_SEEDUSAGECALCULATOR" 					 text="Zaad verbruik calculator" />
		<text name="COURSEPLAY_SEEDUSAGECALCULATOR_FIELD" 				 text="Veld: %d (%s %s)" />
		<text name="COURSEPLAY_SEEDUSAGECALCULATOR_SEEDTYPE" 			 text="Zaad soort: %s" />
		<text name="COURSEPLAY_SEEDUSAGECALCULATOR_USAGE" 				 text="Verbruik: %s %s (%s)" />
		<text name="COURSEPLAY_HUD_OPEN" 								 text="Toon Courseplay HUD" />
		<text name="COURSEPLAY_HUD_CLOSE" 								 text="Verberg Courseplay HUD" />
		<text name="COURSEPLAY_FUNCTIONS" 								 text="Courseplay functies" />
		<text name="input_COURSEPLAY_MODIFIER" 							 text="Courseplay: instellingen" />
		<text name="input_COURSEPLAY_MENU_ACCEPT_SECONDARY" 			 text="Courseplay: tweede menu accepteren" />
		<text name="input_COURSEPLAY_HUD" 								 text="Toon/verberg Courseplay HUD" />
		<text name="input_COURSEPLAY_START_STOP" 						 text="Courseplay: rijd route/stop bestuurder" />
		<text name="input_COURSEPLAY_CANCELWAIT" 						 text="Courseplay: door gaan" />    
		<text name="input_COURSEPLAY_DRIVENOW" 							 text="Courseplay: nu rijden" />
		<text name="input_COURSEPLAY_STOP_AT_END" 						 text="Courseplay: stop bij laatste punt of volgende trigger" />
		<text name="input_COURSEPLAY_NEXTMODE" 							 text="Courseplay: volgende modus" />
		<text name="input_COURSEPLAY_PREVMODE" 							 text="Courseplay: vorige modus" />
		<text name="input_COURSEPLAY_MOUSEACTION_PRIMARY" 				 text="Courseplay: muis actie" />
		<text name="input_COURSEPLAY_MOUSEACTION_SECONDARY" 			 text="Courseplay: secundaire muis actie" />
		<text name="COURSEPLAY_MOUSEARROW_SHOW" 						 text="toon cursor" />
		<text name="COURSEPLAY_MOUSEARROW_HIDE" 						 text="verberg cursor" />
		<text name="COURSEPLAY_LOAD_COURSE" 						 	 text="Laad route/Invoegen in geladen route" /> 
		<text name="COURSEPLAY_APPEND_COURSE" 						 	 text="Route bijvoegen" /> 
		<text name="COURSEPLAY_MOVE_TO_FOLDER" 						 	 text="Verplaats naar map" /> 
		<text name="COURSEPLAY_DELETE_COURSE" 						 	 text="Verwijder route/map" /> 
		<text name="COURSEPLAY_VISUALWAYPOINTS_STARTEND"				 text="Toon/verberg 'start en 'eind' markeringen" />
		<text name="COURSEPLAY_VISUALWAYPOINTS_ALL"						 text="Toon/verberg alle markeringen" />
		<text name="COURSEPLAY_VISUALWAYPOINTS_CROSSING"				 text="Toon/verberg kruispunten" />
	
		<text name="COURSEPLAY_MODE10_MODE" 						     text="mode" />
		<text name="COURSEPLAY_MODE10_MODE_LEVELING" 					 text="egaliseren en comprimeren" />
		<text name="COURSEPLAY_MODE10_MODE_BUILDUP"						 text="opvullen" />
		<text name="COURSEPLAY_MODE10_SEARCH_MODE" 						 text="automatisch stoppen voor" />
		<text name="COURSEPLAY_MODE10_SEARCH_MODE_CP" 					 text="alleen courseplayers" />
		<text name="COURSEPLAY_MODE10_SEARCH_MODE_ALL" 					 text="alle met draaiende motor" />
		<text name="COURSEPLAY_MODE10_SEARCHRADIUS" 					 text="zoek tractors binnen bereik van " />
		<text name="COURSEPLAY_MODE10_MAX_BUNKERSPEED" 					 text="max snelheid bij persen" />
		<text name="COURSEPLAY_MODE10_BLADE_HEIGHT" 					 text="blad hoogte" />
		<text name="COURSEPLAY_MODE10_NOSILO"						 	 text="geen bunkersilo gevonden bij start punt" />
		<text name="COURSEPLAY_MODE10_NOBLADE"						 	 text="geen blad gemonteerd" />
		<text name="COURSEPLAY_MODE10_NOFRONTBLADE"						 text="blad aan voorzijde wordt niet ondersteund" />
		<text name="COURSEPLAY_MODE10_SETTINGS"						     text="BunkerSilo instellingen" />
		<text name="COURSEPLAY_MODE10_BLADE_WIDTH" 					 	 text="blad breedte" />
		<text name="COURSEPLAY_MODE10_SILO_LOADEDBY" 					 text="Silo wordt gevuld door" />
		<text name="COURSEPLAY_MODE10_DRIVINGTHROUGH" 					 text="onderdoor rijden" />
		<text name="COURSEPLAY_MODE10_REVERSE_UNLOADING" 			 	 text="achteruit lossen" />
		
		<text name="COURSEPLAY_FUEL_SEARCH_FOR"						     text="Tanken bij tankstation" />
		<text name="COURSEPLAY_FUEL_ALWAYS"						         text="altijd" />
		<text name="COURSEPLAY_FUEL_BELOW_20PCT"						 text="onder 20%" />
		<text name="COURSEPLAY_FUELSAVEOPTION"						     text="brandstof bespaar optie" />						
		
		<text name="COURSEPLAY_RELOAD_COURSE_LIST" 						 text="herlaadt route lijst" />            
<<<<<<< HEAD
		<text name="COURSEPLAY_COULDNT_GENERATE_COURSE" 				 text="Kan geen cursus genereren. Probeer de instellingen te veranderen of het voertuig te verplaatsen."/>
=======
		<text name="COURSEPLAY_COULDNT_GENERATE_COURSE" 			     text="Kan veld route niet genereren. Probeer andere instellingen of verplaats voertuig."/>
>>>>>>> 0b80afe3

	</texts>
</l10n><|MERGE_RESOLUTION|>--- conflicted
+++ resolved
@@ -159,15 +159,10 @@
 		<text name="COURSEPLAY_CORNER_2" 								 text="Noord-West" />
 		<text name="COURSEPLAY_CORNER_3" 								 text="Noord-Oost" />
 		<text name="COURSEPLAY_CORNER_4" 								 text="Zuid-Oost" />
-<<<<<<< HEAD
 		<text name="COURSEPLAY_CORNER_5_START" 							 text="Begin bij Huidige voertuigpositie" />
 		<text name="COURSEPLAY_CORNER_5_END" 							 text="Eindig op Huidige voertuigpositie" />
 		<text name="COURSEPLAY_CORNER_6_START"							 text="Begin bij laatst gebruikte positie" />
 		<text name="COURSEPLAY_CORNER_6_END"							 text="Eindig op laatst gebruikte positie" />
-=======
-		<text name="COURSEPLAY_CORNER_5" 								 text="Huidige voertuig positie" />
-		<text name="COURSEPLAY_CORNER_6" 								 text="Laatst gebruikte positie" />
->>>>>>> 0b80afe3
 		<text name="COURSEPLAY_DIRECTION_1" 							 text="Noord" />
 		<text name="COURSEPLAY_DIRECTION_2" 							 text="Oost" />
 		<text name="COURSEPLAY_DIRECTION_3" 							 text="Zuid" />
@@ -314,11 +309,8 @@
 		<text name="COURSEPLAY_FUELSAVEOPTION"						     text="brandstof bespaar optie" />						
 		
 		<text name="COURSEPLAY_RELOAD_COURSE_LIST" 						 text="herlaadt route lijst" />            
-<<<<<<< HEAD
-		<text name="COURSEPLAY_COULDNT_GENERATE_COURSE" 				 text="Kan geen cursus genereren. Probeer de instellingen te veranderen of het voertuig te verplaatsen."/>
-=======
+
 		<text name="COURSEPLAY_COULDNT_GENERATE_COURSE" 			     text="Kan veld route niet genereren. Probeer andere instellingen of verplaats voertuig."/>
->>>>>>> 0b80afe3
 
 	</texts>
 </l10n>