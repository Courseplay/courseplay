--[[
This file is part of Courseplay (https://github.com/Courseplay/courseplay)
Copyright (C) 2018 Peter Vajko

This program is free software: you can redistribute it and/or modify
it under the terms of the GNU General Public License as published by
the Free Software Foundation, either version 3 of the License, or
(at your option) any later version.

This program is distributed in the hope that it will be useful,
but WITHOUT ANY WARRANTY; without even the implied warranty of
MERCHANTABILITY or FITNESS FOR A PARTICULAR PURPOSE.  See the
GNU General Public License for more details.

You should have received a copy of the GNU General Public License
along with this program.  If not, see <http://www.gnu.org/licenses/>.
]]

---@class Point
Point = CpObject()
function Point:init(x, z, yRotation)
	self.x = x
	self.z = z
	self.yRotation = yRotation or 0
end

function Point:clone()
	return Point(self.x, self.z, self.yRotation)
end

---@param other Point
function Point:copy(other)
	return self:clone(other)
end

function Point:translate(dx, dz)
	self.x = self.x + dx
	self.z = self.z + dz
end

function Point:rotate(yRotation)
	self.x, self.z =
	self.x * math.cos(yRotation) + self.z * math.sin(yRotation),
	- self.x * math.sin(yRotation) + self.z * math.cos(yRotation)
	self.yRotation = yRotation
end

--- Get the local coordinates of a world position
---@param x number
---@param z number
---@return number, number x and z local coordinates
function Point:worldToLocal(x, z)
	local lp = Point(x, z, 0)
	lp:translate(-self.x, -self.z)
	lp:rotate(-self.yRotation)
	return lp.x, lp.z
end

--- Convert the local x z coordinates to world coordinates
---@param x number
---@param z number
---@return number, number x and z world coordinates
function Point:localToWorld(x, z)
	local lp = Point(x, z, 0)
	lp:rotate(self.yRotation)
	lp:translate(self.x, self.z)
	return lp.x, lp.z
end

---@class Waypoint : Point
Waypoint = CpObject(Point)

-- constructor from the legacy Courseplay waypoint
function Waypoint:init(cpWp, cpIndex)
	self:set(cpWp, cpIndex)
end

function Waypoint:set(cpWp, cpIndex)
	-- we initialize explicitly, no table copy as we want to have
	-- full control over what is used in this object
	-- can use course waypoints with cx/cz or turn waypoints with posX/posZ (but if revPos exists, that takes precedence
	-- just like in the original turn code, don't ask me why there are two different values if we only use one...)
	self.x = cpWp.cx or cpWp.revPosX or cpWp.posX or cpWp.x or 0
	self.z = cpWp.cz or cpWp.revPosZ or cpWp.posZ or cpWp.z or 0
	-- for backwards compatibility only
	self.cx = self.x
	self.cz = self.z
	self.angle = cpWp.angle or nil
	self.radius = cpWp.radius or nil
	self.rev = cpWp.rev or cpWp.turnReverse or false
	self.speed = cpWp.speed
	self.cpIndex = cpIndex or 0
	self.turnStart = cpWp.turnStart
	self.turnEnd = cpWp.turnEnd
	self.interact = cpWp.wait or false
	self.isConnectingTrack = cpWp.isConnectingTrack or nil
	self.lane = cpWp.lane
	self.ridgeMarker = cpWp.ridgeMarker
	self.unload = cpWp.unload
	self.mustReach = cpWp.mustReach
	self.align = cpWp.align
	self.headlandHeightForTurn = cpWp.headlandHeightForTurn
	self.changeDirectionWhenAligned = cpWp.changeDirectionWhenAligned
end

--- Get the (original, non-offset) position of a waypoint
---@return number, number, number x, y, z
function Waypoint:getPosition()
	local y = getTerrainHeightAtWorldPos(g_currentMission.terrainRootNode, self.x, 0, self.z)
	return self.x, y, self.z
end

--- Get the offset position of a waypoint
---@param offsetX number left/right offset (right +, left -)
---@param offsetZ number forward/backward offset (forward +)
---@param dx number delta x to use (dx to the next waypoint by default)
---@param dz number delta z to use (dz to the next waypoint by default)
---@return number, number, number x, y, z
function Waypoint:getOffsetPosition(offsetX, offsetZ, dx, dz)
	local x, y, z = self:getPosition()
	local deltaX = dx or self.dx
	local deltaZ = dz or self.dz
	if deltaX and deltaZ then
		x = x - deltaZ * offsetX + deltaX * offsetZ
		z = z + deltaX * offsetX + deltaZ * offsetZ
	end
	return x, y, z
end

function Waypoint:getDistanceFromPoint(x, z)
	return courseplay:distance(x, z, self.x, self.z)
end

function Waypoint:getDistanceFromVehicle(vehicle)
	local vx, _, vz = getWorldTranslation(vehicle.cp.directionNode or vehicle.rootNode)
	return self:getDistanceFromPoint(vx, vz)
end

-- a node related to a waypoint
---@class WaypointNode
WaypointNode = CpObject()
WaypointNode.MODE_NORMAL = 1
WaypointNode.MODE_LAST_WP = 2
WaypointNode.MODE_SWITCH_DIRECTION = 3
WaypointNode.MODE_SWITCH_TO_FORWARD = 4
WaypointNode.MODE_MUST_REACH = 5

function WaypointNode:init(name, logChanges)
	self.logChanges = logChanges
	self.node = courseplay.createNode(name, 0, 0, 0)
end

function WaypointNode:destroy()
	courseplay.destroyNode(self.node)
end

---@param course Course
function WaypointNode:setToWaypoint(course, ix, suppressLog)
	local newIx = math.min(ix, course:getNumberOfWaypoints())
	if newIx ~= self.ix and self.logChanges and not suppressLog then
		courseplay.debugVehicle(12, course.vehicle, 'PPC: %s waypoint index %d', getName(self.node), ix)
	end
	self.ix = newIx
	local x, y, z = course:getWaypointPosition(self.ix)
	setTranslation(self.node, x, y, z)
	setRotation(self.node, 0, course:getWaypointYRotation(self.ix), 0)
end

-- Allow ix > #Waypoints, in that case move the node lookAheadDistance beyond the last WP
function WaypointNode:setToWaypointOrBeyond(course, ix, distance)
	--if self.ix and self.ix > ix then return end
	if ix > course:getNumberOfWaypoints() then
		-- beyond the last, so put it on the last for now
		-- but use the direction of the one before the last as the last one's is bogus
		self:setToWaypoint(course, course:getNumberOfWaypoints())
		setRotation(self.node, 0, course:getWaypointYRotation(course:getNumberOfWaypoints() - 1), 0)
		-- And now, move ahead a bit.
		local nx, ny, nz = localToWorld(self.node, 0, 0, distance)
		setTranslation(self.node, nx, ny, nz)
		if self.logChanges and self.mode and self.mode ~= WaypointNode.MODE_LAST_WP then
			courseplay.debugVehicle(12, course.vehicle, 'PPC: last waypoint reached, moving node beyond last: %s', getName(self.node))
		end
		
		self.mode = WaypointNode.MODE_LAST_WP
	elseif course:switchingToReverseAt(ix) or course:switchingToForwardAt(ix) then
		-- just like at the last waypoint, if there's a direction switch, we want to drive up
		-- to the waypoint so we move the goal point beyond it
		-- the angle of ix is already pointing to reverse here
		self:setToWaypoint(course, ix)
		-- turn node back as this is the one before the first reverse, already pointing to the reverse direction.
		local _, yRot, _ = getRotation(self.node)
		setRotation(self.node, 0, yRot + math.pi, 0)
		-- And now, move ahead a bit.
		local nx, ny, nz = localToWorld(self.node, 0, 0, distance)
		setTranslation(self.node, nx, ny, nz)
		if self.logChanges and self.mode and self.mode ~= WaypointNode.MODE_SWITCH_DIRECTION then
			courseplay.debugVehicle(12, course.vehicle, 'PPC: switching direction at %d, moving node beyond it: %s', ix, getName(self.node))
		end
		self.mode = WaypointNode.MODE_SWITCH_DIRECTION
	elseif course:mustReach(ix) then
		-- TODO: this is actually the same as the last WP, should it be in the same elsif?
		self:setToWaypoint(course, ix)
		-- turn node to the incoming direction as we want to continue in the same direction until we reach it
		setRotation(self.node, 0, course:getWaypointYRotation(ix - 1), 0)
		-- And now, move ahead a bit.
		local nx, ny, nz = localToWorld(self.node, 0, 0, distance)
		setTranslation(self.node, nx, ny, nz)
		if self.logChanges and self.mode and self.mode ~= WaypointNode.MODE_MUST_REACH then
			courseplay.debugVehicle(12, course.vehicle, 'PPC: must reach next waypoint, moving node beyond it: %s', getName(self.node))
		end
		self.mode = WaypointNode.MODE_MUST_REACH
	else
		if self.logChanges and self.mode and self.mode ~= WaypointNode.MODE_NORMAL then
			courseplay.debugVehicle(12, course.vehicle, 'PPC: normal waypoint (not last, no direction change: %s', getName(self.node))
		end
		self.mode = WaypointNode.MODE_NORMAL
		self:setToWaypoint(course, ix)
	end
end

---@class Course
Course = CpObject()

--- Course constructor
---@param waypoints Waypoint[] table of waypoints of the course
---@param temporary boolean optional, default false is this a temporary course?
-- @param first number optional, index of first waypoint to use
-- @param last number optional, index of last waypoint to use to construct of the course
function Course:init(vehicle, waypoints, temporary, first, last)
	-- add waypoints from current vehicle course
	---@type Waypoint[]
	self.waypoints = setmetatable({}, {
		-- add a function to clamp the index between 1 and #self.waypoints
		__index = function(tbl, key)
			local result = rawget(tbl, key)
			if not result and type(key) == "number" then
				result = rawget(tbl, math.min(math.max(1, key), #tbl))
				courseplay.debugFormat(14, 'Invalid index %s, clamped to %s', key, math.min(math.max(1, key), #tbl))
			end
			return result
		end
	})
	local n = 0
	for i = first or 1, last or #waypoints do
		-- make sure we pass in the original vehicle.Waypoints index with n+first
		table.insert(self.waypoints, Waypoint(waypoints[i], n + (first or 1)))
		n = n + 1	
	end
	-- offset to apply to every position
	self.offsetX, self.offsetZ = 0, 0
	self:enrichWaypointData()
	-- only for logging purposes
	self.vehicle = vehicle
	self.temporary = temporary or false
	self.currentWaypoint = 1
end

--- Current offset to apply. getWaypointPosition() will always return the position adjusted by the
-- offset. The x and z offset are in the waypoint's coordinate system, waypoints are directed towards
-- the next waypoint, so a z = 1 offset will move the waypoint 1m forward, x = 1 1 m to the left (when
-- looking in the drive direction)
function Course:setOffset(x, z)
	self.offsetX, self.offsetZ = x, z
end

function Course:getOffset()
	return self.offsetX, self.offsetZ
end

--- get number of waypoints in course
function Course:getNumberOfWaypoints()
	return #self.waypoints
end

--- Is this a temporary course? Can be used to differentiate between recorded and dynamically generated courses
-- The Course() object does not use this attribute for anything
function Course:isTemporary()
	return self.temporary
end

-- add missing angles and world directions from one waypoint to the other
-- PPC relies on waypoint angles, the world direction is needed to calculate offsets
function Course:enrichWaypointData()
	if #self.waypoints < 2 then return end
	self.length = 0
	self.totalTurns = 0
	for i = 1, #self.waypoints - 1 do
		local cx, _, cz = self:getWaypointPosition(i)
		local nx, _, nz = self:getWaypointPosition( i + 1)
		local dToNext = courseplay:distance(cx, cz, nx, nz)
		self.length = self.length + dToNext
		if self:isTurnStartAtIx(i) then self.totalTurns = self.totalTurns + 1 end
		self.waypoints[i].dToNext = dToNext
		self.waypoints[i].dToHere = self.length
		self.waypoints[i].turnsToHere = self.totalTurns
		self.waypoints[i].dx, _, self.waypoints[i].dz, _ = courseplay:getWorldDirection(cx, 0, cz, nx, 0, nz)
		if not self.waypoints[i].angle then
			-- TODO: fix this weird coordinate system transformation from x/z to x/y
			local dx, dz = nx - cx, -nz - (-cz)
			local angle = toPolar(dx, dz)
			-- and now back to x/z
			self.waypoints[i].angle = courseGenerator.toCpAngle(angle)
		end
		self.waypoints[i].calculatedRadius = self:calculateRadius(i)
	end
	-- make the last waypoint point to the same direction as the previous so we don't
	-- turn towards the first when ending the course. (the course generator points the last
	-- one to the first, should probably be changed there)
	self.waypoints[#self.waypoints].angle = self.waypoints[#self.waypoints - 1].angle
	self.waypoints[#self.waypoints].dx = self.waypoints[#self.waypoints - 1].dx
	self.waypoints[#self.waypoints].dz = self.waypoints[#self.waypoints - 1].dz
	self.waypoints[#self.waypoints].dToNext = 0
	self.waypoints[#self.waypoints].dToHere = self.length + self.waypoints[#self.waypoints - 1].dToNext
	self.waypoints[#self.waypoints].turnsToHere = self.totalTurns
	self.waypoints[#self.waypoints].calculatedRadius = self:calculateRadius(#self.waypoints)
	-- now add distance to next turn for the combines
	local dToNextTurn, lNextRow = 0, 0
	local turnFound = false
	for i = #self.waypoints - 1, 1, -1 do
		if turnFound then
			dToNextTurn = dToNextTurn + self.waypoints[i].dToNext
			self.waypoints[i].dToNextTurn = dToNextTurn
			self.waypoints[i].lNextRow = lNextRow
		end
		if self:isTurnStartAtIx(i) then
			lNextRow = dToNextTurn
			dToNextTurn = 0
			turnFound = true
		end
	end
	courseplay.debugFormat(12, 'Course with %d waypoints created, %.1f meters, %d turns', #self.waypoints, self.length, self.totalTurns)
end

function Course:calculateRadius(ix)
	local deltaAngleDeg = math.abs(self:getWaypointAngleDeg(ix - 1) - self:getWaypointAngleDeg(ix))
	return math.abs( self:getDistanceToNextWaypoint(ix) / ( 2 * math.asin( math.rad(deltaAngleDeg) / 2 )))
end

--- Is this the same course as otherCourse?
-- TODO: is there a hash we could use instead?
function Course:equals(other)
	if #self.waypoints ~= #other.waypoints then return false end
	-- for now just check the coordinates of the first waypoint
	if self.waypoints[1].x - other.waypoints[1].x > 0.01 then return false end
	if self.waypoints[1].z - other.waypoints[1].z > 0.01 then return false end
	-- same number of waypoints, first waypoint same coordinates, equals!
	return true
end

function Course:setCurrentWaypointIx(ix)
	self.currentWaypoint = ix
end

function Course:getCurrentWaypointIx()
	return self.currentWaypoint
end

function Course:isReverseAt(ix)
	return self.waypoints[math.min(math.max(1, ix), #self.waypoints)].rev
end

function Course:getLastReverseAt(ix)
	for i=ix,#self.waypoints do
		if not self.waypoints[i].rev then
			return i-1
		end
	end
end

function Course:isTurnStartAtIx(ix)
	return self.waypoints[ix].turnStart
end

function Course:isTurnEndAtIx(ix)
	return self.waypoints[ix].turnEnd
end

--- Is this waypoint on a connecting track, that is, a transfer path between
-- a headland and the up/down rows where there's no fieldwork to do.
function Course:isOnConnectingTrack(ix)
	return self.waypoints[ix].isConnectingTrack
end

--- Is this a waypoint we must reach (keep driving towards it until we reach it, no cutting corners,
-- for example the end of a worked row to not miss anything)
function Course:mustReach(ix)
	return self.waypoints[math.min(math.max(1, ix), #self.waypoints)].mustReach
end

function Course:switchingDirectionAt(ix) 
	return self:switchingToForwardAt(ix) or self:switchingToReverseAt(ix)
end

function Course:getNextDirectionChangeFromIx(ix)
	for i = ix, #self.waypoints do
		if self:switchingDirectionAt(i) then
			return i
		end
	end
end

function Course:switchingToReverseAt(ix)
	return not self:isReverseAt(ix) and self:isReverseAt(ix + 1)
end

function Course:switchingToForwardAt(ix)
	return self:isReverseAt(ix) and not self:isReverseAt(ix + 1)
end

function Course:isUnloadAt(ix)
	return self.waypoints[ix].unload
end

function Course:isWaitAt(ix)
	return self.waypoints[ix].interact
end

function Course:isOnHeadland(ix)
	return self.waypoints[ix].lane and self.waypoints[ix].lane < 0
end

function Course:isOnOutermostHeadland(ix)
	return self.waypoints[ix].lane and self.waypoints[ix].lane == -1
end

function Course:isChangeDirectionWhenAligned(ix)
	return self.waypoints[ix].changeDirectionWhenAligned
end


--- Returns the position of the waypoint at ix with the current offset applied.
function Course:getWaypointPosition(ix)
	if self:isTurnStartAtIx(ix) then
		-- turn start waypoints point to the turn end wp, for example at the row end they point 90 degrees to the side
		-- from the row direction. This is a problem when there's an offset so use the direction of the previous wp
		-- when calculating the offset for a turn start wp.
		return self:getOffsetPositionWithOtherWaypointDirection(ix, ix - 1)
	else
		return self.waypoints[ix]:getOffsetPosition(self.offsetX, self.offsetZ)
	end
end

---Return the offset coordinates of waypoint ix as if it was pointing to the same direction as waypoint ixDir
function Course:getOffsetPositionWithOtherWaypointDirection(ix, ixDir)
	return self.waypoints[ix]:getOffsetPosition(self.offsetX, self.offsetZ, self.waypoints[ixDir].dx, self.waypoints[ixDir].dz)
end

-- distance between (px,pz) and the ix waypoint
function Course:getDistanceBetweenPointAndWaypoint(px, pz, ix)
	return self.waypoints[ix]:getDistanceFromPoint(px, pz)
end

function Course:getDistanceBetweenVehicleAndWaypoint(vehicle, ix)
	return self.waypoints[ix]:getDistanceFromVehicle(vehicle)
end

--- get waypoint position in the node's local coordinates
function Course:getWaypointLocalPosition(node, ix)
	local x, y, z = self:getWaypointPosition(ix)
	local dx, dy, dz = worldToLocal(node, x, y, z)
	return dx, dy, dz
end

function Course:havePhysicallyPassedWaypoint(node, ix)
	local _, _, dz = self:getWaypointLocalPosition(node, ix)
	return dz < 0;
end

function Course:getWaypointAngleDeg(ix)
	return self.waypoints[math.min(#self.waypoints, ix)].angle
end

-- This is the radius from the course generator. For now only island bypass waypoints nodes have a
-- radius.
function Course:getRadiusAtIx(ix)
	local r = self.waypoints[ix].radius
	if r ~= r then
		-- radius can be nan
		return nil
	else
		return r
	end
end

-- This is the radius calculated when the course is created.
function Course:getCalculatedRadiusAtIx(ix)
	local r = self.waypoints[ix].calculatedRadius
	if r ~= r then
		-- radius can be nan
		return nil
	else
		return r
	end
end


--- Get the minimum radius within d distance from waypoint ix
---@param ix number waypoint index to start
---@param d number distance in meters to look forward
---@return number the  minimum radius within d distance from waypoint ix
function Course:getMinRadiusWithinDistance(ix, d)
	local ixAtD = self:getNextWaypointIxWithinDistance(ix, d) or ix
	local minR, count = math.huge, 0
	for i = ix, ixAtD do
		if self:isTurnStartAtIx(i) or self:isTurnEndAtIx(i) then
			-- the turn maneuver code will take care of speed
			return nil
		end
		local r = self:getCalculatedRadiusAtIx(i)
		if r and r < minR then
			count = count + 1
			minR = r
		end
	end
	return count > 0 and minR or nil
end

--- Get the Y rotation of a waypoint (pointing into the direction of the next)
function Course:getWaypointYRotation(ix)
	local i = ix
	-- at the last waypoint use the incoming direction
	if ix >= #self.waypoints then
		i = #self.waypoints - 1
	elseif ix < 1 then
		i = 1
	end
	local cx, _, cz = self:getWaypointPosition(i)
	local nx, _, nz = self:getWaypointPosition(i + 1)
	local dx, dz = MathUtil.vector2Normalize(nx - cx, nz - cz)
	-- check for NaN
	if dx ~= dx or dz ~= dz then return 0 end
	return MathUtil.getYRotationFromDirection(dx, dz)
end

function Course:getRidgeMarkerState(ix)
	return self.waypoints[ix].ridgeMarker or 0
end

--- Get the average speed setting across n waypoints starting at ix
function Course:getAverageSpeed(ix, n)
	local total, count = 0, 0
	for i = ix, ix + n - 1 do
		local index = self:getIxRollover(i)
		if self.waypoints[index].speed ~= nil and self.waypoints[index].speed ~= 0 then
			total = total + self.waypoints[index].speed
			count = count + 1
		end
	end
	return (total > 0 and count > 0) and (total / count) or nil
end

function Course:getIxRollover(ix)
	if ix > #self.waypoints then
		return ix - #self.waypoints
	elseif ix < 1 then
		return #self.waypoints - ix
	end
	return ix
end

function Course:isLastWaypointIx(ix) 
	return #self.waypoints == ix
end

function Course:print()
	for i = 1, #self.waypoints do
		local p = self.waypoints[i]
		print(string.format('%d: x=%.1f z=%.1f a=%.1f ts=%s te=%s r=%s i=%s d=%.1f t=%d', i, p.x, p.z, p.angle or -1,
			tostring(p.turnStart), tostring(p.turnEnd), tostring(p.rev), tostring(p.interact), p.dToHere or -1, p.turnsToHere or -1))
	end
end

function Course:getDistanceToNextWaypoint(ix)
	return self.waypoints[math.min(#self.waypoints, ix)].dToNext
end

function Course:getDistanceToLastWaypoint(ix)
	return self.length - self.waypoints[ix].dToHere
end

function Course:getWaypointsWithinDrivingTime(startIx, fwd, seconds, speed)
	local waypoints = {}
	local travelTimeSeconds = 0
	local first, last, step = startIx, #self.waypoints - 1, 1
	if not fwd then
		first, last, step = startIx - 1, 1, -1
	end
	for i = startIx, #self.waypoints - 1 do
		table.insert(waypoints, self.waypoints[i])
		local v = speed or self.waypoints[i].speed or 10
		local s = self:getDistanceToNextWaypoint(i)
		travelTimeSeconds = travelTimeSeconds + s / (v / 3.6)
		if travelTimeSeconds > seconds then
			break
		end
	end
	return waypoints
end

--- How far are we from the waypoint marked as the beginning of the up/down rows?
---@param ix number start searching from this index. Will stop searching after 100 m
---@return number of meters or math.huge if no start up/down row waypoint found within 100 meters and the index of the first up/down waypoint
function Course:getDistanceToFirstUpDownRowWaypoint(ix)
	local d = 0
	local isConnectingTrack = false
	for i = ix, #self.waypoints - 1 do
		isConnectingTrack = isConnectingTrack or self.waypoints[i].isConnectingTrack
		d = d + self.waypoints[i].dToNext
		--courseplay.debugFormat(12, 'd = %.1f i = %d, lane = %s', d, i, tostring(self.waypoints[i].lane))
		if self.waypoints[i].lane and not self.waypoints[i + 1].lane and isConnectingTrack then
			return d, i + 1
		end
		if d > 100 then
			return math.huge, nil
		end
	end
	return math.huge, nil
end

--- Find the waypoint with the original index cpIx in vehicle.Waypoints
-- This is needed when legacy code like turn or reverse finishes and continues the
-- course at at given waypoint. The index of that waypoint may be different when
-- we have combined courses, so here find the correct one.
function Course:findOriginalIx(cpIx)
	for i = 1, #self.waypoints do
		if self.waypoints[i].cpIndex == cpIx then
			return i
		end
	end
	return 1
end

--- Is any of the waypoints around ix an unload point?
---@param ix number waypoint index to look around
---@param forward number look forward this number of waypoints when searching
---@param backward number look back this number of waypoints when searching
---@return boolean true if any of the waypoints are unload points and the index of the next unload point
function Course:hasUnloadPointAround(ix, forward, backward)
	return self:hasWaypointWithPropertyAround(ix, forward, backward, function(p) return p.unload end)
end

--- Is any of the waypoints around ix a wait point?
---@param ix number waypoint index to look around
---@param forward number look forward this number of waypoints when searching
---@param backward number look back this number of waypoints when searching
---@return boolean true if any of the waypoints are wait points and the index of the next wait point
function Course:hasWaitPointAround(ix, forward, backward)
	-- TODO: clarify if we use interact or wait or both?
	return self:hasWaypointWithPropertyAround(ix, forward, backward, function(p) return p.wait or p.interact end)
end

function Course:hasWaypointWithPropertyAround(ix, forward, backward, hasProperty)
	for i = math.max(ix - backward + 1, 1), math.min(ix + forward - 1, #self.waypoints) do
		if hasProperty(self.waypoints[i]) then
			-- one of the waypoints around ix has this property
			return true, i
		end
	end
	return false
end

--- Is there an unload waypoint within distance around ix?
---@param ix number waypoint index to look around
---@param distance number distance in meters to look around the waypoint
---@return boolean true if any of the waypoints are unload points and the index of the next unload point
function Course:hasUnloadPointWithinDistance(ix, distance)
	return self:hasWaypointWithPropertyWithinDistance(ix, distance, function(p) return p.unload end)
end

--- Is there a wait waypoint within distance around ix?
---@param ix number waypoint index to look around
---@param distance number distance in meters to look around the waypoint
---@return boolean true if any of the waypoints are wait points and the index of that wait point
function Course:hasWaitPointWithinDistance(ix, distance)
	return self:hasWaypointWithPropertyWithinDistance(ix, distance, function(p) return p.wait or p.interact end)
end

function Course:hasWaypointWithPropertyWithinDistance(ix, distance, hasProperty)
	-- search backwards first
	local d = 0
	for i = math.max(1, ix - 1), 1, -1 do
		if hasProperty(self.waypoints[i]) then
			return true, i
		end
		d = d + self.waypoints[i].dToNext
		if d > distance then break end
	end
	-- search forward
	d = 0
	for i = ix, #self.waypoints - 1 do
		if hasProperty(self.waypoints[i]) then
			return true, i
		end
		d = d + self.waypoints[i].dToNext
		if d > distance then break end
	end
	return false
end


--- Get the index of the first waypoint from ix which is at least distance meters away (search forward)
function Course:getNextWaypointIxWithinDistance(ix, distance)
	local d = 0
	for i =ix, #self.waypoints - 1 do
		d = d + self.waypoints[i].dToNext
		if d > distance then return i end
	end
	return nil
end

--- Get the index of the first waypoint from ix which is at least distance meters away (search backwards)
function Course:getPreviousWaypointIxWithinDistance(ix, distance)
	local d = 0
	for i = math.max(1, ix - 1), 1, -1 do
		d = d + self.waypoints[i].dToNext
		if d > distance then return i end
	end
	return nil
end

function Course:getLength()
	return self.length
end

function Course:getRemainingDistanceAndTurnsFrom(ix)
	local distance = self.length - self.waypoints[ix].dToHere
	local numTurns = self.totalTurns - self.waypoints[ix].turnsToHere
	return distance, numTurns
end

function Course:getNextFwdWaypointIx(ix)
	for i = ix, #self.waypoints do
		if not self:isReverseAt(i) then
			return i
		end
	end
	courseplay.debugFormat(12, 'Course: could not find next forward waypoint after %d', ix)
	return ix
end

function Course:getNextFwdWaypointIxFromVehiclePosition(ix, vehicleNode, lookAheadDistance)
	for i = ix, #self.waypoints do
		if not self:isReverseAt(i) then
			local uX, uY, uZ = self:getWaypointPosition(i)
			local _, _, z = worldToLocal(vehicleNode, uX, uY, uZ);
			if z > lookAheadDistance then
				return i
			end
		end
	end
	courseplay.debugFormat(12, 'Course: could not find next forward waypoint after %d', ix)
	return ix
end

function Course:getNextRevWaypointIxFromVehiclePosition(ix, vehicleNode, lookAheadDistance)
	for i = ix, #self.waypoints do
		if self:isReverseAt(i) then
			local uX, uY, uZ = self:getWaypointPosition(i)
			local _, _, z = worldToLocal(vehicleNode, uX, uY, uZ);
			if z < -lookAheadDistance then
				return i
			end
		end
	end
	courseplay.debugFormat(12, 'Course: could not find next forward waypoint after %d', ix)
	return ix
end

--- Cut waypoints from the end of the course until we shortened it by at least d
-- @param d length in meters to shorten course
-- @return true if shortened
-- TODO: this must be protected from courses with a few waypoints only
function Course:shorten(d)
	local dCut = 0
	local from = #self.waypoints - 1
	for i = from, 1, -1 do
		dCut = dCut + self.waypoints[i].dToNext
		if dCut > d then
			self:enrichWaypointData()
			return true
		end
		table.remove(self.waypoints)
	end
	self:enrichWaypointData()
	return false
end

--- Append waypoints to the course
function Course:append(waypoints)
	for i =1, #waypoints do
		table.insert(self.waypoints, Waypoint(waypoints[i], #self.waypoints + 1))
	end
	self:enrichWaypointData()
end


function Course:getDirectionToWPInDistance(ix, vehicle, distance)
	local lx, lz = 0, 1
	for i = ix, #self.waypoints do
		if self:getDistanceBetweenVehicleAndWaypoint(vehicle, i) > distance then
			local x,y,z = self:getWaypointPosition(i)
			lx,lz = AIVehicleUtil.getDriveDirection(vehicle.cp.directionNode, x, y, z)
			break
		end
	end
	return lx, lz
end

function Course:getDistanceToNextTurn(ix)
	return self.waypoints[ix].dToNextTurn
end

function Course:getNextRowLength(ix)
	return self.waypoints[ix].lNextRow
end

function Course:draw()
	for i = 1, math.max(#self.waypoints - 1, 1) do
		local x1, y1, z1 = self:getWaypointPosition(i)
		local x2, y2, z2 = self:getWaypointPosition(i + 1)
		cpDebug:drawLine(x1, y1 + 2.7, z1, 1.7, 0, 0, x2, y2 + 2.7, z2);
	end
end

-- Create a legacy course. This is used for compatibility when loading a virtual AutoDrive course
function Course:createLegacyCourse()
	local legacyCourse = {}
	for i = 1, #self.waypoints do
		local x, _, z = self:getWaypointPosition(i)
		legacyCourse[i] = {
			cx = x,
			cz = z,
			angle = self:getWaypointAngleDeg(i)
		}
	end
	legacyCourse[1].crossing = true
	legacyCourse[#legacyCourse].crossing = true
	return legacyCourse
end

<<<<<<< HEAD
function Course:getAllPointsAreOnField()
	local allOnField = true
	for i = 1, #self.waypoints do
		local x, _, z = self:getWaypointPosition(i)
		if not courseplay:isField(x, z, 1, 1) then
			return false
		end
	end
	return allOnField
end

function Course:worldToWaypointLocal(ix, x, y, z)
	local tempNode = WaypointNode('worldToWaypointLocal')
	tempNode:setToWaypoint(self,ix)
	setRotation(tempNode.node, 0, self:getWaypointYRotation(ix), 0);
	local dx,dy,dz = worldToLocal(tempNode.node,x, y, z)
	tempNode:destroy()
	return dx,dy,dz
end

function Course:waypointLocalToWorld(ix, x, y, z)
	local tempNode = WaypointNode('waypointLocalToWorld')
	tempNode:setToWaypoint(self,ix)
	setRotation(tempNode.node, 0, self:getWaypointYRotation(ix), 0);
	local dx,dy,dz = localToWorld(tempNode.node,x, y, z)
	tempNode:destroy()
	return dx,dy,dz
=======
function Course:setNodeToWaypoint(node, ix)
	local x, y, z = self:getWaypointPosition(ix)
	setTranslation(node, x, y, z)
	setRotation(node, 0, self:getWaypointYRotation(ix), 0)
>>>>>>> a0b6cab9
end<|MERGE_RESOLUTION|>--- conflicted
+++ resolved
@@ -838,7 +838,6 @@
 	return legacyCourse
 end
 
-<<<<<<< HEAD
 function Course:getAllPointsAreOnField()
 	local allOnField = true
 	for i = 1, #self.waypoints do
@@ -866,10 +865,9 @@
 	local dx,dy,dz = localToWorld(tempNode.node,x, y, z)
 	tempNode:destroy()
 	return dx,dy,dz
-=======
+
 function Course:setNodeToWaypoint(node, ix)
 	local x, y, z = self:getWaypointPosition(ix)
 	setTranslation(node, x, y, z)
 	setRotation(node, 0, self:getWaypointYRotation(ix), 0)
->>>>>>> a0b6cab9
 end