local curFile = 'CpManager.lua';
CpManager = {};
local CpManager_mt = Class(CpManager);
addModEventListener(CpManager);

local modDirectory = g_currentModDirectory

function CpManager:loadMap(name)
	--print("CpManager:loadMap(name)")
	self.isCourseplayManager = true;
	self.firstRun = true;

	-- MULTIPLAYER
	CpManager.isMP = g_currentMission.missionDynamicInfo.isMultiplayer;
	courseplay.isClient = not g_server; -- TODO JT: not needed, as every vehicle always has self.isServer and self.isClient

	-- ~~~~~~~~~~~~~~~~~~~~~~~~~~~~~~~~~~~~~~~~~~~~~~~~~~~~~~~~~~~~~~~~~~~~~~~~~~~~~~~~~~~~~~~~~~~~~~~~~~~~
	-- XML PATHS
	if g_server ~= nil then
		-- Settings and custom fields path and files
		self.savegameFolderPath = ('%ssavegame%d'):format(getUserProfileAppPath(), g_careerScreen.selectedIndex); -- This should work for both SP, MP and Dedicated Servers
		self.cpSettingsXmlFilePath = self.savegameFolderPath .. '/courseplaySettings.xml';
		self.cpCustomFieldsXmlFilePath = self.savegameFolderPath .. '/courseplayCustomFields.xml';
		self.cpOldCustomFieldsXmlFilePath = self.savegameFolderPath .. '/courseplayFields.xml';

		-- Course save path
		self.cpCoursesFolderPath = ("%s%s/%s"):format(getUserProfileAppPath(),"CoursePlay_Courses", g_currentMission.missionInfo.mapId);
		self.cpCourseManagerXmlFilePath = self.cpCoursesFolderPath .. "/courseManager.xml";
		self.cpCourseStorageXmlFileTemplate = "courseStorage%04d.xml";

		-- we need to create CoursePlay_Courses folder before we can create any new folders inside it.
		createFolder(("%sCoursePlay_Courses"):format(getUserProfileAppPath()));
		createFolder(self.cpCoursesFolderPath);

		-- Add / at end of path, so we dont save that in the courseManager.xml (Needs to be done after folder creation!)
		self.cpCoursesFolderPath = self.cpCoursesFolderPath .. "/";
	end
	-- ~~~~~~~~~~~~~~~~~~~~~~~~~~~~~~~~~~~~~~~~~~~~~~~~~~~~~~~~~~~~~~~~~~~~~~~~~~~~~~~~~~~~~~~~~~~~~~~~~~~~
	-- SETUP DEFAULT GLOBAL DATA
	courseplay.signs:setup();
	courseplay.fields:setup();
	self.showFieldScanYesNoDialogue = false;
	self:setupIngameMap();
	self:setup2dCourseData(false); -- NOTE: this call is only to initiate the position and opacity

	-- ~~~~~~~~~~~~~~~~~~~~~~~~~~~~~~~~~~~~~~~~~~~~~~~~~~~~~~~~~~~~~~~~~~~~~~~~~~~~~~~~~~~~~~~~~~~~~~~~~~~~
	-- LOAD SETTINGS FROM COURSEPLAYSETTINGS.XML / SAVE DEFAULT SETTINGS IF NOT EXISTING
	if g_server ~= nil then
		self:loadXmlSettings();
	end
	-- ~~~~~~~~~~~~~~~~~~~~~~~~~~~~~~~~~~~~~~~~~~~~~~~~~~~~~~~~~~~~~~~~~~~~~~~~~~~~~~~~~~~~~~~~~~~~~~~~~~~~
	-- SETUP (continued)
	courseplay.hud:setup(); -- NOTE: hud has to be set up after the xml settings have been loaded, as almost all its values are based on basePosX/Y
	self:setUpDebugChannels(); -- NOTE: debugChannels have to be set up after the hud, as they rely on some hud values [positioning]
	self:setupGlobalInfoText(); -- NOTE: globalInfoText has to be set up after the hud, as they rely on some hud values [colors, function]
	courseplay.courses:setup(); -- NOTE: load the courses and folders from the XML
	self:setup2dCourseData(true); -- NOTE: setup2dCourseData is called a second time, now we actually create the data and overlays
	courseplay:register(true)-- NOTE: running here again to check whether there were mods loaded after courseplay
	
	-- ~~~~~~~~~~~~~~~~~~~~~~~~~~~~~~~~~~~~~~~~~~~~~~~~~~~~~~~~~~~~~~~~~~~~~~~~~~~~~~~~~~~~~~~~~~~~~~~~~~~~
	-- COURSEPLAYERS TABLES
	self.totalCoursePlayers = {};
	self.activeCoursePlayers = {};
	self.numActiveCoursePlayers = 0;

	-- ~~~~~~~~~~~~~~~~~~~~~~~~~~~~~~~~~~~~~~~~~~~~~~~~~~~~~~~~~~~~~~~~~~~~~~~~~~~~~~~~~~~~~~~~~~~~~~~~~~~~
	-- height for mouse text line in game's help menu DISABLED HUD issue
	--self.hudHelpMouseLineHeight = g_currentMission.helpBoxTextSize + g_currentMission.helpBoxTextLineSpacing*2;

	-- ~~~~~~~~~~~~~~~~~~~~~~~~~~~~~~~~~~~~~~~~~~~~~~~~~~~~~~~~~~~~~~~~~~~~~~~~~~~~~~~~~~~~~~~~~~~~~~~~~~~~
	-- INPUT
	self.playerOnFootMouseEnabled = false;
	self.wasPlayerFrozen = false;
	local ovl = courseplay.inputBindings.mouse.overlaySecondary;
	if ovl then
		local h = (2.5 * g_currentMission.helpBoxTextSize);
		local w = h / g_screenAspectRatio;
		ovl:setDimension(w, h);
	end;

	-- ~~~~~~~~~~~~~~~~~~~~~~~~~~~~~~~~~~~~~~~~~~~~~~~~~~~~~~~~~~~~~~~~~~~~~~~~~~~~~~~~~~~~~~~~~~~~~~~~~~~~
	-- FIELDS
	if courseplay.globalSettings.autoFieldScan:is(true) then
		self:setupFieldScanInfo();
	end;
	if g_server ~= nil then
		courseplay.fields:loadCustomFields(fileExists(self.cpOldCustomFieldsXmlFilePath) and not fileExists(self.cpCustomFieldsXmlFilePath));
	end;

	-- ~~~~~~~~~~~~~~~~~~~~~~~~~~~~~~~~~~~~~~~~~~~~~~~~~~~~~~~~~~~~~~~~~~~~~~~~~~~~~~~~~~~~~~~~~~~~~~~~~~~~
	-- TIMERS
	g_currentMission.environment:addMinuteChangeListener(self);
	self.realTimeMinuteTimer = 0;
	self.realTime5SecsTimer = 0;
	self.realTime5SecsTimerThrough = 0;
	self.startFieldScanAfter = 1500; -- Start field scanning after specified milliseconds

	-- ~~~~~~~~~~~~~~~~~~~~~~~~~~~~~~~~~~~~~~~~~~~~~~~~~~~~~~~~~~~~~~~~~~~~~~~~~~~~~~~~~~~~~~~~~~~~~~~~~~~~
	-- DEV CONSOLE COMMANDS
	if CpManager.isDeveloper then
		addConsoleCommand('cpAddMoney', ('Add %s to your bank account'):format(g_i18n:formatMoney(5000000)), 'devAddMoney', self);
		addConsoleCommand('cpAddFillLevels', 'Add 500\'000 l to all of your silos', 'devAddFillLevels', self);
	end;
	addConsoleCommand('cpStopAll', 'Stop all Courseplayers', 'devStopAll', self);
	addConsoleCommand( 'cpSaveAllFields', 'Save all fields', 'devSaveAllFields', self )
	addConsoleCommand( 'cpPrintVariable', 'Print a variable', 'printVariable', self )
	addConsoleCommand( 'print', 'Print a variable', 'printVariable', self )
	addConsoleCommand( 'printVehicleVariable', 'Print g_currentMission.controlledVehicle.variable', 'printVehicleVariable', self )
	addConsoleCommand( 'cpTraceOn', 'Turn on function call argument tracing', 'traceOn', self )
	addConsoleCommand( 'cpTraceOnForAll', 'Turn on call argument tracing for all functions of the given table (lots of output)', 'traceOnForAll', self )
	addConsoleCommand( 'cpLoadFile', 'Load a lua file', 'loadFile', self )
	addConsoleCommand( 'cpSetLookaheadDistance', 'Set look ahead distance for the pure pursuit controller', 'setLookaheadDistance', self )
	addConsoleCommand( 'cpCallVehicleFunction', 'Call a function on the current vehicle and print the results', 'callVehicleFunction', self )

	-- ~~~~~~~~~~~~~~~~~~~~~~~~~~~~~~~~~~~~~~~~~~~~~~~~~~~~~~~~~~~~~~~~~~~~~~~~~~~~~~~~~~~~~~~~~~~~~~~~~~~~
	-- TRIGGERS
	self.confirmedNoneTipTriggers = {};
	self.confirmedNoneTipTriggersCounter = 0;
	self.confirmedNoneSpecialTriggers = {};
	self.confirmedNoneSpecialTriggersCounter = 0;

	-- ~~~~~~~~~~~~~~~~~~~~~~~~~~~~~~~~~~~~~~~~~~~~~~~~~~~~~~~~~~~~~~~~~~~~~~~~~~~~~~~~~~~~~~~~~~~~~~~~~~~~
	-- TRAFFIC
	self.trafficCollisionIgnoreList = {};

	-- ~~~~~~~~~~~~~~~~~~~~~~~~~~~~~~~~~~~~~~~~~~~~~~~~~~~~~~~~~~~~~~~~~~~~~~~~~~~~~~~~~~~~~~~~~~~~~~~~~~~~
	-- MISCELLANEOUS
	self.lightsNeeded = false;
end;

function CpManager:deleteMap()
	-- ~~~~~~~~~~~~~~~~~~~~~~~~~~~~~~~~~~~~~~~~~~~~~~~~~~~~~~~~~~~~~~~~~~~~~~~~~~~~~~~~~~~~~~~~~~~~~~~~~~~~
	-- empty courses and folders tables
	g_currentMission.cp_courses = nil;
	g_currentMission.cp_folders = nil;
	g_currentMission.cp_sorted = nil;
	courseplay.courses.batchWriteSize = nil;

	-- ~~~~~~~~~~~~~~~~~~~~~~~~~~~~~~~~~~~~~~~~~~~~~~~~~~~~~~~~~~~~~~~~~~~~~~~~~~~~~~~~~~~~~~~~~~~~~~~~~~~~
	-- deactivate debug channels
	for channel,_ in pairs(courseplay.debugChannels) do
		courseplay.debugChannels[channel] = false;
	end;

	-- ~~~~~~~~~~~~~~~~~~~~~~~~~~~~~~~~~~~~~~~~~~~~~~~~~~~~~~~~~~~~~~~~~~~~~~~~~~~~~~~~~~~~~~~~~~~~~~~~~~~~
	-- delete vehicles' button overlays
	for i,vehicle in pairs(g_currentMission.vehicles) do
		if vehicle.cp ~= nil and vehicle.hasCourseplaySpec and vehicle.cp.buttons ~= nil then
			courseplay.buttons:deleteButtonOverlays(vehicle);
		end;
	end;

	-- ~~~~~~~~~~~~~~~~~~~~~~~~~~~~~~~~~~~~~~~~~~~~~~~~~~~~~~~~~~~~~~~~~~~~~~~~~~~~~~~~~~~~~~~~~~~~~~~~~~~~
	--delete globalInfoText overlays
	for i,button in pairs(self.globalInfoText.buttons) do
		button:deleteOverlay();

		if self.globalInfoText.overlays[i] then
			local ovl = self.globalInfoText.overlays[i];
			if ovl.overlayId ~= nil and ovl.delete ~= nil then
				ovl:delete();
			end;
		end;
	end;

	-- ~~~~~~~~~~~~~~~~~~~~~~~~~~~~~~~~~~~~~~~~~~~~~~~~~~~~~~~~~~~~~~~~~~~~~~~~~~~~~~~~~~~~~~~~~~~~~~~~~~~~
	-- delete waypoint signs and protoTypes
	for section,signDatas in pairs(courseplay.signs.buffer) do
		for k,signData in pairs(signDatas) do
			courseplay.signs:deleteSign(signData.sign);
		end;
		courseplay.signs.buffer[section] = {};
	end;

	for _,itemNode in pairs(courseplay.signs.protoTypes) do
		courseplay.signs:deleteSign(itemNode);
	end;

	-- ~~~~~~~~~~~~~~~~~~~~~~~~~~~~~~~~~~~~~~~~~~~~~~~~~~~~~~~~~~~~~~~~~~~~~~~~~~~~~~~~~~~~~~~~~~~~~~~~~~~~
	-- delete fields data and overlays
	courseplay.fields.fieldData = {};
	courseplay.fields.curFieldScanIndex = 0;
	courseplay.fields.allFieldsScanned = false;
	courseplay.fields.ingameDataSetUp = false;
	for i,fruitData in pairs(courseplay.fields.seedUsageCalculator.fruitTypes) do
		if fruitData.overlay then
			fruitData.overlay:delete();
		end;
	end;
	courseplay.fields.seedUsageCalculator = {};
	courseplay.fields.seedUsageCalculator.fieldsWithoutSeedData = {};

	-- ~~~~~~~~~~~~~~~~~~~~~~~~~~~~~~~~~~~~~~~~~~~~~~~~~~~~~~~~~~~~~~~~~~~~~~~~~~~~~~~~~~~~~~~~~~~~~~~~~~~~
	-- delete help menu mouse overlay
	if courseplay.inputBindings.mouse.overlaySecondary then
		courseplay.inputBindings.mouse.overlaySecondary:delete();
		courseplay.inputBindings.mouse.overlaySecondary = nil;
	end;

	-- ~~~~~~~~~~~~~~~~~~~~~~~~~~~~~~~~~~~~~~~~~~~~~~~~~~~~~~~~~~~~~~~~~~~~~~~~~~~~~~~~~~~~~~~~~~~~~~~~~~~~
	-- delete fieldScanInfo overlays
	if self.fieldScanInfo then
		self.fieldScanInfo.bgOverlay:delete();
		self.fieldScanInfo.progressBarOverlay:delete();
		self.fieldScanInfo = nil;
	end;

	-- ~~~~~~~~~~~~~~~~~~~~~~~~~~~~~~~~~~~~~~~~~~~~~~~~~~~~~~~~~~~~~~~~~~~~~~~~~~~~~~~~~~~~~~~~~~~~~~~~~~~~
	-- delete 2D course overlays
	if self.course2dPolyOverlayId and self.course2dPolyOverlayId ~= 0 then
		delete(self.course2dPolyOverlayId);
	end;
	if self.course2dTractorOverlay then
		self.course2dTractorOverlay:delete();
	end;
	if self.course2dPdaMapOverlay then
		self.course2dPdaMapOverlay:delete();
	end;
end;

function CpManager:update(dt)
  --print("CpManager:update(dt)")
  -- UPDATE CLOCK
  courseplay.clock = courseplay.clock + dt

	if g_currentMission.paused or (g_gui.currentGui ~= nil and g_gui.currentGuiName ~= 'inputCourseNameDialogue') then
		return;
	end;

	if self.firstRun then
		courseplay:addCpNilTempFillLevelFunction();
		self.firstRun = false;
		courseplay.fields.fieldDefinitionBase = g_fieldManager:getFields()
		--print(tableShow(courseplay.fields.fieldDefinitionBase,"courseplay.fields.fieldDefinitionBase",nil,nil,4))
		
	end;

	if courseplay.fieldMod == nil then
		courseplay:initailzeFieldMod()
	end

	if g_gui.currentGui == nil then
		-- SETUP FIELD INGAME DATA
		if not courseplay.fields.ingameDataSetUp then
			courseplay.fields:setUpFieldsIngameData();
		end;

		-- SCAN ALL FIELD EDGES
		if self.startFieldScanAfter > 0 then
			self.startFieldScanAfter = self.startFieldScanAfter - dt;
		end;
<<<<<<< HEAD

		if courseplay.fields.fieldDefinitionBase and courseplay.fields.automaticScan and not courseplay.fields.allFieldsScanned and self.startFieldScanAfter <= 0 then
=======
		
		if courseplay.fieldMod == nil then 
			courseplay:initailzeFieldMod()
		end	
		
		if courseplay.fields.fieldDefinitionBase and courseplay.globalSettings.autoFieldScan:is(true) and not courseplay.fields.allFieldsScanned and self.startFieldScanAfter <= 0 then
>>>>>>> a0b6cab9
			courseplay.fields:setAllFieldEdges();
		end;

		-- Field scan yes/no dialogue
		if self.showFieldScanYesNoDialogue then
			self:showYesNoDialogue('Courseplay', courseplay:loc('COURSEPLAY_YES_NO_FIELDSCAN'), self.fieldScanDialogueCallback);
<<<<<<< HEAD
		elseif self.showWagesYesNoDialogue then
			local txt = courseplay:loc('COURSEPLAY_YES_NO_WAGES'):format(g_i18n:formatMoney(g_i18n:getCurrency(self.wagePerHour * self.wageDifficultyMultiplier), 2));
			self:showYesNoDialogue('Courseplay', txt, self.wagesDialogueCallback);
		end;
	end;

	g_trafficController:update(dt)
	g_combineUnloadManager:onUpdate()

	-- REAL TIME 10 SECS CHANGER
	if g_server ~= nil then
		if self.realTime10SecsTimer < 10000 then
			self.realTime10SecsTimer = self.realTime10SecsTimer + dt;
		else
			self:realTime10SecsChanged();
			self.realTime10SecsTimer = self.realTime10SecsTimer - 10000;
=======
>>>>>>> a0b6cab9
		end;
	end;

	-- REAL TIME 5 SECS CHANGER
	if self.realTime5SecsTimer < 5000 then
		self.realTime5SecsTimer = self.realTime5SecsTimer + dt;
		self.realTime5SecsTimerThrough = false;
	else
		self.realTime5SecsTimer = self.realTime5SecsTimer - 5000;
		self.realTime5SecsTimerThrough = true;
	end;

	-- ~~~~~~~~~~~~~~~~~~~~~~~~~~~~~~~~~~~~~~~~~~~~~~~~~~~~~~~~~~~~~~~~~~~~~~~~~~~~~~~~~~~~~~~~~~~~~~~~~~~~
	-- HELP MENU
	if g_gui.currentGui == nil and g_currentMission.controlledVehicle == nil and not g_currentMission.player.currentTool then
		if self.playerOnFootMouseEnabled then
			-- TODO: Fix this when rewriting to the new Input Info box
			-- Throws an error -> CpManager.lua:296: attempt to call method 'addHelpTextFunction' (a nil value)
			-- wasn't able to find smth similiar in the FS19 doc, hence disable it for now
			--g_currentMission:addHelpTextFunction(self.drawMouseButtonHelp, self, self.hudHelpMouseLineHeight, courseplay:loc('COURSEPLAY_MOUSEARROW_HIDE'));
		--Tommi elseif self.globalInfoText.hasContent then
			--Tommi g_currentMission:addHelpTextFunction(self.drawMouseButtonHelp, self, self.hudHelpMouseLineHeight, courseplay:loc('COURSEPLAY_MOUSEARROW_SHOW'));
		end;
	end;

	if not courseplay.fields.modifier then
		courseplay.fields.modifier = DensityMapModifier:new(g_currentMission.terrainDetailId, g_currentMission.terrainDetailTypeFirstChannel, g_currentMission.terrainDetailTypeNumChannels) -- terrain type modifier
		courseplay.fields.filter = DensityMapFilter:new(courseplay.fields.modifier) -- filter on terrain type
		courseplay.fields.filter:setValueCompareParams("greater", 0) -- more than 0, so it is a field
	end
end;


function CpManager:UpdateTick(dt)
	print("CpManager:updateTick(dt)")
end




function CpManager:draw()
	if g_currentMission.paused then
		return;
	end;

	-- ~~~~~~~~~~~~~~~~~~~~~~~~~~~~~~~~~~~~~~~~~~~~~~~~~~~~~~~~~~~~~~~~~~~~~~~~~~~~~~~~~~~~~~~~~~~~~~~~~~~~
	-- DISPLAY GLOBALINFOTEXTS
	local git = self.globalInfoText;
	git.hasContent = false;
	local numLinesRendered = 0;
	local basePosY = git.posY;
	if not (g_currentMission.hud.ingameMap.isVisible and g_currentMission.hud.ingameMap:getIsFullSize()) and next(git.content) ~= nil then
		git.hasContent = true;
		if g_currentMission.hud.ingameMap.isVisible then
			basePosY = git.posYAboveMap;
		end;
		numLinesRendered = self:renderGlobalInfoTexts(basePosY);
	end;
	git.buttonsClickArea.y1 = basePosY;
	git.buttonsClickArea.y2 = basePosY + (numLinesRendered  * (git.lineHeight + git.lineMargin));

	-- ~~~~~~~~~~~~~~~~~~~~~~~~~~~~~~~~~~~~~~~~~~~~~~~~~~~~~~~~~~~~~~~~~~~~~~~~~~~~~~~~~~~~~~~~~~~~~~~~~~~~
	-- DISPLAY FIELD SCAN MSG
	if courseplay.fields.fieldDefinitionBase and courseplay.globalSettings.autoFieldScan:is(true) and not courseplay.fields.allFieldsScanned and self.startFieldScanAfter <= 0 then
		self:renderFieldScanInfo();
	end;
end;

function CpManager:mouseEvent(posX, posY, isDown, isUp, mouseKey)
	-- if the game is paused or a gui is open (e.g. Shop or Landscaping) then ignore the input
	if g_currentMission.paused or g_gui.currentGui~= nil then return; end;

	--print(string.format('CpManager:mouseEvent(posX(%s), posY(%s), isDown(%s), isUp(%s), mouseKey(%s))',
	--tostring(posX),tostring(posY),tostring(isDown),tostring(isUp),tostring(mouseKey) ))
	
	courseplay:onMouseEvent(posX, posY, isDown, isUp, mouseKey)

	
	local area = self.globalInfoText.buttonsClickArea;
	if area == nil then
		return;
	end;

	-- ~~~~~~~~~~~~~~~~~~~~~~~~~~~~~~~~~~~~~~~~~~~~~~~~~~~~~~~~~~~~~~~~~~~~~~~~~~~~~~~~~~~~~~~~~~~~~~~~~~~~
	-- LEFT CLICK to click the button shown in globalInfoText
	if (isDown or isUp) and mouseKey == courseplay.inputBindings.mouse.primaryButtonId and courseplay:mouseIsInArea(posX, posY, area.x1, area.x2, area.y1, area.y2) then
		if self.globalInfoText.hasContent then
			for i,button in pairs(self.globalInfoText.buttons) do
				if button.show and button:getHasMouse(posX, posY) then
					button:setClicked(isDown);
					if isUp then
						local sourceVehicle = g_currentMission.controlledVehicle or button.parameter;
						button:handleMouseClick(sourceVehicle);
					end;
					break;
				end;
			end;
		end;

	-- ~~~~~~~~~~~~~~~~~~~~~~~~~~~~~~~~~~~~~~~~~~~~~~~~~~~~~~~~~~~~~~~~~~~~~~~~~~~~~~~~~~~~~~~~~~~~~~~~~~~~
	-- RIGHT CLICK  to activate the mouse cursor when I'm not in a vehicle and a globalInfoText is shown
	elseif isUp and mouseKey == courseplay.inputBindings.mouse.secondaryButtonId and g_currentMission.controlledVehicle == nil then
		if self.globalInfoText.hasContent and not self.playerOnFootMouseEnabled and not g_currentMission.player.currentTool then
			self.playerOnFootMouseEnabled = true;
			self.wasPlayerFrozen = g_currentMission.isPlayerFrozen;
			g_currentMission.isPlayerFrozen = true;
		elseif self.playerOnFootMouseEnabled then
			self.playerOnFootMouseEnabled = false;
			if self.globalInfoText.hasContent then --if a button was hovered when deactivating the cursor, deactivate hover state
				for _,button in pairs(self.globalInfoText.buttons) do
					button:setClicked(false);
					button:setHovered(false);
				end;
			end;
			if not self.wasPlayerFrozen then
				g_currentMission.isPlayerFrozen = false;
			end;
		end;
		g_inputBinding:setShowMouseCursor(self.playerOnFootMouseEnabled);

	-- ~~~~~~~~~~~~~~~~~~~~~~~~~~~~~~~~~~~~~~~~~~~~~~~~~~~~~~~~~~~~~~~~~~~~~~~~~~~~~~~~~~~~~~~~~~~~~~~~~~~~
	-- HOVER
	elseif not isDown and not isUp and self.globalInfoText.hasContent then
		for _,button in pairs(self.globalInfoText.buttons) do
			button:setClicked(false);
			if button.show and not button.isHidden then
				button:setHovered(button:getHasMouse(posX, posY));
			end;
		end;
	end;
end;

function CpManager:keyEvent(unicode, sym, modifier, isDown) 
	courseplay:onKeyEvent(unicode, sym, modifier, isDown)
end;


-- ####################################################################################################
function CpManager.saveXmlSettings(self)
	if g_server == nil and g_dedicatedServerInfo == nil then return end;
	-- Create folder in case there is none
	createFolder(CpManager.savegameFolderPath);

	-- createXMLFile will clear settings file if it exists
	local cpSettingsXml = createXMLFile("cpSettingsXml", CpManager.cpSettingsXmlFilePath, "CPSettings");

	if cpSettingsXml and cpSettingsXml ~= 0 then
		local key = '';
		-- Save Hud Possition
		key = 'CPSettings.courseplayHud';
		setXMLFloat(cpSettingsXml, key .. '#posX',		courseplay.hud.basePosX);
		setXMLFloat(cpSettingsXml, key .. '#posY',		courseplay.hud.basePosY);
		setXMLFloat(cpSettingsXml, key .. '#hudScale',	courseplay.hud.sizeRatio);
		setXMLFloat(cpSettingsXml, key .. '#uiScale',	courseplay.hud.uiScale);
		local string = "\n\tNOTE 1: Do not change the uiScale Manually.\n\tNOTE 2: If you change the hudScale and you haven't changed the posX and posY manually,\n\t\t\tthen you need to delete the posX and posY section to center the hud again.\n\t";
		setXMLString(cpSettingsXml, key, string);

		-- Save Fields Settings
		key = 'CPSettings.courseplayFields';
		setXMLBool(cpSettingsXml, key .. '#onlyScanOwnedFields',		courseplay.fields.onlyScanOwnedFields);
		setXMLBool(cpSettingsXml, key .. '#debugScannedFields',			courseplay.fields.debugScannedFields);
		setXMLBool(cpSettingsXml, key .. '#debugCustomLoadedFields',	courseplay.fields.debugCustomLoadedFields);
		setXMLInt (cpSettingsXml, key .. '#scanStep',					courseplay.fields.scanStep);

		-- Save Ingame Map Settings
		key = 'CPSettings.courseplayIngameMap';
		setXMLBool(cpSettingsXml, key .. '#active', 		CpManager.ingameMapIconActive);
		setXMLBool(cpSettingsXml, key .. '#showName', 		CpManager.ingameMapIconShowName);
		setXMLBool(cpSettingsXml, key .. '#showCourse',		CpManager.ingameMapIconShowCourse);

		-- Save 2D Course Settings
		key = 'CPSettings.course2D';
		setXMLFloat(cpSettingsXml, key .. '#posX', 		CpManager.course2dPlotPosX);
		setXMLFloat(cpSettingsXml, key .. '#posY', 		CpManager.course2dPlotPosY);
		setXMLFloat(cpSettingsXml, key .. '#opacity',	CpManager.course2dPdaMapOpacity);

		courseplay.globalSettings:saveToXML(cpSettingsXml, 'CPSettings')

		saveXMLFile(cpSettingsXml);
		delete(cpSettingsXml);
	else
		print(("COURSEPLAY ERROR: unable to load or create file -> %s"):format(CpManager.cpSettingsXmlFilePath));
	end;
end;
FSBaseMission.saveSavegame = Utils.appendedFunction(FSBaseMission.saveSavegame, CpManager.saveXmlSettings);

-- adds courseplayer to global table, so that the system knows all of them
function CpManager:addToTotalCoursePlayers(vehicle)
	local vehicleNum = (table.maxn(self.totalCoursePlayers) or 0) + 1;
	self.totalCoursePlayers[vehicleNum] = vehicle;
	CourseplayEvent.sendEvent(vehicle, "self.cp.coursePlayerNum", vehicleNum);
	return vehicleNum;
end;
function CpManager:addToActiveCoursePlayers(vehicle)
	self.numActiveCoursePlayers = self.numActiveCoursePlayers + 1;
	self.activeCoursePlayers[vehicle.rootNode] = vehicle;
end;
function CpManager:removeFromActiveCoursePlayers(vehicle)
	self.activeCoursePlayers[vehicle.rootNode] = nil;
	self.numActiveCoursePlayers = math.max(self.numActiveCoursePlayers - 1, 0);
end;

function CpManager:devAddMoney()
	if g_server ~= nil then
		g_currentMission:addMoney(5000000,1, MoneyType.OTHER,true);
		return ('Added %s to your bank account'):format(g_i18n:formatMoney(5000000));
	end;
end;
function CpManager:devAddFillLevels()
	--[[ Ryan TODO FillUtil.NUM_FILLTYPES doesn't have exist in g_fillTypeManager. Also the set and get functions might not exist there any more 
	if g_server ~= nil then
		for fillType=1,FillUtil.NUM_FILLTYPES do
			g_currentMission:setSiloAmount(fillType, g_currentMission:getSiloAmount(fillType) + 500000);
		end;
		return 'All silo fill levels increased by 500\'000.';
	end; ]]
end;
function CpManager:devStopAll()
	if g_server ~= nil then
		for _,vehicle in pairs (self.activeCoursePlayers) do
			courseplay:stop(vehicle);
		end
		
		return ('stopped all Courseplayers');
	end;
end;

function CpManager:devSaveAllFields()
  courseplay.fields.saveAllFields()
  return( 'All fields saved' )
end

--- Print a global variable
-- @param variableName name of the variable, can be multiple levels
-- @param depth maximum depth, 1 by default
function CpManager:printVariable(variableName, maxDepth, printShortVersion)
	print(string.format('%s - %s', tostring(variableName), tostring(maxDepth)))
	local depth = maxDepth and math.max(1, tonumber(maxDepth)) or 1
	local value = self:getVariable(variableName)
	local valueType = type(value)
	if value then
		print(string.format('Printing %s (%s), depth %d', variableName, valueType, depth))
		if valueType == 'table' then
			if not printShortVersion then
				DebugUtil.printTableRecursively(value, '  ', 1, depth)
				local mt = getmetatable(value)
				if mt and type(mt) == 'table' then
					print('-- metatable -->')
					DebugUtil.printTableRecursively(mt, '  ', 1, depth)
				end
			else
				--courseplay:printMeThisTable(table,level,maxlevel,upperPath)
				courseplay.alreadyPrinted = {}
				courseplay:printMeThisTable(value,0,depth,variableName)
			end
		else
			print(variableName .. ': ' .. tostring(value))
		end
	else
		return(variableName .. ' is nil')
	end
	return('Printed variable ' .. variableName)
end

--- Print the variable in the selected vehicle's namespace
-- You can omit the dot for data members but if you want to call a function, you must start the variable name with a colon
function CpManager:printVehicleVariable(variableName, maxDepth)
	local vehiclePrefix = 'g_currentMission.controlledVehicle'
	if not StringUtil.startsWith(variableName, ':') and not StringUtil.startsWith(variableName, '.') then
		-- allow to omit the . at the beginning of the variable name.
		vehiclePrefix = vehiclePrefix .. '.'
	end
	self:printVariable(vehiclePrefix .. variableName, maxDepth)
end

--- Install a wrapper around a function. The wrapper will print the function name
-- and the arguments every time the function is called and then call the function
function CpManager.installTraceFunction(name)
	return function(self, superFunc, ...)
		print(name ..  ' called with: ')
		for n= 1, select('#',...) do
			local v = select(n,...)
			if type(v) == 'table' then
				print(string.format(' arg %d: ', n))
				DebugUtil.printTableRecursively(v, '  ', 1, 1)
			else
				print(string.format(' arg %d: %s', n, tostring(v)))
			end
		end
		return superFunc(self, ...)
	end
end

--- Enable trace for a function. This is to reverse engineer the signature of undocumented functions
-- by tracing the arguments at every call. The original function is still executed.
function CpManager:traceOn(functionName)
	-- split the name into the function and table containing it
	local _, _, tabName, funcName = string.find(functionName, '(.*)%.(%w+)$')
	-- can't use func directly as we need to rewrite the reference to the function in the containing table
	local tab = self:getVariable(tabName)
	if tab and type(tab[funcName]) == 'function' then
		tab[funcName] = Utils.overwrittenFunction(tab[funcName], CpManager.installTraceFunction(functionName))
	else
		return(functionName .. ' is not a function.')
	end
	return('argument tracing is on for ' .. functionName)
end

--- Enable trace for all functions of the table
-- by tracing the arguments at every call. The original function is still executed.
function CpManager:traceOnForAll(tableName)
	local t = self:getVariable(tableName)
	if not t then
		return 'Could not read ' .. tableName
	else
		self:traceOnForTable(t, tableName)
		local mt = getmetatable(t)
		if mt then
			self:traceOnForTable(mt, tableName .. ' metatable')
			if mt.__index then
				self:traceOnForTable(mt, tableName .. ' metatable.__index')
			end
		end
	end
	return('argument tracing is on for all functions of ' .. tableName)
end

function CpManager:traceOnForTable(t, tableName)
	for key, value in pairs(t) do
		if type(value) == 'function' then
			t[key] = Utils.overwrittenFunction(value, CpManager.installTraceFunction(tableName .. '.' .. key))
			print('argument tracing is on for ' .. tableName .. '.' .. key)
		end
	end
end

--- get a reference pointing to the global variable 'variableName'
-- can handle multiple levels (but not arrays, yet) like foo.bar
function CpManager:getVariable(variableName)
	local f = getfenv(0).loadstring('return ' .. variableName)
	return f and f() or nil
end

function CpManager:loadFile(fileName)
	local path = courseplay.path .. fileName
	if fileExists(path) then
		g_xmlFile = loadXMLFile('loadFile', path)
	end
	if not g_xmlFile then
		return 'Could not load ' .. path
	else
		local code = getXMLString(g_xmlFile, 'code')
		local f = getfenv(0).loadstring('setfenv(1, courseplay); ' .. code)
		if f then
			f()
			return path .. ' loaded.'
		else
			return path .. ' could not be compiled.'
		end
	end
end

function CpManager:setLookaheadDistance(d)
	local vehicle = g_currentMission.controlledVehicle
	if vehicle and vehicle.cp and vehicle.cp.ppc then
		vehicle.cp.ppc:setLookaheadDistance(d)
		print('Look ahead distance for ' .. vehicle.name .. ' changed to ' .. tostring(d))
	else
		print('No vehicle or has no PPC.')	
	end
end

-- call vehicle:funcName(...) for the current vehicle and print the result
function CpManager:callVehicleFunction(funcName, ...)
	if g_currentMission.controlledVehicle then
		local f = loadstring('return g_currentMission.controlledVehicle.' .. funcName)
		if f then
			local result = f()(g_currentMission.controlledVehicle, ...)
			print('vehicle:' .. funcName .. ' returned:')
			DebugUtil.printTableRecursively(result, '  ', 1, 1)
			return
		end		 
	end
	return 'Error when calling vehicle:' .. funcName
end

function CpManager:setupFieldScanInfo()
	--print("CpManager:setupFieldScanInfo()")
	-- FIELD SCAN INFO DISPLAY
	self.fieldScanInfo = {};

	
	local gfxPath = Utils.getFilename('img/fieldScanInfo.png', courseplay.path);

	self.fieldScanInfo.fileWidth  = 512;
	self.fieldScanInfo.fileHeight = 256;

	local bgUVs = { 41,210, 471,10 };
	local bgW = courseplay.hud:pxToNormal(bgUVs[3] - bgUVs[1], 'x');
	local bgH = courseplay.hud:pxToNormal(bgUVs[2] - bgUVs[4], 'y');
	local bgX = 0.5 - bgW * 0.5;
	local bgY = 0.5 - bgH * 0.5;
	self.fieldScanInfo.bgOverlay = Overlay:new(gfxPath, bgX, bgY, bgW, bgH);
	courseplay.utils:setOverlayUVsPx(self.fieldScanInfo.bgOverlay, bgUVs, self.fieldScanInfo.fileWidth, self.fieldScanInfo.fileHeight);

	self.fieldScanInfo.textPosX  = bgX + courseplay.hud:pxToNormal(10, 'x');
	self.fieldScanInfo.textPosY  = bgY + courseplay.hud:pxToNormal(55, 'y');
	self.fieldScanInfo.titlePosY = bgY + courseplay.hud:pxToNormal(88, 'y');
	self.fieldScanInfo.titleFontSize = courseplay.hud:pxToNormal(22, 'y');
	self.fieldScanInfo.textFontSize  = courseplay.hud:pxToNormal(16, 'y');


	self.fieldScanInfo.progressBarMaxWidthPx = 406;
	self.fieldScanInfo.progressBarMaxWidth = courseplay.hud:pxToNormal(406, 'x');
	local pbH = courseplay.hud:pxToNormal(26, 'y');
	self.fieldScanInfo.progressBarUVs = { 53,246, 459,220 };
	local pbX = bgX + courseplay.hud:pxToNormal(12, 'x');
	local pbY = bgY + courseplay.hud:pxToNormal(12, 'y');
	self.fieldScanInfo.progressBarOverlay = Overlay:new(gfxPath, pbX, pbY, self.fieldScanInfo.progressBarMaxWidth, pbH);
	courseplay.utils:setOverlayUVsPx(self.fieldScanInfo.progressBarOverlay, self.fieldScanInfo.progressBarUVs, self.fieldScanInfo.fileWidth, self.fieldScanInfo.fileHeight);

	self.fieldScanInfo.percentColors = {
		  [0] = courseplay.utils:rgbToNormal(225,  27, 0),
		 [50] = courseplay.utils:rgbToNormal(255, 204, 0),
		[100] = courseplay.utils:rgbToNormal(137, 243, 0)
	};
	self.fieldScanInfo.colorMapStep = 50;
end;

function CpManager:renderFieldScanInfo()
	local fsi = self.fieldScanInfo;

	fsi.bgOverlay:render();

	local pct = courseplay.fields.curFieldScanIndex / #courseplay.fields.fieldDefinitionBase;

	local r, g, b = courseplay.utils:getColorFromPct(pct * 100, fsi.percentColors, fsi.colorMapStep);
	fsi.progressBarOverlay:setColor(r, g, b, 1);

	fsi.progressBarOverlay.width = fsi.progressBarMaxWidth * pct;
	local widthPx = courseplay:round(fsi.progressBarMaxWidthPx * pct);
	local newUVs = { fsi.progressBarUVs[1], fsi.progressBarUVs[2], fsi.progressBarUVs[1] + widthPx, fsi.progressBarUVs[4] };
	courseplay.utils:setOverlayUVsPx(fsi.progressBarOverlay, newUVs, fsi.fileWidth, fsi.fileHeight);
	fsi.progressBarOverlay:render();

	courseplay:setFontSettings('white', false, 'left');
	renderText(fsi.textPosX, fsi.titlePosY,         fsi.titleFontSize, courseplay:loc('COURSEPLAY_FIELD_SCAN_IN_PROGRESS'));

	local text = courseplay:loc('COURSEPLAY_SCANNING_FIELD_NMB'):format(courseplay.fields.curFieldScanIndex, #courseplay.fields.fieldDefinitionBase);
	courseplay:setFontSettings('white', false, 'left');
	renderText(fsi.textPosX, fsi.textPosY,         fsi.textFontSize, text);

	-- reset font settings
	courseplay:setFontSettings('white', false, 'left');
end;

function CpManager.drawMouseButtonHelp(self, posY, txt)
	local xLeft = g_currentMission.helpBoxTextPos1X;
	local xRight = g_currentMission.helpBoxTextPos2X;

	local ovl = courseplay.inputBindings.mouse.overlaySecondary;
	if ovl then
		local y = posY - g_currentMission.helpBoxTextSize - g_currentMission.helpBoxTextLineSpacing*2;
		ovl:setPosition(xLeft - ovl.width*0.2, y);
		ovl:render();
		xLeft = xLeft + ovl.width*0.6;
	end;

	posY = posY - g_currentMission.helpBoxTextSize - g_currentMission.helpBoxTextLineSpacing;
	setTextAlignment(RenderText.ALIGN_RIGHT);
	setTextColor(g_currentMission.helpBoxTextColor[1], g_currentMission.helpBoxTextColor[2], g_currentMission.helpBoxTextColor[3], g_currentMission.helpBoxTextColor[4]);
	renderText(xRight, posY, g_currentMission.helpBoxTextSize, txt);

	setTextAlignment(RenderText.ALIGN_LEFT);
	renderText(xLeft, posY, g_currentMission.helpBoxTextSize, courseplay.inputBindings.mouse.secondaryTextI18n);
end;

function CpManager:severCombineTractorConnection(vehicle, callDelete)
	if vehicle.cp then
		-- VEHICLE IS COMBINE
		if vehicle.cp.isCombine or vehicle.cp.isChopper or vehicle.cp.isHarvesterSteerable or vehicle.cp.isSugarBeetLoader or courseplay:isSpecialChopper(vehicle) then
			courseplay:debug(('BaseMission:removeVehicle() -> severCombineTractorConnection(%q, %s) [VEHICLE IS COMBINE]'):format(nameNum(vehicle), tostring(callDelete)), 4);
			local combine = vehicle;
			-- remove this combine as savedCombine from all tractors
			for i,tractor in pairs(g_currentMission.enterables) do
				if tractor.hasCourseplaySpec and tractor.cp.savedCombine and tractor.cp.savedCombine == combine then
					courseplay:debug(('\ttractor %q: savedCombine=%q --> removeSavedCombineFromTractor()'):format(nameNum(tractor), nameNum(combine)), 4);
					courseplay:removeSavedCombineFromTractor(tractor);
				end;
			end;

			-- unregister all tractors from this combine (activeCombine)
			if combine.courseplayers ~= nil then
				courseplay:debug(('\t.courseplayers ~= nil (%d courseplayers)'):format(#combine.courseplayers), 4);
				if #combine.courseplayers > 0 then
					for i,tractor in pairs(combine.courseplayers) do
						courseplay:debug(('\t\t%q: removeActiveCombineFromTractor(), removeSavedCombineFromTractor()'):format(nameNum(tractor)), 4);
						courseplay:removeActiveCombineFromTractor(tractor);
						courseplay:removeSavedCombineFromTractor(tractor); --TODO (Jakob): unnecessary, as done above in enterables table already?
						tractor.cp.reachableCombines = nil;
					end;
					courseplay:debug(('\t-> now has %d courseplayers'):format(#combine.courseplayers), 4);
				end;
			end;

		-- VEHICLE IS TRACTOR
		elseif vehicle.cp.activeCombine ~= nil or vehicle.cp.lastActiveCombine ~= nil or vehicle.cp.savedCombine ~= nil then
			courseplay:debug(('BaseMission:removeVehicle() -> severCombineTractorConnection(%q, %s) [VEHICLE IS TRACTOR]'):format(nameNum(vehicle), tostring(callDelete)), 4);
			courseplay:debug(('\tactiveCombine=%q, lastActiveCombine=%q, savedCombine=%q -> removeActiveCombineFromTractor(), removeSavedCombineFromTractor()'):format(nameNum(vehicle.cp.activeCombine), nameNum(vehicle.cp.lastActiveCombine), nameNum(vehicle.cp.savedCombine)), 4);
			courseplay:removeActiveCombineFromTractor(vehicle);
			courseplay:removeSavedCombineFromTractor(vehicle);
			courseplay:debug(('\t-> activeCombine=%q, lastActiveCombine=%q, savedCombine=%q'):format(nameNum(vehicle.cp.activeCombine), nameNum(vehicle.cp.lastActiveCombine), nameNum(vehicle.cp.savedCombine)), 4);
		end;
	end;
end;
BaseMission.removeVehicle = Utils.prependedFunction(BaseMission.removeVehicle, CpManager.severCombineTractorConnection);

local nightStart, dayStart = 19 * 3600000, 7.5 * 3600000; -- from 7pm until 7:30am
function CpManager:minuteChanged()
	-- WEATHER
	local env = g_currentMission.environment;
	self.lightsNeeded = true --Tommi env.needsLights or (env.dayTime >= nightStart or env.dayTime <= dayStart) or env.currentRain ~= nil or env.curRain ~= nil or (env.lastRainScale > 0.1 and env.timeSinceLastRain < 30);
end;

function CpManager:showYesNoDialogue(title, text, callbackFn)
	-- don't show anything if the tutorial dialog is open (it takes a while until is isOpen shows true after startup, hence the clock)
	--courseplay.debugFormat(12, "clock %d %s", courseplay.clock, tostring(g_gui.guis.YesNoDialog.target and g_gui.guis.YesNoDialog.target.isOpen))
	if courseplay.clock < 2000 or (g_gui.guis.YesNoDialog.target and g_gui.guis.YesNoDialog.target.isOpen) then
		return
	end
	--courseplay.debugFormat(12, text)
	g_gui:showYesNoDialog({text=text, title=title, callback=callbackFn, target=self})
end;


-- ####################################################################################################
-- FIELD SCAN Y/N DIALOGUE
function CpManager:fieldScanDialogueCallback(setActive)
	--print(string.format("CpManager:fieldScanDialogueCallback(setActive(%s))",tostring(setActive)))
	courseplay.globalSettings.autoFieldScan:set(setActive)
	self.showFieldScanYesNoDialogue = false
end;

-- ####################################################################################################
-- INGAME MAP
function CpManager:setupIngameMap()
	self.ingameMapIconActive		 = true;
	self.ingameMapIconShowName		 = true;
	self.ingameMapIconShowCourse	 = true;
	self.ingameMapIconShowText		 = self.ingameMapIconShowName or self.ingameMapIconShowCourse;
	self.ingameMapIconShowTextLoaded = self.ingameMapIconShowText;
end;


-- ####################################################################################################
-- GLOBALINFOTEXT
function CpManager:setupGlobalInfoText()
	print('## Courseplay: setting up globalInfoText');

	self.globalInfoText = {};

	self.globalInfoText.posY = 0.01238; -- = ingameMap posY
	self.globalInfoText.posYAboveMap = self.globalInfoText.posY + 0.027777777777778 + 0.20833333333333;
	self.globalInfoText.fontSize = courseplay.hud:pxToNormal(18, 'y');
	self.globalInfoText.lineHeight = self.globalInfoText.fontSize * 1.2;
	self.globalInfoText.lineMargin = self.globalInfoText.lineHeight * 0.2;
	self.globalInfoText.buttonHeight = self.globalInfoText.lineHeight;
	self.globalInfoText.buttonWidth = self.globalInfoText.buttonHeight / g_screenAspectRatio;
	self.globalInfoText.buttonPosX = 0.015625; -- = ingameMap posX
	self.globalInfoText.buttonMargin = self.globalInfoText.buttonWidth * 0.4;
	self.globalInfoText.backgroundPadding = self.globalInfoText.buttonWidth * 0.2;
	self.globalInfoText.backgroundImg = 'dataS2/menu/white.png';
	self.globalInfoText.backgroundPosX = self.globalInfoText.buttonPosX + self.globalInfoText.buttonWidth + self.globalInfoText.buttonMargin;
	self.globalInfoText.backgroundPosY = self.globalInfoText.posY;
	self.globalInfoText.textPosX = self.globalInfoText.backgroundPosX + self.globalInfoText.backgroundPadding;
	self.globalInfoText.content = {};
	self.globalInfoText.vehicleHasText = {};
	self.globalInfoText.levelColors = {
		[-2] = courseplay.hud.colors.closeRed;
		[-1] = courseplay.hud.colors.activeRed;
		[0]  = courseplay.hud.colors.hover;
		[1]  = courseplay.hud.colors.activeGreen;
	};

	self.globalInfoText.maxNum = 20;
	self.globalInfoText.overlays = {};
	self.globalInfoText.buttons = {};
	for i=1, self.globalInfoText.maxNum do
		local posY = self.globalInfoText.backgroundPosY + (i - 1) * self.globalInfoText.lineHeight;
		self.globalInfoText.overlays[i] = Overlay:new(self.globalInfoText.backgroundImg, self.globalInfoText.backgroundPosX, posY, 0.1, self.globalInfoText.buttonHeight);
		courseplay.button:new(self, 'globalInfoText', 'iconSprite.png', 'goToVehicle', i, self.globalInfoText.buttonPosX, posY, self.globalInfoText.buttonWidth, self.globalInfoText.buttonHeight);
	end;
	self.globalInfoText.buttonsClickArea = {
		x1 = self.globalInfoText.buttonPosX;
		x2 = self.globalInfoText.buttonPosX + self.globalInfoText.buttonWidth;
		y1 = self.globalInfoText.backgroundPosY,
		y2 = self.globalInfoText.backgroundPosY + (self.globalInfoText.maxNum * (self.globalInfoText.lineHeight + self.globalInfoText.lineMargin));
	};
	self.globalInfoText.hasContent = false;


	self.globalInfoText.msgReference = {
		BGA_IS_FULL					= { level = -1, text = 'COURSEPLAY_BGA_IS_FULL'};
		DAMAGE_IS					= { level =  0, text = 'COURSEPLAY_DAMAGE_IS_BEING_REPAIRED' };
		DAMAGE_MUST					= { level = -2, text = 'COURSEPLAY_DAMAGE_MUST_BE_REPAIRED' };
		DAMAGE_SHOULD				= { level = -1, text = 'COURSEPLAY_DAMAGE_SHOULD_BE_REPAIRED' };
		END_POINT					= { level =  0, text = 'COURSEPLAY_REACHED_END_POINT' };
		END_POINT_MODE_1			= { level =  0, text = 'COURSEPLAY_REACHED_END_POINT_MODE_1' };
		END_POINT_MODE_8			= { level =  0, text = 'COURSEPLAY_REACHED_END_POINT_MODE_8' };
		FARM_SILO_NO_FILLTYPE		= { level = -2, text = 'COURSEPLAY_FARM_SILO_NO_FILLTYPE'};
		FARM_SILO_IS_EMPTY			= { level =  0, text = 'COURSEPLAY_FARM_SILO_IS_EMPTY'};
		FARM_SILO_IS_FULL			= { level =  0, text = 'COURSEPLAY_FARM_SILO_IS_FULL'};
		FUEL_IS						= { level =  0, text = 'COURSEPLAY_IS_BEING_REFUELED' };
		FUEL_MUST					= { level = -2, text = 'COURSEPLAY_MUST_BE_REFUELED' };
		FUEL_SHOULD					= { level = -1, text = 'COURSEPLAY_SHOULD_BE_REFUELED' };
		HOSE_MISSING				= { level = -2, text = 'COURSEPLAY_HOSEMISSING' };
		NEEDS_REFILLING				= { level = -1, text = 'COURSEPLAY_NEEDS_REFILLING' };
		NEEDS_UNLOADING				= { level = -1, text = 'COURSEPLAY_NEEDS_UNLOADING' };
		OVERLOADING_POINT			= { level =  0, text = 'COURSEPLAY_REACHED_OVERLOADING_POINT' };
		PICKUP_JAMMED				= { level = -2, text = 'COURSEPLAY_PICKUP_JAMMED' };
		SLIPPING_1					= { level = -1, text = 'COURSEPLAY_SLIPPING_WARNING' };
		SLIPPING_2					= { level = -2, text = 'COURSEPLAY_SLIPPING_WARNING' };
		TRAFFIC						= { level = -1, text = 'COURSEPLAY_IS_IN_TRAFFIC' };
		UNLOADING_BALE				= { level =  0, text = 'COURSEPLAY_UNLOADING_BALES' };
		WAIT_POINT					= { level =  0, text = 'COURSEPLAY_REACHED_WAITING_POINT' };
		WATER						= { level = -2, text = 'COURSEPLAY_WATER_WARNING' };
		WEATHER						= { level =  0, text = 'COURSEPLAY_WEATHER_WARNING' };
		WEIGHING_VEHICLE			= { level =  0, text = 'COURSEPLAY_IS_BEING_WEIGHED' };
		WORK_END					= { level =  1, text = 'COURSEPLAY_WORK_END' };
	};
end;

function CpManager:setGlobalInfoText(vehicle, refIdx, forceRemove,additionalString)
	local git = self.globalInfoText;

	--TODO: test in Multiplayer if it works fine
	if vehicle.cp.activeGlobalInfoTexts[refIdx] ~= nil and (additionalString ~= vehicle.cp.gitAdditionalText and g_server~= nil) then
		vehicle:setCpVar('gitAdditionalText',additionalString,courseplay.isClient)
		forceRemove = true
	end
	
	
	--print(string.format('setGlobalInfoText(vehicle, %s, %s)', tostring(refIdx), tostring(forceRemove)));
	if forceRemove == true then
		if g_server ~= nil then
			CourseplayEvent.sendEvent(vehicle, "setMPGlobalInfoText", refIdx, false, forceRemove)
		end
		if git.content[vehicle.rootNode][refIdx] then
			git.content[vehicle.rootNode][refIdx] = nil;
		end;
		vehicle.cp.activeGlobalInfoTexts[refIdx] = nil;
		vehicle.cp.numActiveGlobalInfoTexts = vehicle.cp.numActiveGlobalInfoTexts - 1;
		--print(string.format('\t%s: remove globalInfoText[%s] from global table, numActiveGlobalInfoTexts=%d', nameNum(vehicle), refIdx, vehicle.cp.numActiveGlobalInfoTexts));
		if vehicle.cp.numActiveGlobalInfoTexts == 0 then
			git.content[vehicle.rootNode] = nil;
			--print(string.format('\t\tset globalInfoText.content[rootNode] to nil'));
		end;
		return;
	end;

	vehicle.cp.hasSetGlobalInfoTextThisLoop[refIdx] = true;
	local data = git.msgReference[refIdx];
	--print(string.format('refIdx=%q, level=%s, text=%q, textLoc=%q', tostring(refIdx), tostring(data.level), tostring(data.text), tostring(courseplay:loc(data.text))));
	if vehicle.cp.activeGlobalInfoTexts[refIdx] == nil or vehicle.cp.activeGlobalInfoTexts[refIdx] ~= data.level then
		if g_server ~= nil then
			CourseplayEvent.sendEvent(vehicle, "setMPGlobalInfoText", refIdx, false, forceRemove)
		end	
		if vehicle.cp.activeGlobalInfoTexts[refIdx] == nil then
			vehicle.cp.numActiveGlobalInfoTexts = vehicle.cp.numActiveGlobalInfoTexts + 1;
		end;
		local text = nameNum(vehicle) .. " " .. courseplay:loc(data.text);
		if vehicle.cp.gitAdditionalText ~= nil then
			text = text..": "..vehicle.cp.gitAdditionalText
		end
		--print(string.format('\t%s: setGlobalInfoText [%q] numActiveGlobalInfoTexts=%d, lvl %d,  text=%q', nameNum(vehicle), refIdx, vehicle.cp.numActiveGlobalInfoTexts, data.level, tostring(text)));
		vehicle.cp.activeGlobalInfoTexts[refIdx] = data.level;

		if git.content[vehicle.rootNode] == nil then
			git.content[vehicle.rootNode] = {};
		end;
		git.content[vehicle.rootNode][refIdx] = {
			level = data.level,
			text = text,
			backgroundWidth = getTextWidth(git.fontSize, text) + git.backgroundPadding * 2.5,
			vehicle = vehicle
		};
	end;
end;

function CpManager:renderGlobalInfoTexts(basePosY)
	local git = self.globalInfoText;
	local line = 0;
	courseplay:setFontSettings('white', false, 'left');
	for _,refIndexes in pairs(git.content) do
		if line >= self.globalInfoText.maxNum then
			break;
		end;

		for refIdx,data in pairs(refIndexes) do
			line = line + 1;

			-- background
			local bg = git.overlays[line];
			bg:setColor(unpack(git.levelColors[data.level]));
			local gfxPosY = basePosY + (line - 1) * (git.lineHeight + git.lineMargin);
			bg:setPosition(bg.x, gfxPosY);
			bg:setDimension(data.backgroundWidth, bg.height);
			bg:render();

			-- text
			local textPosY = gfxPosY + (git.lineHeight - git.fontSize) * 1.2; -- should be (lineHeight-fontSize)*0.5, but there seems to be some pixel/sub-pixel rendering error
			renderText(git.textPosX, textPosY, git.fontSize, data.text);
			-- button
			local button = self.globalInfoText.buttons[line];
			if button ~= nil then
				button:setPosition(button.overlay.x, gfxPosY)

				local currentColor = button.curColor;
				local targetColor = currentColor;

				button:setCanBeClicked(true);
				button:setDisabled(data.vehicle.isBroken or data.vehicle.isControlled);
				button:setParameter(data.vehicle);
				if g_currentMission.controlledVehicle and g_currentMission.controlledVehicle == data.vehicle then
					targetColor = 'activeGreen';
					button:setCanBeClicked(false);
				elseif button.isDisabled then
					targetColor = 'whiteDisabled';
				elseif button.isClicked then
					targetColor = 'activeRed';
				elseif button.isHovered then
					targetColor = 'hover';
				else
					targetColor = 'white';
				end;

				-- set color
				if currentColor ~= targetColor then
					button:setColor(targetColor);
				end;

				-- NOTE: do not use button:render() here, as we neither need the button.show check, nor the hoveredButton var, nor the color setting. Simply rendering the overlay suffices
				button.overlay:render();
			end;
		end;
	end;

	return line;
end;

-- ####################################################################################################
-- 2D COURSE DRAW SETUP
function CpManager:setup2dCourseData(createOverlays)
	if not createOverlays then
		self.course2dPlotPosX = 0.65;
		self.course2dPlotPosY = 0.35;
		self.course2dPdaMapOpacity = 0.7;

		self.course2dColorTable = {
			  [0] = courseplay.utils:rgbToNormal( 24, 225, 0),
			 [50] = courseplay.utils:rgbToNormal(255, 230, 0),
			[100] = courseplay.utils:rgbToNormal(210,   5, 0)
		};
		self.course2dColorPctStep = 50;

		local height = courseplay.hud:getFullPx(0.3 * 1920 / 1080, 'y');
		local width = height / g_screenAspectRatio;
		self.course2dPlotField = { x = self.course2dPlotPosX, y = self.course2dPlotPosY, width = width, height = height }; -- definition of plot field for 2D
		-- print(('course2dPlotField: x=%f (%.1f px), y=%f (%.1f px), width=%.1f (%.1f px), height=%.2f (%.1f px)'):format(self.course2dPlotPosX, self.course2dPlotPosX * g_screenWidth, self.course2dPlotPosY, self.course2dPlotPosY * g_screenHeight, width, width * g_screenWidth, height, height * g_screenHeight));
		return;
	end;

	self.course2dPolyOverlayId = createImageOverlay('dataS/scripts/shared/graph_pixel.dds');

	local w, h = courseplay.hud:getPxToNormalConstant(14, 10);
	self.course2dTractorOverlay = Overlay:new( courseplay.hud.iconSpritePath, 0.5, 0.5, w, h);
	courseplay.utils:setOverlayUVsPx(self.course2dTractorOverlay, courseplay.hud.buttonUVsPx.recordingPlay, courseplay.hud.iconSpriteSize.x, courseplay.hud.iconSpriteSize.y);
	self.course2dTractorOverlay:setColor(0,0.8,1,1);
end;

-- ####################################################################################################
-- LOAD SETTINGS FROM COURSEPLAYSETTINGS.XML / SET DEFAULT SETTINGS IF NOT EXISTING
function CpManager:loadXmlSettings()
	createFolder(self.savegameFolderPath);
	local cpSettingsXml;
	if fileExists(self.cpSettingsXmlFilePath) then
		cpSettingsXml = loadXMLFile('cpSettingsXml', self.cpSettingsXmlFilePath);
	else
		print('## Courseplay: loading default settings');
		self.showFieldScanYesNoDialogue = true;
		return;
	end;

	if cpSettingsXml and cpSettingsXml ~= 0 then
		print('## Courseplay: loading settings from "courseplaySettings.xml"');

		-- hud position
		local key = 'CPSettings.courseplayHud';

		local sizeRatio, uiScale = getXMLFloat(cpSettingsXml, key .. '#hudScale'), getXMLFloat(cpSettingsXml, key .. '#uiScale');
		if sizeRatio and sizeRatio ~= courseplay.hud.sizeRatio then
			courseplay.hud.sizeRatio = sizeRatio;

			-- Reposition hud based on size.
			courseplay.hud.basePosX = 0.5 - courseplay.hud:pxToNormal(630 / 2, 'x'); -- Center Screen - half hud width
			courseplay.hud.basePosY = courseplay.hud:pxToNormal(32, 'y');
		end;

		local newUiScale = courseplay.hud.uiScale;
		local posX, posY = getXMLFloat(cpSettingsXml, key .. '#posX'), getXMLFloat(cpSettingsXml, key .. '#posY');
		if uiScale and posX then
			posX = courseplay.hud:getFullPx(posX, 'x');
		end;
		if uiScale and posY then
			posY = courseplay.hud:getFullPx(posY, 'y');
		end;

	    -- Check if the UI Scale have been changed since last time and reset center position if needed.
		if uiScale and uiScale ~= newUiScale then
			print("## CoursePlay: UI Scale have changed. Recalculating hud positions.");
			-- Set the uiScale to the loaded one so we can get the original posX
			courseplay.hud.uiScale = uiScale;
			-- Get the original posX
			local oldPosX = 0.5 - courseplay.hud:pxToNormal(630 / 2, 'x');
			local oldPosY = courseplay.hud:pxToNormal(32, 'y');
			-- Reset the uiScale back to the new one.
			courseplay.hud.uiScale = newUiScale;

			-- if the position is the same, then we need to update it to the new center position.
			-- NOTE: If they are not the same, then the posX might have been changed by the user for there own position, and then we dont change it back to the center position.
			if not posX or (posX and oldPosX == posX) then
				courseplay.hud.basePosX = 0.5 - courseplay.hud:pxToNormal(630 / 2, 'x'); -- Center Screen - half hud width
			end;
			if not posY or (posY and oldPosY == posY) then
				courseplay.hud.basePosY = courseplay.hud:pxToNormal(32, 'y');
			end;

		-- Get the saved position if UI Scale are the same.
		else
			if uiScale and posX then
				courseplay.hud.basePosX = posX;
			end;
			if uiScale and posY then
				courseplay.hud.basePosY = posY;
			end;
		end;

		-- fields settings
		key = 'CPSettings.courseplayFields';
		courseplay.fields.onlyScanOwnedFields	  = Utils.getNoNil(getXMLBool(cpSettingsXml, key .. '#onlyScanOwnedFields'),	 courseplay.fields.onlyScanOwnedFields);
		courseplay.fields.debugScannedFields 	  = Utils.getNoNil(getXMLBool(cpSettingsXml, key .. '#debugScannedFields'),		 courseplay.fields.debugScannedFields);
		courseplay.fields.debugCustomLoadedFields = Utils.getNoNil(getXMLBool(cpSettingsXml, key .. '#debugCustomLoadedFields'), courseplay.fields.debugCustomLoadedFields);
		courseplay.fields.scanStep				  = Utils.getNoNil( getXMLInt(cpSettingsXml, key .. '#scanStep'),				 courseplay.fields.scanStep);

		-- ingame map
		key = 'CPSettings.courseplayIngameMap';
		self.ingameMapIconActive	 = Utils.getNoNil(getXMLBool(cpSettingsXml, key .. '#active'),		self.ingameMapIconActive);
		self.ingameMapIconShowName	 = Utils.getNoNil(getXMLBool(cpSettingsXml, key .. '#showName'),	self.ingameMapIconShowName);
		self.ingameMapIconShowCourse = Utils.getNoNil(getXMLBool(cpSettingsXml, key .. '#showCourse'),	self.ingameMapIconShowCourse);
		self.ingameMapIconShowText = true --self.ingameMapIconShowName or self.ingameMapIconShowCourse;

		-- 2D course
		key = 'CPSettings.course2D';
		self.course2dPlotPosX		= Utils.getNoNil(getXMLFloat(cpSettingsXml, key .. '#posX'),	 self.course2dPlotPosX);
		self.course2dPlotPosY		= Utils.getNoNil(getXMLFloat(cpSettingsXml, key .. '#posY'),	 self.course2dPlotPosY);
		self.course2dPdaMapOpacity	= Utils.getNoNil(getXMLFloat(cpSettingsXml, key .. '#opacity'), self.course2dPdaMapOpacity);

		self.course2dPlotField.x = self.course2dPlotPosX;
		self.course2dPlotField.y = self.course2dPlotPosY;

		courseplay.globalSettings:loadFromXML(cpSettingsXml, 'CPSettings')
		--------------------------------------------------
		delete(cpSettingsXml);
	end;
end;
<|MERGE_RESOLUTION|>--- conflicted
+++ resolved
@@ -249,44 +249,22 @@
 		if self.startFieldScanAfter > 0 then
 			self.startFieldScanAfter = self.startFieldScanAfter - dt;
 		end;
-<<<<<<< HEAD
-
-		if courseplay.fields.fieldDefinitionBase and courseplay.fields.automaticScan and not courseplay.fields.allFieldsScanned and self.startFieldScanAfter <= 0 then
-=======
 		
 		if courseplay.fieldMod == nil then 
 			courseplay:initailzeFieldMod()
 		end	
 		
 		if courseplay.fields.fieldDefinitionBase and courseplay.globalSettings.autoFieldScan:is(true) and not courseplay.fields.allFieldsScanned and self.startFieldScanAfter <= 0 then
->>>>>>> a0b6cab9
 			courseplay.fields:setAllFieldEdges();
 		end;
 
 		-- Field scan yes/no dialogue
 		if self.showFieldScanYesNoDialogue then
 			self:showYesNoDialogue('Courseplay', courseplay:loc('COURSEPLAY_YES_NO_FIELDSCAN'), self.fieldScanDialogueCallback);
-<<<<<<< HEAD
-		elseif self.showWagesYesNoDialogue then
-			local txt = courseplay:loc('COURSEPLAY_YES_NO_WAGES'):format(g_i18n:formatMoney(g_i18n:getCurrency(self.wagePerHour * self.wageDifficultyMultiplier), 2));
-			self:showYesNoDialogue('Courseplay', txt, self.wagesDialogueCallback);
-		end;
-	end;
-
+		end;
+	end;
 	g_trafficController:update(dt)
 	g_combineUnloadManager:onUpdate()
-
-	-- REAL TIME 10 SECS CHANGER
-	if g_server ~= nil then
-		if self.realTime10SecsTimer < 10000 then
-			self.realTime10SecsTimer = self.realTime10SecsTimer + dt;
-		else
-			self:realTime10SecsChanged();
-			self.realTime10SecsTimer = self.realTime10SecsTimer - 10000;
-=======
->>>>>>> a0b6cab9
-		end;
-	end;
 
 	-- REAL TIME 5 SECS CHANGER
 	if self.realTime5SecsTimer < 5000 then
